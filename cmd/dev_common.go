--- conflicted
+++ resolved
@@ -221,14 +221,7 @@
 		signal.Notify(c, os.Interrupt, syscall.SIGTERM, syscall.SIGINT)
 		go func() {
 			<-c
-<<<<<<< HEAD
-			err := stopCmd(config.containerName, config.Buildah, config.Dryrun)
-			if err != nil {
-				Error.log(err)
-			}
-=======
 			// note we still need this signaling block otherwise the signal is not caught and termination doesn't occur propertly
->>>>>>> f2cc3556
 			//containerRemove(containerName) is not needed due to --rm flag
 		}()
 	}
