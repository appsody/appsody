// Copyright © 2019 IBM Corporation and others.
//
// Licensed under the Apache License, Version 2.0 (the "License");
// you may not use this file except in compliance with the License.
// You may obtain a copy of the License at
//
//     http://www.apache.org/licenses/LICENSE-2.0
//
// Unless required by applicable law or agreed to in writing, software
// distributed under the License is distributed on an "AS IS" BASIS,
// WITHOUT WARRANTIES OR CONDITIONS OF ANY KIND, either express or implied.
// See the License for the specific language governing permissions and
// limitations under the License.

package cmd

import (
	"fmt"
	"os"
	"os/signal"
	"os/user"
	"path/filepath"
	"regexp"
	"runtime"
	"strings"
	"syscall"

	"github.com/pkg/errors"

	"github.com/spf13/cobra"
)

type devCommonConfig struct {
	*RootCommandConfig
	disableWatcher  bool
	containerName   string
	depsVolumeName  string
	ports           []string
	publishAllPorts bool
	interactive     bool
	dockerNetwork   string
	dockerOptions   string
}

func checkDockerRunOptions(options []string) error {
	fmt.Println("testing docker options", options)
	//runOptionsTest := "(^((-p)|(--publish)|(--publish-all)|(-P)|(-u)|(--user)|(--name)|(--network)|(-t)|(--tty)|(--rm)|(--entrypoint)|(-v)|(--volume)|(-e)|(--env))((=?$)|(=.*)))"
	runOptionsTest := "(^((--help)|(-p)|(--publish)|(--publish-all)|(-P)|(-u)|(--user)|(--name)|(--network)|(-t)|(--tty)|(--rm)|(--entrypoint)|(-v)|(--volume))((=?$)|(=.*)))"

	blackListedRunOptionsRegexp := regexp.MustCompile(runOptionsTest)
	for _, value := range options {
		isInBlackListed := blackListedRunOptionsRegexp.MatchString(value)
		if isInBlackListed {
			return errors.Errorf("%s is not allowed in --docker-options", value)

		}
	}
	return nil

}

func addNameFlag(cmd *cobra.Command, flagVar *string, config *RootCommandConfig) {
	projectName, perr := getProjectName(config)
	if perr != nil {
		if pmsg, ok := perr.(*NotAnAppsodyProject); ok {
			//Debug.log("Cannot retrieve the project name - continuing: ", perr)
		} else {
			Error.logf("Error occurred retrieving project name... exiting: %s", pmsg)
			os.Exit(1)
		}
	}

	defaultName := projectName + "-dev"
	cmd.PersistentFlags().StringVar(flagVar, "name", defaultName, "Assign a name to your development container.")
}

func addDevCommonFlags(cmd *cobra.Command, config *devCommonConfig) {

	projectName, perr := getProjectName(config.RootCommandConfig)
	if perr != nil {
		if pmsg, ok := perr.(*NotAnAppsodyProject); ok {
			// Debug.log("Cannot retrieve the project name - continuing: ", perr)
		} else {
			Error.logf("Error occurred retrieving project name... exiting: %s", pmsg)
			os.Exit(1)
		}
	}
	defaultDepsVolume := projectName + "-deps"

	addNameFlag(cmd, &config.containerName, config.RootCommandConfig)
	cmd.PersistentFlags().StringVar(&config.dockerNetwork, "network", "", "Specify the network for docker to use.")
	cmd.PersistentFlags().StringVar(&config.depsVolumeName, "deps-volume", defaultDepsVolume, "Docker volume to use for dependencies. Mounts to APPSODY_DEPS dir.")
	cmd.PersistentFlags().StringArrayVarP(&config.ports, "publish", "p", nil, "Publish the container's ports to the host. The stack's exposed ports will always be published, but you can publish addition ports or override the host ports with this option.")
	cmd.PersistentFlags().BoolVarP(&config.publishAllPorts, "publish-all", "P", false, "Publish all exposed ports to random ports")
	cmd.PersistentFlags().BoolVar(&config.disableWatcher, "no-watcher", false, "Disable file watching, regardless of container environment variable settings.")
	cmd.PersistentFlags().BoolVarP(&config.interactive, "interactive", "i", false, "Attach STDIN to the container for interactive TTY mode")
	cmd.PersistentFlags().StringVar(&config.dockerOptions, "docker-options", "", "Specify the docker run options to use.  Value must be in \"\".")

}

func commonCmd(config *devCommonConfig, mode string) error {

	projectDir, perr := getProjectDir(config.RootCommandConfig)
	if perr != nil {
		return perr

	}
	projectConfig, configErr := getProjectConfig(config.RootCommandConfig)
	if configErr != nil {
		return configErr
	}
	err := CheckPrereqs()
	if err != nil {
		Warning.logf("Failed to check prerequisites: %v\n", err)
	}

	platformDefinition := projectConfig.Platform
	Debug.log("Stack image: ", platformDefinition)
	Debug.log("Project directory: ", projectDir)

	var cmdArgs []string
	pullErr := pullImage(platformDefinition, config.RootCommandConfig)
	if pullErr != nil {
		return pullErr
	}

	volumeMaps, volumeErr := getVolumeArgs(config.RootCommandConfig)
	if volumeErr != nil {
		return volumeErr
	}
	// Mount the APPSODY_DEPS cache volume if it exists
	depsEnvVar, envErr := GetEnvVar("APPSODY_DEPS", config.RootCommandConfig)
	if envErr != nil {
		return envErr
	}
	if depsEnvVar != "" {
		depsMount := config.depsVolumeName + ":" + depsEnvVar
		Debug.log("Adding dependency cache to volume mounts: ", depsMount)
		volumeMaps = append(volumeMaps, "-v", depsMount)
	}

	// Mount the controller
	destController := os.Getenv("APPSODY_MOUNT_CONTROLLER")
	if destController != "" {
		Debug.log("Overriding appsody-controller mount with APPSODY_MOUNT_CONTROLLER env variable: ", destController)
	} else {
		// Copy the controller from the installation directory to the home (.appsody)
		destController = filepath.Join(getHome(config.RootCommandConfig), "appsody-controller")
		// Debug.log("Attempting to load the controller from ", destController)
		//if _, err := os.Stat(destController); os.IsNotExist(err) {
		// Always copy it from the executable dir
		//Retrieving the path of the binaries appsody and appsody-controller
		//Debug.log("Didn't find the controller in .appsody - copying from the binary directory...")
		executable, _ := os.Executable()
		binaryLocation, err := filepath.Abs(filepath.Dir(executable))
		Debug.log("Binary location ", binaryLocation)
		if err != nil {
			return errors.New("fatal error - can't retrieve the binary path... exiting")
		}
		controllerExists, existsErr := Exists(destController)
		if existsErr != nil {
			return existsErr
		}
		Debug.log("appsody-controller exists: ", controllerExists)
		checksumMatch := false
		if controllerExists {
			var checksumMatchErr error
			binaryControllerPath := filepath.Join(binaryLocation, "appsody-controller")
			binaryControllerExists, existsErr := Exists(binaryControllerPath)
			if existsErr != nil {
				return existsErr
			}
			if binaryControllerExists {
				checksumMatch, checksumMatchErr = checksum256TestFile(binaryControllerPath, destController)
				Debug.log("checksum returned: ", checksumMatch)
				if checksumMatchErr != nil {
					return checksumMatchErr
				}
			} else {
				//the binary controller did not exist so skip copying it
				Warning.log("The binary controller could not be found.")
				checksumMatch = true
			}
		}
		// if the controller doesn't exist
		if !controllerExists || (controllerExists && !checksumMatch) {
			Debug.log("Replacing Controller")

			//Construct the appsody-controller mount
			sourceController := filepath.Join(binaryLocation, "appsody-controller")
			if config.Dryrun {
				Info.logf("Dry Run - Skipping copy of controller binary from %s to %s", sourceController, destController)
			} else {
				Debug.log("Attempting to copy the source controller from: ", sourceController)
				//Copy the controller from the binary location to $HOME/.appsody
				copyError := CopyFile(sourceController, destController)
				if copyError != nil {
					return errors.Errorf("Cannot retrieve controller - exiting: %v", copyError)
				}
				// Making the controller executable in case CopyFile loses permissions
				chmodErr := os.Chmod(destController, 0755)
				if chmodErr != nil {
					return errors.Errorf("Cannot make the controller  executable - exiting: %v", chmodErr)
				}
			}
		}
		//} Used to close the "if controller does not exist"
	}
	controllerMount := destController + ":/appsody/appsody-controller"
	Debug.log("Adding controller to volume mounts: ", controllerMount)
	volumeMaps = append(volumeMaps, "-v", controllerMount)
<<<<<<< HEAD
	if !buildah {
		c := make(chan os.Signal, 1)
		signal.Notify(c, os.Interrupt, syscall.SIGTERM)
		go func() {
			<-c
			err := dockerStop(containerName)
			if err != nil {
				Error.log(err)
			}
			//containerRemove(containerName) is not needed due to --rm flag
			os.Exit(1)
		}()
	}
=======

	c := make(chan os.Signal, 1)
	signal.Notify(c, os.Interrupt, syscall.SIGTERM)
	go func() {
		<-c
		err := dockerStop(config.containerName, config.Dryrun)
		if err != nil {
			Error.log(err)
		}
		//containerRemove(containerName) is not needed due to --rm flag
	}()

>>>>>>> 75898fea
	cmdArgs = []string{"--rm"}
	validPorts, portError := checkPortInput(config.ports)
	if !validPorts {
		return errors.Errorf("Ports provided as input to the command are not valid: %v\n", portError)
	}
	var portsErr error
	cmdArgs, portsErr = processPorts(cmdArgs, config)
	if portsErr != nil {
		return portsErr
	}
	cmdArgs = append(cmdArgs, "--name", config.containerName)
	if config.dockerNetwork != "" {
		cmdArgs = append(cmdArgs, "--network", config.dockerNetwork)
	}
	runAsLocal, boolErr := getEnvVarBool("APPSODY_USER_RUN_AS_LOCAL", config.RootCommandConfig)
	if boolErr != nil {
		return boolErr
	}
	if runAsLocal && runtime.GOOS != "windows" {
		current, _ := user.Current()
		cmdArgs = append(cmdArgs, "-u", fmt.Sprintf("%s:%s", current.Uid, current.Gid))
		cmdArgs = append(cmdArgs, "-e", fmt.Sprintf("APPSODY_USER=%s", current.Uid), "-e", fmt.Sprintf("APPSODY_GROUP=%s", current.Gid))
	}

	if len(volumeMaps) > 0 {
		cmdArgs = append(cmdArgs, volumeMaps...)
	}
	if config.dockerOptions != "" {
		Debug.logf("User provided Docker options: \"%s\"", config.dockerOptions)
		dockerOptions := config.dockerOptions
		dockerOptions = strings.TrimPrefix(dockerOptions, " ")
		dockerOptions = strings.TrimSuffix(dockerOptions, " ")
		dockerOptionsCmd := strings.Split(dockerOptions, " ")
		err := checkDockerRunOptions(dockerOptionsCmd)
		if err != nil {
			return err
		}
		cmdArgs = append(cmdArgs, dockerOptionsCmd...)
	}
	if config.interactive {
		cmdArgs = append(cmdArgs, "-i")
	}
	cmdArgs = append(cmdArgs, "-t", "--entrypoint", "/appsody/appsody-controller", platformDefinition, "--mode="+mode)
	if config.Verbose {
		cmdArgs = append(cmdArgs, "-v")
	}
	if config.disableWatcher {
		cmdArgs = append(cmdArgs, "--no-watcher")
	}
<<<<<<< HEAD
	if !buildah {
		Debug.logf("Attempting to start image %s with container name %s", platformDefinition, containerName)
		execCmd, err := DockerRunAndListen(cmdArgs, Container)
		if dryrun {
			Info.log("Dry Run - Skipping execCmd.Wait")
		} else {
			if err == nil {
				err = execCmd.Wait()
			}
		}
		if err != nil {
			// 'signal: interrupt'
			// TODO presumably you can query the error itself
			error := fmt.Sprintf("%s", err)
			//Linux and Windows return a different error on Ctrl-C
			if error == "signal: interrupt" || error == "exit status 2" {
				Info.log("Closing down development environment, sleeping 60 seconds: ", error)

				time.Sleep(60 * time.Second)
			} else {
				return errors.Errorf("Error waiting in 'appsody %s' %s", mode, error)

			}
		}
=======
	Debug.logf("Attempting to start image %s with container name %s", platformDefinition, config.containerName)
	execCmd, err := DockerRunAndListen(cmdArgs, Container, config.interactive, config.Verbose, config.Dryrun)
	if config.Dryrun {
		Info.log("Dry Run - Skipping execCmd.Wait")
>>>>>>> 75898fea
	} else {
		//This is buildah path - so do a kube apply instead
		portList, portsErr := getExposedPorts()
		if portsErr != nil {
			return portsErr
		}
		projectName, err := getProjectName()
		if err != nil {
			return err
		}
		deploymentYaml, err := GenDeploymentYaml(projectName, platformDefinition, portList)
		if err != nil {
			return err
		}
		//hack
		namespace = ""
		//endhack
		err = KubeApply(deploymentYaml)
		if err != nil {
			return err
		}
		serviceYaml, err := GenServiceYaml(projectName, portList)
		if err != nil {
			return err
		}
<<<<<<< HEAD
=======
	}
	if err != nil {
		// 'signal: interrupt'
		// TODO presumably you can query the error itself
		error := fmt.Sprintf("%s", err)
		//Linux and Windows return a different error on Ctrl-C
		if error == "signal: interrupt" || error == "exit status 2" {
			Info.log("Closing down, development environment was interrupted.")
		} else {
			return errors.Errorf("Error in 'appsody %s': %s", mode, error)
>>>>>>> 75898fea

		err = KubeApply(serviceYaml)
		if err != nil {
			return err
		}
		routeYaml, err := GenRouteYaml(projectName)
		if err != nil {
			return err
		}

<<<<<<< HEAD
		err = KubeApply(routeYaml)
		if err != nil {
			return err
		}
=======
	} else {
		Info.log("Closing down development environment.")
>>>>>>> 75898fea
	}

	return nil

}

func processPorts(cmdArgs []string, config *devCommonConfig) ([]string, error) {

	var exposedPortsMapping []string

	dockerExposedPorts, portsErr := getExposedPorts(config.RootCommandConfig)
	if portsErr != nil {
		return cmdArgs, portsErr
	}
	Debug.log("Exposed ports provided by the docker file", dockerExposedPorts)
	// if the container port is not in the lised of exposed ports add it to the list

	containerPort, envErr := GetEnvVar("PORT", config.RootCommandConfig)
	if envErr != nil {
		return cmdArgs, envErr
	}
	containerPortIsExposed := false

	Debug.log("Container port set to: ", containerPort)
	if containerPort != "" {
		for i := 0; i < len(dockerExposedPorts); i++ {

			if containerPort == dockerExposedPorts[i] {
				containerPortIsExposed = true
			}
		}
		if !containerPortIsExposed {
			dockerExposedPorts = append(dockerExposedPorts, containerPort)
		}
	}

	if config.publishAllPorts {
		cmdArgs = append(cmdArgs, "-P")
		// user specified to publish all EXPOSE ports to random ports with -P, so clear this list so we don't add them with -p
		dockerExposedPorts = []string{}
		if containerPort != "" && !containerPortIsExposed {
			// A PORT var was defined in the stack but not EXPOSE. It won't get published with -P, so add it as -p
			dockerExposedPorts = append(dockerExposedPorts, containerPort)
		}
	}

	Debug.log("Published ports provided as inputs: ", config.ports)
	for i := 0; i < len(config.ports); i++ { // this is the list of input -p's

		exposedPortsMapping = append(exposedPortsMapping, config.ports[i])

	}
	// see if there are any exposed ports (including container port) for which there are no overrides and add those to the list
	for i := 0; i < len(dockerExposedPorts); i++ {
		overrideFound := false
		for j := 0; j < len(config.ports); j++ {
			portMapping := strings.Split(config.ports[j], ":")
			if dockerExposedPorts[i] == portMapping[1] {
				overrideFound = true
			}
		}
		if !overrideFound {
			exposedPortsMapping = append(exposedPortsMapping, dockerExposedPorts[i]+":"+dockerExposedPorts[i])
		}
	}

	for k := 0; k < len(exposedPortsMapping); k++ {
		cmdArgs = append(cmdArgs, "-p", exposedPortsMapping[k])
	}
	return cmdArgs, nil
}
func checkPortInput(publishedPorts []string) (bool, error) {
	validPorts := true
	var portError error
	validPortNumber := regexp.MustCompile("^([0-9]{1,4}|[1-5][0-9]{4}|6[0-4][0-9]{3}|65[0-4][0-9]{2}|655[0-2][0-9]|6553[0-5])$")
	for i := 0; i < len(publishedPorts); i++ {
		if !strings.Contains(publishedPorts[i], ":") {
			validPorts = false
			portError = errors.New("The port input: " + publishedPorts[i] + " is not valid as the : separator is missing.")
			break
		} else {
			// check the numbers
			portValues := strings.Split(publishedPorts[i], ":")
			fmt.Println(portValues)
			if !validPortNumber.MatchString(portValues[0]) || !validPortNumber.MatchString(portValues[1]) {
				portError = errors.New("The numeric port input: " + publishedPorts[i] + " is not valid.")
				validPorts = false
				break

			}

		}
	}
	return validPorts, portError

}<|MERGE_RESOLUTION|>--- conflicted
+++ resolved
@@ -209,13 +209,12 @@
 	controllerMount := destController + ":/appsody/appsody-controller"
 	Debug.log("Adding controller to volume mounts: ", controllerMount)
 	volumeMaps = append(volumeMaps, "-v", controllerMount)
-<<<<<<< HEAD
 	if !buildah {
 		c := make(chan os.Signal, 1)
 		signal.Notify(c, os.Interrupt, syscall.SIGTERM)
 		go func() {
 			<-c
-			err := dockerStop(containerName)
+			err := dockerStop(config.containerName, config.Dryrun)
 			if err != nil {
 				Error.log(err)
 			}
@@ -223,20 +222,6 @@
 			os.Exit(1)
 		}()
 	}
-=======
-
-	c := make(chan os.Signal, 1)
-	signal.Notify(c, os.Interrupt, syscall.SIGTERM)
-	go func() {
-		<-c
-		err := dockerStop(config.containerName, config.Dryrun)
-		if err != nil {
-			Error.log(err)
-		}
-		//containerRemove(containerName) is not needed due to --rm flag
-	}()
-
->>>>>>> 75898fea
 	cmdArgs = []string{"--rm"}
 	validPorts, portError := checkPortInput(config.ports)
 	if !validPorts {
@@ -286,10 +271,9 @@
 	if config.disableWatcher {
 		cmdArgs = append(cmdArgs, "--no-watcher")
 	}
-<<<<<<< HEAD
 	if !buildah {
 		Debug.logf("Attempting to start image %s with container name %s", platformDefinition, containerName)
-		execCmd, err := DockerRunAndListen(cmdArgs, Container)
+		execCmd, err := DockerRunAndListen(cmdArgs, Container, config.interactive, config.Verbose, config.Dryrun)
 		if dryrun {
 			Info.log("Dry Run - Skipping execCmd.Wait")
 		} else {
@@ -306,17 +290,11 @@
 				Info.log("Closing down development environment, sleeping 60 seconds: ", error)
 
 				time.Sleep(60 * time.Second)
-			} else {
-				return errors.Errorf("Error waiting in 'appsody %s' %s", mode, error)
-
-			}
-		}
-=======
-	Debug.logf("Attempting to start image %s with container name %s", platformDefinition, config.containerName)
-	execCmd, err := DockerRunAndListen(cmdArgs, Container, config.interactive, config.Verbose, config.Dryrun)
-	if config.Dryrun {
-		Info.log("Dry Run - Skipping execCmd.Wait")
->>>>>>> 75898fea
+			}
+		} else {
+			Info.log("Closing down development environment.")
+		}
+
 	} else {
 		//This is buildah path - so do a kube apply instead
 		portList, portsErr := getExposedPorts()
@@ -342,19 +320,6 @@
 		if err != nil {
 			return err
 		}
-<<<<<<< HEAD
-=======
-	}
-	if err != nil {
-		// 'signal: interrupt'
-		// TODO presumably you can query the error itself
-		error := fmt.Sprintf("%s", err)
-		//Linux and Windows return a different error on Ctrl-C
-		if error == "signal: interrupt" || error == "exit status 2" {
-			Info.log("Closing down, development environment was interrupted.")
-		} else {
-			return errors.Errorf("Error in 'appsody %s': %s", mode, error)
->>>>>>> 75898fea
 
 		err = KubeApply(serviceYaml)
 		if err != nil {
@@ -365,17 +330,11 @@
 			return err
 		}
 
-<<<<<<< HEAD
 		err = KubeApply(routeYaml)
 		if err != nil {
 			return err
 		}
-=======
-	} else {
-		Info.log("Closing down development environment.")
->>>>>>> 75898fea
-	}
-
+	}
 	return nil
 
 }
