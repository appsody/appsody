// Copyright © 2019 IBM Corporation and others.
//
// Licensed under the Apache License, Version 2.0 (the "License");
// you may not use this file except in compliance with the License.
// You may obtain a copy of the License at
//
//     http://www.apache.org/licenses/LICENSE-2.0
//
// Unless required by applicable law or agreed to in writing, software
// distributed under the License is distributed on an "AS IS" BASIS,
// WITHOUT WARRANTIES OR CONDITIONS OF ANY KIND, either express or implied.
// See the License for the specific language governing permissions and
// limitations under the License.

package cmd

import (
	"fmt"
	"os"
	"os/signal"
	"os/user"
	"path/filepath"
	"regexp"
	"runtime"
	"strings"
	"syscall"
	"time"

	"github.com/pkg/errors"

	flag "github.com/spf13/pflag"

	"github.com/spf13/cobra"
)

var containerName string
var depsVolumeName string
var ports []string
var publishAllPorts bool
var interactive bool
var dockerNetwork string
var dockerOptions string
var nameFlags *flag.FlagSet
var commonFlags *flag.FlagSet

func checkDockerRunOptions(options []string) error {
	fmt.Println("testing docker options", options)
	//runOptionsTest := "(^((-p)|(--publish)|(--publish-all)|(-P)|(-u)|(--user)|(--name)|(--network)|(-t)|(--tty)|(--rm)|(--entrypoint)|(-v)|(--volume)|(-e)|(--env))((=?$)|(=.*)))"
	runOptionsTest := "(^((-p)|(--publish)|(--publish-all)|(-P)|(-u)|(--user)|(--name)|(--network)|(-t)|(--tty)|(--rm)|(--entrypoint)|(-v)|(--volume))((=?$)|(=.*)))"

	blackListedRunOptionsRegexp := regexp.MustCompile(runOptionsTest)
	for _, value := range options {
		isInBlackListed := blackListedRunOptionsRegexp.MatchString(value)
		if isInBlackListed {
			return errors.Errorf("%s is not allowed in --docker-options", value)

		}
	}
	return nil

}
func buildCommonFlags() {
	if commonFlags == nil || nameFlags == nil {
		commonFlags = flag.NewFlagSet("", flag.ContinueOnError)
		nameFlags = flag.NewFlagSet("", flag.ContinueOnError)
		//curDir, err := os.Getwd()
		//if err != nil {
		//	Error.log("Error getting current directory ", err)
		//	os.Exit(1)
		//}
		projectName, perr := getProjectName()

		if perr != nil {
			if pmsg, ok := perr.(*NotAnAppsodyProject); ok {
				Debug.log("Cannot retrieve the project name - continuing: ", perr)
			} else {
				Error.logf("Error occurred retrieving project name... exiting: %s", pmsg)
				os.Exit(1)
			}
		}
		//defaultName := filepath.Base(curDir) + "-dev"
		defaultName := projectName + "-dev"
		nameFlags.StringVar(&containerName, "name", defaultName, "Assign a name to your development container.")
		//defaultDepsVolume := filepath.Base(curDir) + "-deps"
		defaultDepsVolume := projectName + "-deps"
		commonFlags.StringVar(&dockerNetwork, "network", "", "Specify the network for docker to use.")
		commonFlags.StringVar(&depsVolumeName, "deps-volume", defaultDepsVolume, "Docker volume to use for dependencies. Mounts to APPSODY_DEPS dir.")
		commonFlags.StringArrayVarP(&ports, "publish", "p", nil, "Publish the container's ports to the host. The stack's exposed ports will always be published, but you can publish addition ports or override the host ports with this option.")
		commonFlags.BoolVarP(&publishAllPorts, "publish-all", "P", false, "Publish all exposed ports to random ports")
<<<<<<< HEAD
		commonFlags.BoolVarP(&interactive, "interactive", "i", false, "Attach STDIN to the container for interactive TTY mode")
		commonFlags.StringVar(&dockerOptions, "docker-options", "", "Specify the docker options to use.  Value must be in \"\".")
=======
		commonFlags.StringVar(&dockerOptions, "docker-options", "", "Specify the docker run options to use.  Value must be in \"\".")
>>>>>>> 3fb6cede
	}

}

func addNameFlags(cmd *cobra.Command) {

	buildCommonFlags()
	cmd.PersistentFlags().AddFlagSet(nameFlags)

}

func addDevCommonFlags(cmd *cobra.Command) {

	buildCommonFlags()
	addNameFlags(cmd)
	cmd.PersistentFlags().AddFlagSet(commonFlags)

}

func commonCmd(cmd *cobra.Command, args []string, mode string) error {
	setupErr := setupConfig()
	if setupErr != nil {
		return setupErr
	}
	projectDir, perr := getProjectDir()
	if perr != nil {
		return perr

	}
	projectConfig, configErr := getProjectConfig()
	if configErr != nil {
		return configErr
	}
	err := CheckPrereqs()
	if err != nil {
		Warning.logf("Failed to check prerequisites: %v\n", err)
	}

	platformDefinition := projectConfig.Platform
	Debug.log("Stack image: ", platformDefinition)
	Debug.log("Project directory: ", projectDir)

	var cmdArgs []string
	pullErr := pullImage(platformDefinition)
	if pullErr != nil {
		return pullErr
	}

	volumeMaps, volumeErr := getVolumeArgs()
	if volumeErr != nil {
		return volumeErr
	}
	// Mount the APPSODY_DEPS cache volume if it exists
	depsEnvVar, envErr := GetEnvVar("APPSODY_DEPS")
	if envErr != nil {
		return envErr
	}
	if depsEnvVar != "" {
		depsMount := depsVolumeName + ":" + depsEnvVar
		Debug.log("Adding dependency cache to volume mounts: ", depsMount)
		volumeMaps = append(volumeMaps, "-v", depsMount)
	}

	// Mount the controller
	destController := os.Getenv("APPSODY_MOUNT_CONTROLLER")
	if destController != "" {
		Debug.log("Overriding appsody-controller mount with APPSODY_MOUNT_CONTROLLER env variable: ", destController)
	} else {
		// Copy the controller from the installation directory to the home (.appsody)
		destController = filepath.Join(getHome(), "appsody-controller")
		// Debug.log("Attempting to load the controller from ", destController)
		//if _, err := os.Stat(destController); os.IsNotExist(err) {
		// Always copy it from the executable dir
		//Retrieving the path of the binaries appsody and appsody-controller
		//Debug.log("Didn't find the controller in .appsody - copying from the binary directory...")
		executable, _ := os.Executable()
		binaryLocation, err := filepath.Abs(filepath.Dir(executable))
		Debug.log("Binary location ", binaryLocation)
		if err != nil {
			return errors.New("fatal error - can't retrieve the binary path... exiting")
		}
		controllerExists, existsErr := Exists(destController)
		if existsErr != nil {
			return existsErr
		}
		Debug.log("appsody-controller exists: ", controllerExists)
		checksumMatch := false
		if controllerExists {
			var checksumMatchErr error
			binaryControllerPath := filepath.Join(binaryLocation, "appsody-controller")
			binaryControllerExists, existsErr := Exists(binaryControllerPath)
			if existsErr != nil {
				return existsErr
			}
			if binaryControllerExists {
				checksumMatch, checksumMatchErr = checksum256TestFile(binaryControllerPath, destController)
				Debug.log("checksum returned: ", checksumMatch)
				if checksumMatchErr != nil {
					return checksumMatchErr
				}
			} else {
				//the binary controller did not exist so skip copying it
				Warning.log("The binary controller could not be found.")
				checksumMatch = true
			}
		}
		// if the controller doesn't exist
		if !controllerExists || (controllerExists && !checksumMatch) {
			Debug.log("Replacing Controller")

			//Construct the appsody-controller mount
			sourceController := filepath.Join(binaryLocation, "appsody-controller")
			if dryrun {
				Info.logf("Dry Run - Skipping copy of controller binary from %s to %s", sourceController, destController)
			} else {
				Debug.log("Attempting to copy the source controller from: ", sourceController)
				//Copy the controller from the binary location to $HOME/.appsody
				copyError := CopyFile(sourceController, destController)
				if copyError != nil {
					return errors.Errorf("Cannot retrieve controller - exiting: %v", copyError)
				}
				// Making the controller executable in case CopyFile loses permissions
				chmodErr := os.Chmod(destController, 0755)
				if chmodErr != nil {
					return errors.Errorf("Cannot make the controller  executable - exiting: %v", chmodErr)
				}
			}
		}
		//} Used to close the "if controller does not exist"
	}
	controllerMount := destController + ":/appsody/appsody-controller"
	Debug.log("Adding controller to volume mounts: ", controllerMount)
	volumeMaps = append(volumeMaps, "-v", controllerMount)

	c := make(chan os.Signal, 1)
	signal.Notify(c, os.Interrupt, syscall.SIGTERM)
	go func() {
		<-c
		err := dockerStop(containerName)
		if err != nil {
			Error.log(err)
		}
		//containerRemove(containerName) is not needed due to --rm flag
		os.Exit(1)
	}()

	cmdArgs = []string{"--rm"}
	validPorts, portError := checkPortInput(ports)
	if !validPorts {
		return errors.Errorf("Ports provided as input to the command are not valid: %v\n", portError)
	}
	var portsErr error
	cmdArgs, portsErr = processPorts(cmdArgs)
	if portsErr != nil {
		return portsErr
	}
	cmdArgs = append(cmdArgs, "--name", containerName)
	if dockerNetwork != "" {
		cmdArgs = append(cmdArgs, "--network", dockerNetwork)
	}
	runAsLocal, boolErr := getEnvVarBool("APPSODY_USER_RUN_AS_LOCAL")
	if boolErr != nil {
		return boolErr
	}
	if runAsLocal && runtime.GOOS != "windows" {
		current, _ := user.Current()
		cmdArgs = append(cmdArgs, "-u", fmt.Sprintf("%s:%s", current.Uid, current.Gid))
		cmdArgs = append(cmdArgs, "-e", fmt.Sprintf("APPSODY_USER=%s", current.Uid), "-e", fmt.Sprintf("APPSODY_GROUP=%s", current.Gid))
	}

	if len(volumeMaps) > 0 {
		cmdArgs = append(cmdArgs, volumeMaps...)
	}
	if dockerOptions != "" {
		dockerOptions = strings.TrimPrefix(dockerOptions, " ")
		dockerOptions = strings.TrimSuffix(dockerOptions, " ")
		dockerOptionsCmd := strings.Split(dockerOptions, " ")
		err := checkDockerRunOptions(dockerOptionsCmd)
		if err != nil {
			return err
		}
		cmdArgs = append(cmdArgs, dockerOptionsCmd...)
	}
	if interactive {
		cmdArgs = append(cmdArgs, "-i")
	}
	cmdArgs = append(cmdArgs, "-t", "--entrypoint", "/appsody/appsody-controller", platformDefinition, "--mode="+mode)
	if verbose {
		cmdArgs = append(cmdArgs, "-v")
	}
	Debug.logf("Attempting to start image %s with container name %s", platformDefinition, containerName)
	execCmd, err := DockerRunAndListen(cmdArgs, Container)
	if dryrun {
		Info.log("Dry Run - Skipping execCmd.Wait")
	} else {
		if err == nil {
			err = execCmd.Wait()
		}
	}
	if err != nil {
		// 'signal: interrupt'
		// TODO presumably you can query the error itself
		error := fmt.Sprintf("%s", err)
		//Linux and Windows return a different error on Ctrl-C
		if error == "signal: interrupt" || error == "exit status 2" {
			Info.log("Closing down development environment, sleeping 60 seconds: ", error)

			time.Sleep(60 * time.Second)
		} else {
			return errors.Errorf("Error waiting in 'appsody %s' %s", mode, error)

		}

	}
	return nil

}

func processPorts(cmdArgs []string) ([]string, error) {

	var exposedPortsMapping []string

	dockerExposedPorts, portsErr := getExposedPorts()
	if portsErr != nil {
		return cmdArgs, portsErr
	}
	Debug.log("Exposed ports provided by the docker file", dockerExposedPorts)
	// if the container port is not in the lised of exposed ports add it to the list

	containerPort, envErr := GetEnvVar("PORT")
	if envErr != nil {
		return cmdArgs, envErr
	}
	containerPortIsExposed := false

	Debug.log("Container port set to: ", containerPort)
	if containerPort != "" {
		for i := 0; i < len(dockerExposedPorts); i++ {

			if containerPort == dockerExposedPorts[i] {
				containerPortIsExposed = true
			}
		}
		if !containerPortIsExposed {
			dockerExposedPorts = append(dockerExposedPorts, containerPort)
		}
	}

	if publishAllPorts {
		cmdArgs = append(cmdArgs, "-P")
		// user specified to publish all EXPOSE ports to random ports with -P, so clear this list so we don't add them with -p
		dockerExposedPorts = []string{}
		if containerPort != "" && !containerPortIsExposed {
			// A PORT var was defined in the stack but not EXPOSE. It won't get published with -P, so add it as -p
			dockerExposedPorts = append(dockerExposedPorts, containerPort)
		}
	}

	Debug.log("Published ports provided as inputs: ", ports)
	for i := 0; i < len(ports); i++ { // this is the list of input -p's

		exposedPortsMapping = append(exposedPortsMapping, ports[i])

	}
	// see if there are any exposed ports (including container port) for which there are no overrides and add those to the list
	for i := 0; i < len(dockerExposedPorts); i++ {
		overrideFound := false
		for j := 0; j < len(ports); j++ {
			portMapping := strings.Split(ports[j], ":")
			if dockerExposedPorts[i] == portMapping[1] {
				overrideFound = true
			}
		}
		if !overrideFound {
			exposedPortsMapping = append(exposedPortsMapping, dockerExposedPorts[i]+":"+dockerExposedPorts[i])
		}
	}

	for k := 0; k < len(exposedPortsMapping); k++ {
		cmdArgs = append(cmdArgs, "-p", exposedPortsMapping[k])
	}
	return cmdArgs, nil
}
func checkPortInput(publishedPorts []string) (bool, error) {
	validPorts := true
	var portError error
	validPortNumber := regexp.MustCompile("^([0-9]{1,4}|[1-5][0-9]{4}|6[0-4][0-9]{3}|65[0-4][0-9]{2}|655[0-2][0-9]|6553[0-5])$")
	for i := 0; i < len(publishedPorts); i++ {
		if !strings.Contains(publishedPorts[i], ":") {
			validPorts = false
			portError = errors.New("The port input: " + publishedPorts[i] + " is not valid as the : separator is missing.")
			break
		} else {
			// check the numbers
			portValues := strings.Split(publishedPorts[i], ":")
			fmt.Println(portValues)
			if !validPortNumber.MatchString(portValues[0]) || !validPortNumber.MatchString(portValues[1]) {
				portError = errors.New("The numeric port input: " + publishedPorts[i] + " is not valid.")
				validPorts = false
				break

			}

		}
	}
	return validPorts, portError

}<|MERGE_RESOLUTION|>--- conflicted
+++ resolved
@@ -87,12 +87,8 @@
 		commonFlags.StringVar(&depsVolumeName, "deps-volume", defaultDepsVolume, "Docker volume to use for dependencies. Mounts to APPSODY_DEPS dir.")
 		commonFlags.StringArrayVarP(&ports, "publish", "p", nil, "Publish the container's ports to the host. The stack's exposed ports will always be published, but you can publish addition ports or override the host ports with this option.")
 		commonFlags.BoolVarP(&publishAllPorts, "publish-all", "P", false, "Publish all exposed ports to random ports")
-<<<<<<< HEAD
 		commonFlags.BoolVarP(&interactive, "interactive", "i", false, "Attach STDIN to the container for interactive TTY mode")
-		commonFlags.StringVar(&dockerOptions, "docker-options", "", "Specify the docker options to use.  Value must be in \"\".")
-=======
 		commonFlags.StringVar(&dockerOptions, "docker-options", "", "Specify the docker run options to use.  Value must be in \"\".")
->>>>>>> 3fb6cede
 	}
 
 }
