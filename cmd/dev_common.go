--- conflicted
+++ resolved
@@ -417,21 +417,12 @@
 func processPorts(cmdArgs []string, config *devCommonConfig) ([]string, error) {
 	var exposedPortsMapping []string
 
-	if len(config.ports) > 0 {
-		Info.log("Publishing the container's ports to the host, run `appsody ps` to see port mappings.")
-	}
-
 	dockerExposedPorts, portsErr := getExposedPorts(config.RootCommandConfig)
 	if portsErr != nil {
 		return cmdArgs, portsErr
 	}
-<<<<<<< HEAD
-	Debug.log("Exposed ports provided by the docker file", dockerExposedPorts)
-	// if the container port is not in the list of exposed ports add it to the list
-=======
 	config.Debug.log("Exposed ports provided by the docker file", dockerExposedPorts)
 	// if the container port is not in the lised of exposed ports add it to the list
->>>>>>> a108416b
 
 	containerPort, envErr := GetEnvVar("PORT", config.RootCommandConfig)
 	if envErr != nil {
@@ -453,7 +444,6 @@
 	}
 
 	if config.publishAllPorts {
-		Info.log("Publishing all exposed ports to random ports, run `appsody ps` to see port mappings.")
 		cmdArgs = append(cmdArgs, "-P")
 		// user specified to publish all EXPOSE ports to random ports with -P, so clear this list so we don't add them with -p
 		dockerExposedPorts = []string{}
@@ -500,7 +490,6 @@
 		} else {
 			// check the numbers
 			portValues := strings.Split(publishedPorts[i], ":")
-			fmt.Println(portValues)
 			if !validPortNumber.MatchString(portValues[0]) || !validPortNumber.MatchString(portValues[1]) {
 				portError = errors.New("The numeric port input: " + publishedPorts[i] + " is not valid.")
 				validPorts = false
