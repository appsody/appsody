// Copyright © 2019 IBM Corporation and others.
//
// Licensed under the Apache License, Version 2.0 (the "License");
// you may not use this file except in compliance with the License.
// You may obtain a copy of the License at
//
//     http://www.apache.org/licenses/LICENSE-2.0
//
// Unless required by applicable law or agreed to in writing, software
// distributed under the License is distributed on an "AS IS" BASIS,
// WITHOUT WARRANTIES OR CONDITIONS OF ANY KIND, either express or implied.
// See the License for the specific language governing permissions and
// limitations under the License.
package cmd_test

import (
	"strings"
	"testing"

	cmd "github.com/appsody/appsody/cmd"
	"github.com/appsody/appsody/cmd/cmdtest"
)

func TestList(t *testing.T) {

	// tests that would have run before this and crashed could leave the repo
	// in a bad state - mostly leading to: "a repo with this name already exists."
	// so clean it up pro-actively, ignore any errors.
	_, _ = cmdtest.RunAppsodyCmd([]string{"repo", "remove", "LocalTestRepo"}, ".")

	// first add the test repo index
	_, cleanup, err := cmdtest.AddLocalFileRepo("LocalTestRepo", "../cmd/testdata/index.yaml")
	if err != nil {
		t.Fatal(err)
	}
	defer cleanup()

	output, err := cmdtest.RunAppsodyCmd([]string{"list"}, ".")
	if err != nil {
		t.Fatal(err)
	}

	if strings.Contains(output, "A Java Microprofile Stack") {
		t.Error("list command should not display the stack name")
	}

	if !strings.Contains(output, "java-microprofile") {
		t.Error("list command should contain id 'java-microprofile'")
	}
}

// test the v2 list functionality
func TestListV2(t *testing.T) {
	// first add the test repo index
	var err error
	var output string
	var cleanup func()
<<<<<<< HEAD
	_, _ = cmdtest.RunAppsodyCmd([]string{"repo", "remove", "incubatortest"}, ".")
=======
	_, _ = cmdtest.RunAppsodyCmdExec([]string{"repo", "remove", "LocalTestRepo"}, ".")
	_, _ = cmdtest.RunAppsodyCmdExec([]string{"repo", "remove", "incubatortest"}, ".")
>>>>>>> 02968879
	_, cleanup, err = cmdtest.AddLocalFileRepo("incubatortest", "../cmd/testdata/kabanero.yaml")
	if err != nil {
		t.Fatal(err)
	}
	defer cleanup()

	output, _ = cmdtest.RunAppsodyCmd([]string{"list", "incubatortest"}, ".")

	if !(strings.Contains(output, "nodejs") && strings.Contains(output, "incubatortest")) {
		t.Error("list command should contain id 'nodejs'")
	}

	// test the current default hub
	output, _ = cmdtest.RunAppsodyCmd([]string{"list", "appsodyhub"}, ".")

	if !strings.Contains(output, "java-microprofile") {
		t.Error("list command should contain id 'java-microprofile'")
	}

	output, _ = cmdtest.RunAppsodyCmd([]string{"list"}, ".")

	// we expect 2 instances
	if !(strings.Contains(output, "java-microprofile") && (strings.Count(output, "nodejs ") == 2)) {
		t.Error("list command should contain id 'java-microprofile and 2 nodejs '")
	}

	// test the current default hub
	output, _ = cmdtest.RunAppsodyCmd([]string{"list", "nonexisting"}, ".")

	if !(strings.Contains(output, "cannot locate repository ")) {
		t.Error("Failed to flag non-existing repo")
	}

}

func TestListJson(t *testing.T) {
	args := []string{"list", "-o", "json"}
	output, err := cmdtest.RunAppsodyCmd(args, ".")

	if err != nil {
		t.Fatal(err)
	}

	list, err := cmdtest.ParseListJSON(cmdtest.ParseJSON(output))

	if err != nil {
		t.Fatal(err)
	}

	testContentsListOutput(t, list, output)
}

func TestListYaml(t *testing.T) {
	args := []string{"list", "-o", "yaml"}
	output, err := cmdtest.RunAppsodyCmd(args, ".")

	if err != nil {
		t.Fatal(err)
	}

	list, err := cmdtest.ParseListYAML(cmdtest.ParseYAML(output))

	if err != nil {
		t.Fatal(err)
	}

	testContentsListOutput(t, list, output)
}

func testContentsListOutput(t *testing.T, list cmd.IndexOutputFormat, output string) {
	if list.APIVersion == "" {
		t.Errorf("Could not find APIVersion! CLI output:\n%s", output)
	}

	if len(list.Repositories) != 2 {
		t.Errorf("Expected two repositories! CLI output:\n%s", output)
	}

	for _, repo := range list.Repositories {
		if len(repo.Stacks) < 1 {
			t.Errorf("Expected repository %s to contain stacks! CLI output:\n%s", repo.Name, output)
		}

		for _, stack := range repo.Stacks {
			if stack.ID == "" {
				t.Errorf("Found stack with missing ID! CLI output:\n%s", output)
			}

			if stack.Version == "" {
				t.Errorf("Found stack with missing Version! CLI output:\n%s", output)
			}
			if stack.Description == "" {
				t.Errorf("Found stack with missing Description! CLI output:\n%s", output)
			}
			if len(stack.Templates) == 0 {
				t.Errorf("Found stack with missing Templates! CLI output:\n%s", output)
			}
		}
	}
}<|MERGE_RESOLUTION|>--- conflicted
+++ resolved
@@ -55,12 +55,8 @@
 	var err error
 	var output string
 	var cleanup func()
-<<<<<<< HEAD
+	_, _ = cmdtest.RunAppsodyCmd([]string{"repo", "remove", "LocalTestRepo"}, ".")
 	_, _ = cmdtest.RunAppsodyCmd([]string{"repo", "remove", "incubatortest"}, ".")
-=======
-	_, _ = cmdtest.RunAppsodyCmdExec([]string{"repo", "remove", "LocalTestRepo"}, ".")
-	_, _ = cmdtest.RunAppsodyCmdExec([]string{"repo", "remove", "incubatortest"}, ".")
->>>>>>> 02968879
 	_, cleanup, err = cmdtest.AddLocalFileRepo("incubatortest", "../cmd/testdata/kabanero.yaml")
 	if err != nil {
 		t.Fatal(err)
