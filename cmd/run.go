--- conflicted
+++ resolved
@@ -20,15 +20,8 @@
 
 func stopCmd(imageName string, buildah bool, dryrun bool) error {
 	cmdName := "docker"
-<<<<<<< HEAD
-	if buildah {
-		cmdName = "buildah"
-	}
-	cmdArgs := []string{"stop", imageName}
-=======
 	signalInterval := "10" // numnrt of seconds to wait prior to sending SIGKILL
 	cmdArgs := []string{"stop", imageName, "-t", signalInterval}
->>>>>>> f2cc3556
 	err := execAndWait(cmdName, cmdArgs, Debug, dryrun)
 	if err != nil {
 		return err
