--- conflicted
+++ resolved
@@ -33,13 +33,11 @@
 	Long: `This copies the full project, stack plus app, into a local directory
 in preparation to build the final docker image.`,
 	RunE: func(cmd *cobra.Command, args []string) error {
-<<<<<<< HEAD
+
 		setupErr := setupConfig()
 		if setupErr != nil {
 			return setupErr
 		}
-=======
->>>>>>> cb9cc07a
 		projectName, perr := getProjectName()
 		if perr != nil {
 			return errors.Errorf("%v", perr)
@@ -154,10 +152,7 @@
 				if removeErr != nil {
 					Error.log("dockerRemove error ", removeErr)
 				}
-<<<<<<< HEAD
-=======
-
->>>>>>> cb9cc07a
+
 				return errors.Errorf("Error attempting to run copy command %s on image %s", bashCmd, stackImage)
 
 			}
@@ -168,10 +163,7 @@
 		err = execAndWaitReturnErr(cmdName, cmdArgs, Debug)
 		if err != nil {
 			Error.log("docker cp command failed: ", err)
-<<<<<<< HEAD
-=======
-
->>>>>>> cb9cc07a
+
 			removeErr := dockerRemove(extractContainerName)
 			if removeErr != nil {
 				Error.log("dockerRemove error ", removeErr)
