--- conflicted
+++ resolved
@@ -26,17 +26,6 @@
 	"github.com/spf13/cobra"
 )
 
-<<<<<<< HEAD
-var targetDir string
-var buildah bool
-
-var extractContainerName string
-
-var extractCmd = &cobra.Command{
-	Use:   "extract",
-	Short: "Extract the stack and your Appsody project to a local directory",
-	Long: `This copies the full project, stack plus app, into a local directory
-=======
 type extractCommandConfig struct {
 	*RootCommandConfig
 	targetDir            string
@@ -50,7 +39,6 @@
 		Use:   "extract",
 		Short: "Extract the stack and your Appsody project to a local directory",
 		Long: `This copies the full project, stack plus app, into a local directory
->>>>>>> 75898fea
 in preparation to build the final container image.`,
 		RunE: func(cmd *cobra.Command, args []string) error {
 			return extract(config)
@@ -199,23 +187,8 @@
 
 		bashCmd := "cp -rfL " + filepath.ToSlash(containerProjectDir) + " " + filepath.ToSlash(filepath.Join("/tmp", containerProjectDir))
 
-<<<<<<< HEAD
-			}
-			//If everything went fine, we need to set the source project directory to /tmp/...
-			appDir = extractContainerName + ":" + filepath.Join("/tmp", containerProjectDir)
-		}
-		cmdArgs = []string{"cp", appDir, extractDir}
-		if buildah {
-			appDir = containerProjectDir
-			cmdName = "/bin/sh"
-			script := fmt.Sprintf("x=`buildah mount %s`; cp -rf $x%s/* %s", extractContainerName, appDir, extractDir)
-			cmdArgs = []string{"-c", script}
-		}
-		err = execAndWaitReturnErr(cmdName, cmdArgs, Debug)
-=======
 		Debug.log("Attempting to run ", bashCmd, " on image: ", stackImage, " with args: ", cmdArgs)
 		_, err = DockerRunBashCmd(cmdArgs, stackImage, bashCmd, config.RootCommandConfig)
->>>>>>> 75898fea
 		if err != nil {
 			Debug.log("Error attempting to run copy command ", bashCmd, " on image ", stackImage, ": ", err)
 
