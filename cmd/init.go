--- conflicted
+++ resolved
@@ -53,15 +53,11 @@
 Without the [stack] argument, this command must be run on an existing Appsody project and will only run the stack init script to
 setup the local dev environment.`,
 	RunE: func(cmd *cobra.Command, args []string) error {
-<<<<<<< HEAD
-		//var index RepoIndex
-=======
 		setupErr := setupConfig()
 		if setupErr != nil {
 			return setupErr
 		}
 		var index RepoIndex
->>>>>>> 084e3daa
 
 		var proceedWithTemplate bool
 
