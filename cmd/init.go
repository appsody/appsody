--- conflicted
+++ resolved
@@ -238,13 +238,6 @@
 
 		}
 
-<<<<<<< HEAD
-func init() {
-	buildah = true
-	rootCmd.AddCommand(initCmd)
-	initCmd.PersistentFlags().BoolVar(&overwrite, "overwrite", false, "Download and extract the template project, overwriting existing files.  This option is not intended to be used in Appsody project directories.")
-	initCmd.PersistentFlags().BoolVar(&noTemplate, "no-template", false, "Only create the .appsody-config.yaml file. Do not unzip the template project. [Deprecated]")
-=======
 	}
 	err = install(config)
 	if err != nil {
@@ -252,7 +245,6 @@
 	}
 	Info.log("Successfully initialized Appsody project")
 	return nil
->>>>>>> 75898fea
 }
 
 //Runs the .appsody-init.sh/bat files if necessary
@@ -489,28 +481,16 @@
 	if containerProjectDirErr != nil {
 		return containerProjectDirErr
 	}
-<<<<<<< HEAD
 	if !buildah { //We can skip extract in some cases
 		bashCmd := "find " + containerProjectDir + " -type f -name " + scriptFileName
 		cmdOptions := []string{"--rm"}
 		Debug.log("Attempting to run ", bashCmd, " on image ", stackImage, " with options: ", cmdOptions)
 		//DockerRunBashCmd has a pullImage call
-		scriptFindOut, err := DockerRunBashCmd(cmdOptions, stackImage, bashCmd)
+		scriptFindOut, err := DockerRunBashCmd(cmdOptions, stackImage, bashCmd, config.RootCommandConfig)
 		if err != nil {
 			Debug.log("Failed to run the find command for the ", scriptFileName, " on the stack image: ", stackImage)
 			return fmt.Errorf("Failed to run the docker find command: %s", err)
 		}
-=======
-	bashCmd := "find " + containerProjectDir + " -type f -name " + scriptFileName
-	cmdOptions := []string{"--rm"}
-	Debug.log("Attempting to run ", bashCmd, " on image ", stackImage, " with options: ", cmdOptions)
-	//DockerRunBashCmd has a pullImage call
-	scriptFindOut, err := DockerRunBashCmd(cmdOptions, stackImage, bashCmd, config.RootCommandConfig)
-	if err != nil {
-		Debug.log("Failed to run the find command for the ", scriptFileName, " on the stack image: ", stackImage)
-		return fmt.Errorf("Failed to run the docker find command: %s", err)
-	}
->>>>>>> 75898fea
 
 		if scriptFindOut == "" {
 			Debug.log("There is no initialization script in the image - skipping extract and initialize")
