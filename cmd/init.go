// Copyright © 2019 IBM Corporation and others.
//
// Licensed under the Apache License, Version 2.0 (the "License");
// you may not use this file except in compliance with the License.
// You may obtain a copy of the License at
//
//     http://www.apache.org/licenses/LICENSE-2.0
//
// Unless required by applicable law or agreed to in writing, software
// distributed under the License is distributed on an "AS IS" BASIS,
// WITHOUT WARRANTIES OR CONDITIONS OF ANY KIND, either express or implied.
// See the License for the specific language governing permissions and
// limitations under the License.

package cmd

import (
	"archive/tar"
	"compress/gzip"
	"fmt"
	"io"
	"io/ioutil"
	"os"
	"path/filepath"
	"regexp"
	"runtime"
	"strings"
	"time"

	"github.com/pkg/errors"
	"github.com/spf13/cobra"
)

var (
	overwrite  bool
	noTemplate bool
)
var whiteListDotDirectories = []string{"github", "vscode", "settings", "metadata"}
var whiteListDotFiles = []string{"git", "project", "DS_Store", "classpath", "factorypath", "gitattributes", "gitignore", "cw-settings", "cw-extension"}

// initCmd represents the init command

var initCmd = &cobra.Command{
	Use:   "init [stack]",
	Short: "Initialize an Appsody project with a stack and template app",
	Long: `This creates a new Appsody project in a local directory or sets up the local dev environment of an existing Appsody project.

With the [stack] argument, this command will setup a new Appsody project. It will create an Appsody stack config file, unzip a template app, and
run the stack init script to setup the local dev environment. It is typically run on an empty directory and may fail
if files already exist. See the --overwrite and --no-template options for more details.
Use 'appsody list' to see the available stack options.

Without the [stack] argument, this command must be run on an existing Appsody project and will only run the stack init script to
setup the local dev environment.`,
	RunE: func(cmd *cobra.Command, args []string) error {
		setupErr := setupConfig()
		if setupErr != nil {
			return setupErr
		}
		//var index RepoIndex
		var repos RepositoryFile
		if _, err := repos.getRepos(); err != nil {
			return err
		}
		var proceedWithTemplate bool

		err := CheckPrereqs()
		if err != nil {
			Warning.logf("Failed to check prerequisites: %v\n", err)
		}

		//err = index.getIndex()

		indices, err := repos.GetIndices()

		if err != nil {
			return errors.Errorf("Could not read indices: %v", err)
		}
		if len(indices) == 0 {
			return errors.Errorf("Your stack repository is empty - please use `appsody repo add` to add a repository.")
		}
		var index *RepoIndex

		if len(args) >= 1 {
			var projectName string
			projectParm := args[0]

			repoName, projectType, err := parseProjectParm(projectParm)
			if err != nil {
				return err
			}
			if !repos.Has(repoName) {
				return errors.Errorf("Repository %s is not in configured list of repositories", repoName)
			}

			Debug.log("Attempting to locate stack ", projectType, " in repo ", repoName)
			index = indices[repoName]
<<<<<<< HEAD

=======
>>>>>>> 6292876e
			projectFound := false
			stackFound := false

			if len(index.Projects[projectType]) >= 1 { //V1 repos
				projectFound = true
				//return errors.Errorf("Could not find a stack with the id \"%s\" in repository \"%s\". Run `appsody list` to see the available stacks or -h for help.", projectType, repoName)
				Debug.log("Project ", projectType, " found in repo ", repoName)
				projectName = index.Projects[projectType][0].URLs[0]
			}

			for _, stack := range index.Stacks {
				if stack.ID == projectType {
					stackFound = true
					Debug.log("Stack ", projectType, " found in repo ", repoName)
					projectName = stack.Templates[0].URL
				}
			}

			if !projectFound && !stackFound {
				return errors.Errorf("Could not find a stack with the id \"%s\" in repository \"%s\". Run `appsody list` to see the available stacks or -h for help.", projectType, repoName)
			}
			// 1. Check for empty directory
			dir, err := os.Getwd()
			if err != nil {
				return errors.Errorf("Error getting current directory %v", err)
			}
			appsodyConfigFile := filepath.Join(dir, ".appsody-config.yaml")

			_, err = os.Stat(appsodyConfigFile)
			if err == nil {
				return errors.New("cannot run `appsody init <stack>` on an existing appsody project")

			}

			if noTemplate || overwrite {
				proceedWithTemplate = true
			} else {
				proceedWithTemplate, err = isFileLaydownSafe(dir)
				if err != nil {
					return err
				}
			}

			if !overwrite && !proceedWithTemplate {
				Error.log("Non-empty directory found with files which may conflict with the template project.")
				Info.log("It is recommended that you run `appsody init <stack>` in an empty directory.")
				Info.log("If you wish to proceed and possibly overwrite files in the current directory, try again with the --overwrite option.")
				return errors.New("non-empty directory found with files which may conflict with the template project")

			}

			Info.log("Running appsody init...")
			Info.logf("Downloading %s template project from %s", projectType, projectName)
			filename := projectType + ".tar.gz"

			err = downloadFileToDisk(projectName, filename)
			if err != nil {
				return errors.Errorf("Error downloading tar %v", err)

			}
			Info.log("Download complete. Extracting files from ", filename)
			//if noTemplate
			errUntar := untar(filename, noTemplate)

			if dryrun {
				Info.logf("Dry Run - Skipping remove of temporary file for project type: %s project name: %s", projectType, projectName)
			} else {
				err = os.Remove(filename)
				if err != nil {
					Warning.log("Unable to remove temporary file ", filename)
				}
			}
			if errUntar != nil {
				Error.log("Error extracting project template: ", errUntar)
				Info.log("It is recommended that you run `appsody init <stack>` in an empty directory.")
				Info.log("If you wish to proceed and overwrite files in the current directory, try again with the --overwrite option.")
				// this leave the tar file in the dir
				return errors.Errorf("Error extracting project template: %v", errUntar)

			}
		}
		err = install()
		if err != nil {
			return err
		}
		Info.log("Successfully initialized Appsody project")
		return nil
	},
}

func init() {
	rootCmd.AddCommand(initCmd)
	initCmd.PersistentFlags().BoolVar(&overwrite, "overwrite", false, "Download and extract the template project, overwriting existing files.")
	initCmd.PersistentFlags().BoolVar(&noTemplate, "no-template", false, "Only create the .appsody-config.yaml file. Do not unzip the template project.")
}

//Runs the .appsody-init.sh/bat files if necessary
func install() error {
	Info.log("Setting up the development environment")
	projectDir, perr := getProjectDir()
	if perr != nil {
		return errors.Errorf("%v", perr)

	}
	projectConfig, configErr := getProjectConfig()
	if configErr != nil {
		return configErr
	}
	platformDefinition := projectConfig.Platform

	Debug.logf("Setting up the development environment for projectDir: %s and platform: %s", projectDir, platformDefinition)

	err := extractAndInitialize()
	if err != nil {
		// For some reason without this sleep, the [InitScript] output log would get cut off and
		// intermixed with the following Warning logs when verbose logging. Adding this sleep as a workaround.
		time.Sleep(100 * time.Millisecond)
		Warning.log("The stack init script failed: ", err)
		Warning.log("Your local IDE may not build properly, but the Appsody container should still work.")
		Warning.log("To try again, resolve the issue then run `appsody init` with no arguments.")
		os.Exit(0)
	}
	return nil
}

func downloadFileToDisk(url string, destFile string) error {
	if dryrun {
		Info.logf("Dry Run -Skipping download of url: %s to destination %s", url, destFile)

	} else {
		outFile, err := os.Create(destFile)
		if err != nil {
			return err
		}
		defer outFile.Close()

		err = downloadFile(url, outFile)
		if err != nil {
			return err
		}
	}
	return nil
}

func untar(file string, noTemplate bool) error {

	if dryrun {
		Info.log("Dry Run - Skipping untar of file:  ", file)
	} else {
		if !overwrite && !noTemplate {
			err := preCheckTar(file)
			if err != nil {
				return err
			}
		}
		fileReader, err := os.Open(file)
		if err != nil {
			return err
		}

		defer fileReader.Close()
		gzipReader, err := gzip.NewReader(fileReader)
		if err != nil {
			return err
		}
		defer gzipReader.Close()
		tarReader := tar.NewReader(gzipReader)
		for {
			header, err := tarReader.Next()

			if err == io.EOF {
				break
			} else if err != nil {
				return err
			}
			if header == nil {
				continue
			}

			filename := header.Name
			Debug.log("Untar creating ", filename)

			if header.Typeflag == tar.TypeDir && !noTemplate {
				if _, err := os.Stat(filename); err != nil {
					err := os.MkdirAll(filename, 0755)
					if err != nil {
						return err
					}
				}
			} else if header.Typeflag == tar.TypeReg {
				if !noTemplate || (noTemplate && strings.HasSuffix(filename, ".appsody-config.yaml")) {

					f, err := os.OpenFile(filename, os.O_CREATE|os.O_RDWR, os.FileMode(header.Mode))
					if err != nil {
						return err
					}
					_, err = io.Copy(f, tarReader)
					if err != nil {
						return err
					}
					f.Close()
				}
			}

		}
	}
	return nil
}

func isFileLaydownSafe(directory string) (bool, error) {

	safe := true
	files, err := ioutil.ReadDir(directory)
	if err != nil {
		Error.logf("Can not read directory %s due to error: %v.", directory, err)
		return false, err

	}
	for _, f := range files {

		whiteListed := inWhiteList(f.Name())
		if !whiteListed {
			safe = false
			Debug.logf("%s file exists and is not safe to extract the project template over", f.Name())
		} else {
			Debug.logf("%s file exists and is safe to extract the project template over", f.Name())
		}
	}
	if safe {
		Debug.log("It is safe to extract the project template")
	} else {
		Debug.log("It is not safe to extract the project template")
	}
	return safe, nil

}

func buildOrList(args []string) string {
	base := ""
	for _, fileName := range args {
		base += fileName
		base += "|"
	}
	if base != "" {
		base = base[:len(base)-1]
	}

	return base
}

func inWhiteList(filename string) bool {
	whiteListTest := "(^(.[/\\\\])?.(" +
		buildOrList(whiteListDotFiles) +
		")$)|(^(.[/\\\\])?.(" + buildOrList(whiteListDotDirectories) + ")[/\\\\]?.*)"

	whiteListRegexp := regexp.MustCompile(whiteListTest)
	isWhiteListed := whiteListRegexp.MatchString(filename)

	return isWhiteListed
}

func preCheckTar(file string) error {
	preCheckOK := true
	fileReader, err := os.Open(file)
	if err != nil {
		return err
	}
	defer fileReader.Close()

	gzipReader, err := gzip.NewReader(fileReader)
	if err != nil {
		return err
	}
	defer gzipReader.Close()
	tarReader := tar.NewReader(gzipReader)
	// precheck the tar for whitelisted files
	for {
		header, err := tarReader.Next()

		if err == io.EOF {

			break
		} else if err != nil {

			return err
		}
		if header == nil {
			continue
		} else {

			if inWhiteList(header.Name) {
				fileInfo, err := os.Stat(header.Name)
				if err == nil {
					if !fileInfo.IsDir() {
						preCheckOK = false
						Warning.log("Conflict: " + header.Name + " exists in the file system and the template project.")

					}

				}
			}
		}
	}
	if !preCheckOK {
		err = errors.New("conflicts exist")
	}
	return err
}
func extractAndInitialize() error {

	var err error

	scriptFile := "./.appsody-init.sh"
	if runtime.GOOS == "windows" {
		scriptFile = ".\\.appsody-init.bat"
	}

	scriptFileName := filepath.Base(scriptFile)
	//Determine if we need to run extract
	//We run it only if there is an initialization script to run locally
	//Checking if the script is present on the image
	projectConfig, configErr := getProjectConfig()
	if configErr != nil {
		return configErr
	}
	stackImage := projectConfig.Platform
	bashCmd := "find /project -type f -name " + scriptFileName
	cmdOptions := []string{"--rm"}
	Debug.log("Attempting to run ", bashCmd, " on image ", stackImage, " with options: ", cmdOptions)
	//DockerRunBashCmd has a pullImage call
	scriptFindOut, err := DockerRunBashCmd(cmdOptions, stackImage, bashCmd)
	if err != nil {
		Debug.log("Failed to run the find command for the ", scriptFileName, " on the stack image: ", stackImage)
		return fmt.Errorf("Failed to run the docker find command: %s", err)
	}

	if scriptFindOut == "" {
		Debug.log("There is no initialization script in the image - skipping extract and initialize")
		return nil
	}

	workdir := ".appsody_init"

	// run the extract command here
	if !dryrun {
		workdirExists, err := exists(workdir)
		if workdirExists && err == nil {
			err = os.RemoveAll(workdir)
			if err != nil {
				return fmt.Errorf("Could not remove temp dir %s  %s", workdir, err)
			}
		}
		// set the --target-dir flag for extract
		targetDir = workdir

		extractError := extractCmd.RunE(extractCmd, nil)
		if extractError != nil {
			return extractError
		}

	} else {
		Info.log("Dry Run skipping extract.")
	}

	scriptPath := filepath.Join(workdir, scriptFile)
	scriptExists, err := exists(scriptPath)

	if scriptExists && err == nil { // if it doesn't exist, don't run it
		Debug.log("Running appsody_init script ", scriptFile)
		err = execAndWaitWithWorkDirReturnErr(scriptFile, nil, InitScript, workdir)
		if err != nil {
			return err
		}
	}

	if !dryrun {
		Debug.log("Removing ", workdir)
		err = os.RemoveAll(workdir)
		if err != nil {
			return fmt.Errorf("Could not remove temp dir %s  %s", workdir, err)
		}
	}

	return err
}

func parseProjectParm(projectParm string) (string, string, error) {
	parms := strings.Split(projectParm, "/")
	if len(parms) == 1 {
		Debug.log("Non-fully qualified stack - retrieving default repo...")
		var r RepositoryFile
		if _, err := r.getRepos(); err != nil {
			return "", "", err
		}
		if defaultRepoName, err := r.GetDefaultRepoName(); err != nil {
			return "", parms[0], err
		} else {
			return defaultRepoName, parms[0], nil
		}
	}

	if len(parms) == 2 {
		Debug.log("Fully qualified stack... determining repo...")
		if len(parms[0]) == 0 || len(parms[1]) == 0 {
			return parms[0], parms[1], errors.New("malformed project parameter - slash at the beginning or end should be removed")
		}
		return parms[0], parms[1], nil
	}
	if len(parms) > 2 {
		return parms[0], parms[1], errors.New("malformed project parameter - too many slashes")
	}

	return "", "", errors.New("malformed project parameter - something unusual happened")
}<|MERGE_RESOLUTION|>--- conflicted
+++ resolved
@@ -95,10 +95,6 @@
 
 			Debug.log("Attempting to locate stack ", projectType, " in repo ", repoName)
 			index = indices[repoName]
-<<<<<<< HEAD
-
-=======
->>>>>>> 6292876e
 			projectFound := false
 			stackFound := false
 
