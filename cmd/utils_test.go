--- conflicted
+++ resolved
@@ -308,7 +308,6 @@
 	}
 }
 
-<<<<<<< HEAD
 func TestCopy(t *testing.T) {
 	var outBuffer bytes.Buffer
 	log := &cmd.LoggingConfig{}
@@ -997,7 +996,9 @@
 
 	if err != nil {
 		t.Errorf("Unexpected error from kube get: %v", err)
-=======
+	}
+}
+
 func TestExtractDockerEnvVars(t *testing.T) {
 	testDockerOptions1 := []string{
 		"-w /path/to/dir -e A=Val1",
@@ -1070,6 +1071,5 @@
 			}
 
 		})
->>>>>>> 98f3a162
 	}
 }