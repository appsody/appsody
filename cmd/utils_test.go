--- conflicted
+++ resolved
@@ -199,16 +199,16 @@
 	}
 }
 
-<<<<<<< HEAD
 //Passes in impossibly high minimum versions of Docker and Appsody
 func TestInvalidVersionAgainstStack(t *testing.T) {
 	reqArray := []cmd.StackRequirement{{Docker: "102.0.5", Appsody: "102.0.5"}}
-	err := cmd.CheckStackRequirements(reqArray)
+	err := cmd.CheckStackRequirements(reqArray, false)
 
 	if err == nil {
 		t.Fatal(err)
 	}
-=======
+}
+
 var invalidCmdsTest = []struct {
 	cmd      string
 	args     []string
@@ -235,5 +235,4 @@
 
 	}
 
->>>>>>> 2f3bec53
 }