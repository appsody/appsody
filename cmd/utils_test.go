// Copyright © 2019 IBM Corporation and others.
//
// Licensed under the Apache License, Version 2.0 (the "License");
// you may not use this file except in compliance with the License.
// You may obtain a copy of the License at
//
//     http://www.apache.org/licenses/LICENSE-2.0
//
// Unless required by applicable law or agreed to in writing, software
// distributed under the License is distributed on an "AS IS" BASIS,
// WITHOUT WARRANTIES OR CONDITIONS OF ANY KIND, either express or implied.
// See the License for the specific language governing permissions and
// limitations under the License.

package cmd_test

import (
	"bytes"
	"fmt"
	"os/exec"
	"strings"
	"testing"

	cmd "github.com/appsody/appsody/cmd"
)

var validProjectNameTests = []string{
	"my-project",
	"my---project",
	"my-project1",
	"my-project123",
	"my-pr0ject",
	"myproject",
	"m",
	"m1",
	"appsody-project",
	// 68 chars is valid
	"a2345678901234567890123456789012345678901234567890123456789012345678",
}

func TestValidProjectNames(t *testing.T) {

	for _, test := range validProjectNameTests {
		t.Run(fmt.Sprintf("Test Valid Project Name \"%s\"", test), func(t *testing.T) {
			isValid, err := cmd.IsValidProjectName(test)
			if err != nil {
				t.Error(err)
			}
			if !isValid {
				t.Error("Not a valid project name: ", test)
			}
			converted, err := cmd.ConvertToValidProjectName(test)
			if err != nil {
				t.Error(err)
			}
			if test != converted {
				t.Error("Valid project name not the same on conversion: ", test)
			}
		})
	}
}

var invalidProjectNameTests = []struct {
	input     string
	converted string
}{
	{"my-project-", "my-project-app"},
	{"-my-project", "appsody-my-project"},
	{"My-project", "my-project"},
	{"my-Project", "my-project"},
	{"1my-project", "appsody-1my-project"},
	{"my-project----", "my-project-app"},
	{"my-proj%ect", "my-proj-ect"},
	{"my-proj#$&%ect", "my-proj-ect"},
	{"M", "m"},
	{"-", "appsody-app"},
	{".", "appsody-app"},
	{"path/to/pr0ject", "pr0ject"},
	{"/path/to/pr0ject", "pr0ject"},
	{"path/to/1my-project", "appsody-1my-project"},
	// 69 chars is invalid
	{"a23456789012345678901234567890123456789012345678901234567890123456789",
		"a2345678901234567890123456789012345678901234567890123456789012345678"},
}

func TestInvalidProjectNames(t *testing.T) {

	for _, test := range invalidProjectNameTests {
		t.Run(fmt.Sprintf("Test Invalid Project Name \"%s\"", test.input), func(t *testing.T) {
			isValid, err := cmd.IsValidProjectName(test.input)
			if err == nil {
				t.Error("Expected an error from IsValidProjectName but did not return one.")
			} else if !strings.Contains(err.Error(), "Invalid project-name") {
				t.Error("Expected the error to contain \"Invalid project-name\"", err)
			}
			if isValid {
				t.Error("Valid project name when expected to be invalid: ", test)
			}
			converted, err := cmd.ConvertToValidProjectName(test.input)
			if err != nil {
				t.Error(err)
			}
			if test.converted != converted {
				t.Errorf("Invalid project name \"%s\" converted to \"%s\" but expected \"%s\"", test.input, converted, test.converted)
			}
		})
	}
}

//Passes in impossibly high minimum versions of Docker and Appsody
func TestInvalidVersionAgainstStack(t *testing.T) {
	reqsMap := map[string]string{
		"Docker":  "402.05.6",
		"Appsody": "402.05.6",
	}
<<<<<<< HEAD

=======
>>>>>>> 3582a88d
	log := &cmd.LoggingConfig{}
	var outBuffer bytes.Buffer
	log.InitLogging(&outBuffer, &outBuffer)

	err := cmd.CheckStackRequirements(log, reqsMap, false)

	if err == nil {
		t.Log(outBuffer)
		t.Fatal(err)
	}
}

var invalidCmdsTest = []struct {
	cmd      string
	args     []string
	expected string
}{
	{"ls", []string{"invalidname"}, "No such file or directory"},
	{"cp", []string{"invalidname", "alsoinavalidname"}, "No such file or directory"},
}

func TestInvalidCmdOutput(t *testing.T) {

	for _, test := range invalidCmdsTest {

		invalidCmd := exec.Command(test.cmd, test.args...)

		t.Run(fmt.Sprintf("Test Invalid "+test.cmd+" Command"), func(t *testing.T) {
			out, err := cmd.SeparateOutput(invalidCmd)
			if err == nil {
				t.Error("Expected an error from '", test.cmd, strings.Join(test.args, " "), "' but it did not return one.")
			} else if !strings.Contains(out, test.expected) {
				t.Error("Expected the stdout to contain '" + test.expected + "'. It actually contains: " + out)
			}
		})

	}

}

var convertLabelTests = []struct {
	input          string
	expectedOutput string
}{
	{"org.opencontainers.image.created", "image.opencontainers.org/created"},
	{"dev.appsody.stack.id", "stack.appsody.dev/id"},
	{"dev.appsody.app.name", "app.appsody.dev/name"},
	{"dev.appsody.app-name", "appsody.dev/app-name"},
	{"dev.app-sody.app.name", "dev/app-sody.app.name"},
	{"d.name", "d/name"},
	{"app.name", "app/name"},
	{"app-name", "app-name"},
	{"Description", "Description"},
	{"maintainer", "maintainer"},
	{"dev.appsody.app.a23456789012345678901234567890123456789012345678901234567890123",
		"app.appsody.dev/a23456789012345678901234567890123456789012345678901234567890123"}, // exact length limit on name
}

func TestConvertLabelToKubeFormat(t *testing.T) {
	for _, test := range convertLabelTests {
		t.Run(test.input, func(t *testing.T) {
			output, err := cmd.ConvertLabelToKubeFormat(test.input)
			if err != nil {
				t.Error(err)
			} else if output != test.expectedOutput {
				t.Errorf("Expected %s to convert to %s but got %s", test.input, test.expectedOutput, output)
			}
		})

	}
}

var invalidConvertLabelTests = []string{
	"inva$lid",
	".name",
	"dev.appsody.",
	"dev.appsody.app.a234567890123456789012345678901234567890123456789012345678901234", // one over length limit
}

func TestInvalidConvertLabelToKubeFormat(t *testing.T) {
	for _, test := range invalidConvertLabelTests {
		t.Run(test, func(t *testing.T) {
			_, err := cmd.ConvertLabelToKubeFormat(test)
			if err == nil {
				t.Errorf("Expected error but got none converting %s", test)
			}
		})
	}
}

var getUpdateStringTests = []struct {
	input        string
	version      string
	latest       string
	updateString string
}{
	{"darwin", "1", "2", "Please run `brew upgrade appsody` to upgrade"},
	{"anythingelse", "1", "2", "Please go to https://appsody.dev/docs/getting-started/installation#upgrading-appsody and upgrade"},
	{"", "1", "2", "Please go to https://appsody.dev/docs/getting-started/installation#upgrading-appsody and upgrade"},
}

func TestGetUpdateString(t *testing.T) {
	for _, test := range getUpdateStringTests {
		t.Run(test.input, func(t *testing.T) {
			output := cmd.GetUpdateString(test.input, test.version, test.latest)
			expectedOutput := fmt.Sprintf("\n*\n*\n*\n\nA new CLI update is available.\n%s from %s --> %s.\n\n*\n*\n*\n", test.updateString, test.version, test.latest)
			if output != expectedOutput {
				t.Errorf("Expected %s to convert to %s but got %s", test.input, expectedOutput, output)
			}
		})

	}
}<|MERGE_RESOLUTION|>--- conflicted
+++ resolved
@@ -113,10 +113,6 @@
 		"Docker":  "402.05.6",
 		"Appsody": "402.05.6",
 	}
-<<<<<<< HEAD
-
-=======
->>>>>>> 3582a88d
 	log := &cmd.LoggingConfig{}
 	var outBuffer bytes.Buffer
 	log.InitLogging(&outBuffer, &outBuffer)
