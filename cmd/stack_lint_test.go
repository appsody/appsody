// Copyright © 2019 IBM Corporation and others.
//
// Licensed under the Apache License, Version 2.0 (the "License");
// you may not use this file except in compliance with the License.
// You may obtain a copy of the License at
//
//     http://www.apache.org/licenses/LICENSE-2.0
//
// Unless required by applicable law or agreed to in writing, software
// distributed under the License is distributed on an "AS IS" BASIS,
// WITHOUT WARRANTIES OR CONDITIONS OF ANY KIND, either express or implied.
// See the License for the specific language governing permissions and
// limitations under the License.

package cmd_test

import (
	"io/ioutil"
	"os"
	"path/filepath"
	"strings"
	"testing"

	"github.com/appsody/appsody/cmd/cmdtest"
)

func TestAppsodyRunMissingInDockerfileStack(t *testing.T) {
	sandbox, cleanup := cmdtest.TestSetupWithSandbox(t, true)
	defer cleanup()

	restoreLine := ""
	file, err := ioutil.ReadFile(filepath.Join(cmdtest.TestDirPath, "test-stack", "image", "Dockerfile-stack"))
	if err != nil {
		t.Fatal(err)
	}

	lines := strings.Split(string(file), "\n")

	for i, line := range lines {
		if strings.Contains(line, "APPSODY_RUN") {
			restoreLine = lines[i]
			lines[i] = "Testing"
		}
	}
	output := strings.Join(lines, "\n")
	err = ioutil.WriteFile(filepath.Join(cmdtest.TestDirPath, "test-stack", "image", "Dockerfile-stack"), []byte(output), 0644)

	if err != nil {
		t.Fatal(err)
	}

	args := []string{"stack", "lint"}

	_, err = cmdtest.RunAppsody(sandbox, args...)
	if err == nil { //Lint check should fail, if not fail the test
		t.Fatal(err)
	}

	for i, line := range lines {
		if strings.Contains(line, "Testing") {
			lines[i] = restoreLine
		}
	}

	output = strings.Join(lines, "\n")
	err = ioutil.WriteFile(filepath.Join(cmdtest.TestDirPath, "test-stack", "image", "Dockerfile-stack"), []byte(output), 0644)

	if err != nil {
		t.Fatal(err)
	}
}

func TestAppsodyMountsMissingInDockerfileStack(t *testing.T) {
	sandbox, cleanup := cmdtest.TestSetupWithSandbox(t, true)
	defer cleanup()

	restoreLine := ""
	file, err := ioutil.ReadFile(filepath.Join(cmdtest.TestDirPath, "test-stack", "image", "Dockerfile-stack"))
	if err != nil {
		t.Fatal(err)
	}

	lines := strings.Split(string(file), "\n")

	for i, line := range lines {
		if strings.Contains(line, "APPSODY_MOUNTS") {
			restoreLine = lines[i]
			lines[i] = "Testing"
		}
	}
	output := strings.Join(lines, "\n")
	err = ioutil.WriteFile(filepath.Join(cmdtest.TestDirPath, "test-stack", "image", "Dockerfile-stack"), []byte(output), 0644)

	if err != nil {
		t.Fatal(err)
	}

	args := []string{"stack", "lint"}

	_, err = cmdtest.RunAppsody(sandbox, args...)
	if !strings.Contains(err.Error(), "LINT TEST FAILED") {
		t.Error("String \"LINT TEST FAILED\" not found in output")
	} else {
		if err == nil {
			t.Error("Expected error but did not receive one.")
		}
	}
	for i, line := range lines {
		if strings.Contains(line, "Testing") {
			lines[i] = restoreLine
		}
	}

	output = strings.Join(lines, "\n")
	err = ioutil.WriteFile(filepath.Join(cmdtest.TestDirPath, "test-stack", "image", "Dockerfile-stack"), []byte(output), 0644)

	if err != nil {
		t.Fatal(err)
	}
}

func TestAppsodyWatchDirPresentAndOnChangeMissingInDockerfileStack(t *testing.T) {
	sandbox, cleanup := cmdtest.TestSetupWithSandbox(t, true)
	defer cleanup()

	restoreLine := ""
	file, err := ioutil.ReadFile(filepath.Join(cmdtest.TestDirPath, "test-stack", "image", "Dockerfile-stack"))

	if err != nil {
		t.Fatal(err)
	}

	lines := strings.Split(string(file), "\n")

	if strings.Contains(string(file), "APPSODY_WATCH_DIR") {
		if strings.Contains(string(file), "_ON_CHANGE") {
			for i, line := range lines {
				if strings.Contains(line, "_ON_CHANGE") {
					restoreLine = lines[i]
					lines[i] = "Testing"
				}
			}

			output := strings.Join(lines, "\n")
			err = ioutil.WriteFile(filepath.Join(cmdtest.TestDirPath, "test-stack", "image", "Dockerfile-stack"), []byte(output), 0644)

			if err != nil {
				t.Fatal(err)
			}

			args := []string{"stack", "lint"}

			_, err = cmdtest.RunAppsody(sandbox, args...)
			if err == nil { //Lint check should fail, if not fail the test
				t.Fatal(err)
			}

			for i, line := range lines {
				if strings.Contains(line, "Testing") {
					lines[i] = restoreLine
				}
			}

			output = strings.Join(lines, "\n")
			err = ioutil.WriteFile(filepath.Join(cmdtest.TestDirPath, "test-stack", "image", "Dockerfile-stack"), []byte(output), 0644)

			if err != nil {
				t.Fatal(err)
			}

		} else {
			args := []string{"stack", "lint"}
			_, err = cmdtest.RunAppsody(sandbox, args...)

			if err == nil { //Lint check should fail, if not fail the test
				t.Fatal(err)
			}
		}
	}
}

func Test_KillValue(t *testing.T) {
	sandbox, cleanup := cmdtest.TestSetupWithSandbox(t, true)
	defer cleanup()

	restoreLine := ""
	file, err := ioutil.ReadFile(filepath.Join(cmdtest.TestDirPath, "test-stack", "image", "Dockerfile-stack"))

	if err != nil {
		t.Fatal(err)
	}

	lines := strings.Split(string(file), "\n")

	for i, line := range lines {
		if strings.Contains(line, "_KILL") {
			restoreLine = lines[i]
			lines[i] = "ENV APPSODY_DEBUG_KILL=trued"
		}
	}

	output := strings.Join(lines, "\n")
	err = ioutil.WriteFile(filepath.Join(cmdtest.TestDirPath, "test-stack", "image", "Dockerfile-stack"), []byte(output), 0644)

	if err != nil {
		t.Fatal(err)
	}

	args := []string{"stack", "lint"}

	_, err = cmdtest.RunAppsody(sandbox, args...)
	if err == nil { //Lint check should fail, if not fail the test
		t.Fatal(err)
	}

	for i, line := range lines {
		if strings.Contains(line, "ENV APPSODY_DEBUG_KILL=trued") {
			lines[i] = restoreLine
		}
	}

	output = strings.Join(lines, "\n")
	err = ioutil.WriteFile(filepath.Join(cmdtest.TestDirPath, "test-stack", "image", "Dockerfile-stack"), []byte(output), 0644)

	if err != nil {
		t.Fatal(err)
	}
}

func TestAppsodyRegexValue(t *testing.T) {
	sandbox, cleanup := cmdtest.TestSetupWithSandbox(t, true)
	defer cleanup()

	restoreLine := ""
	file, err := ioutil.ReadFile(filepath.Join(cmdtest.TestDirPath, "test-stack", "image", "Dockerfile-stack"))

	if err != nil {
		t.Fatal(err)
	}

	lines := strings.Split(string(file), "\n")

	for i, line := range lines {
		if strings.Contains(line, "ENV APPSODY_WATCH_REGEX='^.*(.xml|.java|.properties)$'") {
			restoreLine = lines[i]
			lines[i] = "ENV APPSODY_WATCH_REGEX='['"
		}
	}

	output := strings.Join(lines, "\n")
	err = ioutil.WriteFile(filepath.Join(cmdtest.TestDirPath, "test-stack", "image", "Dockerfile-stack"), []byte(output), 0644)

	if err != nil {
		t.Fatal(err)
	}

	args := []string{"stack", "lint"}

	_, err = cmdtest.RunAppsody(sandbox, args...)
	if err == nil { //Lint check should fail, if not fail the test
		t.Fatal(err)
	}

	for i, line := range lines {
		if strings.Contains(line, "ENV APPSODY_WATCH_REGEX='['") {
			lines[i] = restoreLine
		}
	}

	output = strings.Join(lines, "\n")
	err = ioutil.WriteFile(filepath.Join(cmdtest.TestDirPath, "test-stack", "image", "Dockerfile-stack"), []byte(output), 0644)

	if err != nil {
		t.Fatal(err)
	}
}
func TestLintWithValidStack(t *testing.T) {
	sandbox, cleanup := cmdtest.TestSetupWithSandbox(t, true)
	defer cleanup()

	args := []string{"stack", "lint", filepath.Join(cmdtest.TestDirPath, "test-stack")}

	_, err := cmdtest.RunAppsody(sandbox, args...)
	if err != nil { //Lint check should pass, if not fail the test
		t.Fatal(err)
	}
}

<<<<<<< HEAD
func TestLintWithInvalidStackName(t *testing.T) {
	currentDir, _ := os.Getwd()
	testStackPath := filepath.Join(currentDir, "testdata", "test-stack")
	newStackPath := filepath.Join(currentDir, "testdata", "test_stack")
	args := []string{"stack", "lint"}

	renErr := os.Rename(testStackPath, newStackPath)
	if renErr != nil {
		t.Fatal(renErr)
	}
	output, err := cmdtest.RunAppsodyCmd(args, newStackPath, t)

	renErr1 := os.Rename(newStackPath, testStackPath)
=======
func TestLintWithMissingConfig(t *testing.T) {
	sandbox, cleanup := cmdtest.TestSetupWithSandbox(t, true)
	defer cleanup()

	currentDir, _ := os.Getwd()
	testStackPath := filepath.Join(currentDir, "testdata", "test-stack")
	args := []string{"stack", "lint", testStackPath}
	_, err := cmdtest.RunAppsody(sandbox, args...)
>>>>>>> 977c52dc

	if renErr1 != nil {
		t.Fatal(renErr1)
	}
	if !strings.Contains(output, "Stack directory name is invalid.") {
		t.Fatal(err)
	}
<<<<<<< HEAD

}

func TestLintWithMissingStackYaml(t *testing.T) {
	currentDir, _ := os.Getwd()
	testStackPath := filepath.Join(currentDir, "testdata", "test-stack")
	args := []string{"stack", "lint"}
	removeYaml := filepath.Join(testStackPath, "stack.yaml")
	file, err := ioutil.ReadFile(removeYaml)
	if err != nil {
		t.Fatal(err)
	}
	removeArray := []string{filepath.Join(removeYaml)}

	osErr := os.RemoveAll(removeYaml)
	if osErr != nil {
		t.Fatal(osErr)
	}

	_, appsodyErr := cmdtest.RunAppsodyCmd(args, testStackPath, t)

	if appsodyErr == nil { //Lint check should fail, if not fail the test
		t.Fatal(appsodyErr)
	}

	RestoreSampleStack(removeArray)
	writeErr := ioutil.WriteFile(removeYaml, []byte(file), 0644)
	if writeErr != nil {
		t.Fatal(writeErr)
	}
}

func TestLintWithMissingImageProjectAndConfigDir(t *testing.T) {
	currentDir, _ := os.Getwd()
	testStackPath := filepath.Join(currentDir, "testdata", "test-stack")
	args := []string{"stack", "lint"}
	removeImage := filepath.Join(testStackPath, "image")
	file, readErr := ioutil.ReadFile(filepath.Join(removeImage, "Dockerfile-stack"))
	if readErr != nil {
		t.Fatal(readErr)
	}
	removeArray := []string{removeImage, filepath.Join(removeImage, "config"), filepath.Join(removeImage, "project"), filepath.Join(removeImage, "config", "app-deploy.yaml"), filepath.Join(removeImage, "project", "Dockerfile"), filepath.Join(removeImage, "LICENSE"), filepath.Join(removeImage, "Dockerfile-stack")}

	osErr := os.RemoveAll(removeImage)
	if osErr != nil {
		t.Fatal(osErr)
	}

	output, err := cmdtest.RunAppsodyCmd(args, testStackPath, t)
=======
}

func TestLintWithMissingProject(t *testing.T) {
	sandbox, cleanup := cmdtest.TestSetupWithSandbox(t, true)
	defer cleanup()

	currentDir, _ := os.Getwd()
	testStackPath := filepath.Join(currentDir, "testdata", "test-stack")
	args := []string{"stack", "lint", testStackPath}

	_, err := cmdtest.RunAppsody(sandbox, args...)
>>>>>>> 977c52dc

	RestoreSampleStack(removeArray)
	writeErr := ioutil.WriteFile(filepath.Join(removeImage, "Dockerfile-stack"), []byte(file), 0644)
	if writeErr != nil {
		t.Fatal(writeErr)
	}

	if !strings.Contains(output, "Missing image directory") {
		t.Fatal(err)
	}
<<<<<<< HEAD

}

func TestLintWithMissingREADME(t *testing.T) {
	currentDir, _ := os.Getwd()
	testStackPath := filepath.Join(currentDir, "testdata", "test-stack")
	args := []string{"stack", "lint"}
	removeReadme := filepath.Join(testStackPath, "README.md")
	removeArray := []string{removeReadme}
=======
}

func TestLintWithMissingFile(t *testing.T) {
	sandbox, cleanup := cmdtest.TestSetupWithSandbox(t, true)
	defer cleanup()
>>>>>>> 977c52dc

	args := []string{"stack", "lint"}

<<<<<<< HEAD
	output, err := cmdtest.RunAppsodyCmd(args, testStackPath, t)
=======
	_, err := cmdtest.RunAppsody(sandbox, args...)
>>>>>>> 977c52dc

	RestoreSampleStack(removeArray)

	if !strings.Contains(output, "Missing README.md") {
		t.Fatal(err)
	}
<<<<<<< HEAD

}

func TestLintWithMissingTemplatesDirectory(t *testing.T) {
	currentDir, _ := os.Getwd()
	testStackPath := filepath.Join(currentDir, "testdata", "test-stack")
	args := []string{"stack", "lint"}

	removeTemplatesDir := filepath.Join(testStackPath, "templates")
	removeArray := []string{removeTemplatesDir, filepath.Join(removeTemplatesDir, "default"), filepath.Join(removeTemplatesDir, "default", "app.js")}

	osErr := os.RemoveAll(removeTemplatesDir)
	if osErr != nil {
		t.Fatal(osErr)
	}

	output, err := cmdtest.RunAppsodyCmd(args, testStackPath, t)

	RestoreSampleStack(removeArray)

	if !strings.Contains(output, "Missing template directory") && !strings.Contains(output, "No templates found in") {
		t.Fatal(err)
	}

}

func TestLintWithInvalidVersion(t *testing.T) {
	currentDir, _ := os.Getwd()
	testStackPath := filepath.Join(currentDir, "testdata", "test-stack")
	args := []string{"stack", "lint"}

	stackYaml := filepath.Join(testStackPath, "stack.yaml")

	file, readErr := ioutil.ReadFile(stackYaml)
	if readErr != nil {
		t.Fatal(readErr)
	}

	lines := strings.Split(string(file), "\n")
	for i, line := range lines {
		if strings.HasPrefix(line, "version: ") {
			lines[i] = "version: invalidVersion"
		}
	}

	invalidYaml := strings.Join(lines, "\n")
	writeErr := ioutil.WriteFile(stackYaml, []byte(invalidYaml), 0644)
	if writeErr != nil {
		t.Fatal(writeErr)
	}

	output, err := cmdtest.RunAppsodyCmd(args, testStackPath, t)

	restoreYaml := ioutil.WriteFile(stackYaml, []byte(file), 0644)
	if restoreYaml != nil {
		t.Fatal(restoreYaml)
	}

	if !strings.Contains(output, "Version must be formatted in accordance to semver") {
		t.Fatal(err)
	}

}

func TestLintWithLongNameAndDescription(t *testing.T) {
	currentDir, _ := os.Getwd()
	testStackPath := filepath.Join(currentDir, "testdata", "test-stack")
	args := []string{"stack", "lint"}

	stackYaml := filepath.Join(testStackPath, "stack.yaml")

	file, readErr := ioutil.ReadFile(stackYaml)
	if readErr != nil {
		t.Fatal(readErr)
	}

	lines := strings.Split(string(file), "\n")
	for i, line := range lines {
		if strings.HasPrefix(line, "name: ") {
			lines[i] = "name: This stack name is far too long and therefore should fail"
		}
		if strings.HasPrefix(line, "description: ") {
			lines[i] = "description: This stack description is far too long (greater than 70 characters) and therefore should also fail."
		}
	}

	invalidYaml := strings.Join(lines, "\n")
	writeErr := ioutil.WriteFile(stackYaml, []byte(invalidYaml), 0644)
	if writeErr != nil {
		t.Fatal(writeErr)
	}

	output, err := cmdtest.RunAppsodyCmd(args, testStackPath, t)

	restoreYaml := ioutil.WriteFile(stackYaml, []byte(file), 0644)
	if restoreYaml != nil {
		t.Fatal(restoreYaml)
	}

	if !strings.Contains(output, "Description must be under ") && !strings.Contains(output, "Stack name must be under ") {
		t.Fatal(err)
	}
}

func TestLintWithInvalidLicenseField(t *testing.T) {
	currentDir, _ := os.Getwd()
	testStackPath := filepath.Join(currentDir, "testdata", "test-stack")
	args := []string{"stack", "lint"}

	stackYaml := filepath.Join(testStackPath, "stack.yaml")

	file, readErr := ioutil.ReadFile(stackYaml)
	if readErr != nil {
		t.Fatal(readErr)
	}

	lines := strings.Split(string(file), "\n")
	for i, line := range lines {
		if strings.HasPrefix(line, "license: ") {
			lines[i] = "license: invalidLicense"
		}
	}

	invalidYaml := strings.Join(lines, "\n")
	writeErr := ioutil.WriteFile(stackYaml, []byte(invalidYaml), 0644)
	if writeErr != nil {
		t.Fatal(writeErr)
	}

	output, err := cmdtest.RunAppsodyCmd(args, testStackPath, t)

	restoreYaml := ioutil.WriteFile(stackYaml, []byte(file), 0644)
	if restoreYaml != nil {
		t.Fatal(restoreYaml)
	}

	if !strings.Contains(output, "The stack.yaml SPDX license ID is invalid") {
		t.Fatal(err)
	}
}

func TestLintWithInvalidTemplatingValues(t *testing.T) {
	currentDir, _ := os.Getwd()
	testStackPath := filepath.Join(currentDir, "testdata", "test-stack")
	args := []string{"stack", "lint"}

	stackYaml := filepath.Join(testStackPath, "stack.yaml")

	file, readErr := ioutil.ReadFile(stackYaml)
	if readErr != nil {
		t.Fatal(readErr)
	}

	lines := strings.Split(string(file), "\n")
	for i, line := range lines {
		if strings.HasPrefix(line, "  key1: ") {
			lines[i] = "  key&@_1: value"
		}
	}

	invalidYaml := strings.Join(lines, "\n")
	writeErr := ioutil.WriteFile(stackYaml, []byte(invalidYaml), 0644)
	if writeErr != nil {
		t.Fatal(writeErr)
	}

	output, err := cmdtest.RunAppsodyCmd(args, testStackPath, t)

	restoreYaml := ioutil.WriteFile(stackYaml, []byte(file), 0644)
	if restoreYaml != nil {
		t.Fatal(restoreYaml)
	}

	if !strings.Contains(output, "is not in an alphanumeric format") {
		t.Fatal(err)
	}
}

func TestLintWithInvalidRequirements(t *testing.T) {
	currentDir, _ := os.Getwd()
	testStackPath := filepath.Join(currentDir, "testdata", "test-stack")
	args := []string{"stack", "lint"}

	stackYaml := filepath.Join(testStackPath, "stack.yaml")

	file, readErr := ioutil.ReadFile(stackYaml)
	if readErr != nil {
		t.Fatal(readErr)
	}

	lines := strings.Split(string(file), "\n")
	for i, line := range lines {
		if strings.HasPrefix(line, "  appsody-version:") {
			lines[i] = "  appsody-version: invalid-req"
		}
	}

	invalidYaml := strings.Join(lines, "\n")
	writeErr := ioutil.WriteFile(stackYaml, []byte(invalidYaml), 0644)
	if writeErr != nil {
		t.Fatal(writeErr)
	}

	output, err := cmdtest.RunAppsodyCmd(args, testStackPath, t)

	restoreYaml := ioutil.WriteFile(stackYaml, []byte(file), 0644)
	if restoreYaml != nil {
		t.Fatal(restoreYaml)
	}

	if !strings.Contains(output, "is not in the correct format. See:") {
		t.Fatal(err)
	}

}

func RestoreSampleStack(fixStack []string) {
	currentDir, _ := os.Getwd()
	testStackPath := filepath.Join(currentDir, "testdata", "test-stack")
	for _, missingContent := range fixStack {
		if missingContent == filepath.Join(testStackPath, "image") || missingContent == filepath.Join(testStackPath, "image", "config") || missingContent == filepath.Join(testStackPath, "image/project") || missingContent == filepath.Join(testStackPath, "templates") || missingContent == filepath.Join(testStackPath, "templates", "default") {
			osErr := os.Mkdir(missingContent, os.ModePerm)
			if osErr != nil {
				fmt.Println(osErr)
			}
		} else {
			_, osErr := os.Create(missingContent)
			if osErr != nil {
				fmt.Println(osErr)
			}
		}
	}
=======
>>>>>>> 977c52dc
}<|MERGE_RESOLUTION|>--- conflicted
+++ resolved
@@ -15,6 +15,7 @@
 package cmd_test
 
 import (
+	"fmt"
 	"io/ioutil"
 	"os"
 	"path/filepath"
@@ -286,8 +287,10 @@
 	}
 }
 
-<<<<<<< HEAD
 func TestLintWithInvalidStackName(t *testing.T) {
+	sandbox, cleanup := cmdtest.TestSetupWithSandbox(t, true)
+	defer cleanup()
+
 	currentDir, _ := os.Getwd()
 	testStackPath := filepath.Join(currentDir, "testdata", "test-stack")
 	newStackPath := filepath.Join(currentDir, "testdata", "test_stack")
@@ -297,19 +300,9 @@
 	if renErr != nil {
 		t.Fatal(renErr)
 	}
-	output, err := cmdtest.RunAppsodyCmd(args, newStackPath, t)
+	output, err := cmdtest.RunAppsody(sandbox, args...)
 
 	renErr1 := os.Rename(newStackPath, testStackPath)
-=======
-func TestLintWithMissingConfig(t *testing.T) {
-	sandbox, cleanup := cmdtest.TestSetupWithSandbox(t, true)
-	defer cleanup()
-
-	currentDir, _ := os.Getwd()
-	testStackPath := filepath.Join(currentDir, "testdata", "test-stack")
-	args := []string{"stack", "lint", testStackPath}
-	_, err := cmdtest.RunAppsody(sandbox, args...)
->>>>>>> 977c52dc
 
 	if renErr1 != nil {
 		t.Fatal(renErr1)
@@ -317,8 +310,6 @@
 	if !strings.Contains(output, "Stack directory name is invalid.") {
 		t.Fatal(err)
 	}
-<<<<<<< HEAD
-
 }
 
 func TestLintWithMissingStackYaml(t *testing.T) {
@@ -367,19 +358,6 @@
 	}
 
 	output, err := cmdtest.RunAppsodyCmd(args, testStackPath, t)
-=======
-}
-
-func TestLintWithMissingProject(t *testing.T) {
-	sandbox, cleanup := cmdtest.TestSetupWithSandbox(t, true)
-	defer cleanup()
-
-	currentDir, _ := os.Getwd()
-	testStackPath := filepath.Join(currentDir, "testdata", "test-stack")
-	args := []string{"stack", "lint", testStackPath}
-
-	_, err := cmdtest.RunAppsody(sandbox, args...)
->>>>>>> 977c52dc
 
 	RestoreSampleStack(removeArray)
 	writeErr := ioutil.WriteFile(filepath.Join(removeImage, "Dockerfile-stack"), []byte(file), 0644)
@@ -390,39 +368,25 @@
 	if !strings.Contains(output, "Missing image directory") {
 		t.Fatal(err)
 	}
-<<<<<<< HEAD
-
 }
 
 func TestLintWithMissingREADME(t *testing.T) {
+	sandbox, cleanup := cmdtest.TestSetupWithSandbox(t, true)
+	defer cleanup()
+
 	currentDir, _ := os.Getwd()
 	testStackPath := filepath.Join(currentDir, "testdata", "test-stack")
 	args := []string{"stack", "lint"}
 	removeReadme := filepath.Join(testStackPath, "README.md")
 	removeArray := []string{removeReadme}
-=======
-}
-
-func TestLintWithMissingFile(t *testing.T) {
-	sandbox, cleanup := cmdtest.TestSetupWithSandbox(t, true)
-	defer cleanup()
->>>>>>> 977c52dc
-
-	args := []string{"stack", "lint"}
-
-<<<<<<< HEAD
-	output, err := cmdtest.RunAppsodyCmd(args, testStackPath, t)
-=======
+
 	_, err := cmdtest.RunAppsody(sandbox, args...)
->>>>>>> 977c52dc
 
 	RestoreSampleStack(removeArray)
 
 	if !strings.Contains(output, "Missing README.md") {
 		t.Fatal(err)
 	}
-<<<<<<< HEAD
-
 }
 
 func TestLintWithMissingTemplatesDirectory(t *testing.T) {
@@ -654,6 +618,4 @@
 			}
 		}
 	}
-=======
->>>>>>> 977c52dc
 }