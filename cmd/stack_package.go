// Copyright © 2019 IBM Corporation and others.
//
// Licensed under the Apache License, Version 2.0 (the "License");
// you may not use this file except in compliance with the License.
// You may obtain a copy of the License at
//
//     http://www.apache.org/licenses/LICENSE-2.0
//
// Unless required by applicable law or agreed to in writing, software
// distributed under the License is distributed on an "AS IS" BASIS,
// WITHOUT WARRANTIES OR CONDITIONS OF ANY KIND, either express or implied.
// See the License for the specific language governing permissions and
// limitations under the License.
package cmd

import (
	"io/ioutil"
	"os"
	"path/filepath"
	"runtime"
	"strings"
	"text/template"
	"unicode"

	"github.com/andrew-d/isbinary"
	"github.com/pkg/errors"
	"github.com/spf13/cobra"

	"gopkg.in/yaml.v2"
)

// structs for parsing the yaml files
type StackYaml struct {
	Name            string `yaml:"name"`
	Version         string `yaml:"version"`
	Description     string `yaml:"description"`
	License         string `yaml:"license"`
	Language        string `yaml:"language"`
	Maintainers     []Maintainer
	DefaultTemplate string            `yaml:"default-template"`
	TemplatingData  map[string]string `yaml:"templating-data"`
	Requirements    StackRequirement  `yaml:"requirements,omitempty"`
}
type Maintainer struct {
	Name     string `yaml:"name"`
	Email    string `yaml:"email"`
	GithubID string `yaml:"github-id" mapstructure:"github-id"`
}

type IndexYaml struct {
	APIVersion string `yaml:"apiVersion"`
	Stacks     []IndexYamlStack
}
type IndexYamlStack struct {
	ID              string `yaml:"id"`
	Name            string `yaml:"name"`
	Version         string `yaml:"version"`
	Description     string `yaml:"description"`
	License         string `yaml:"license"`
	Language        string `yaml:"language"`
	Maintainers     []Maintainer
	DefaultTemplate string `yaml:"default-template"`
	Templates       []IndexYamlStackTemplate
	Requirements    StackRequirement `yaml:"requirements,omitempty"`
}
type IndexYamlStackTemplate struct {
	ID  string `yaml:"id"`
	URL string `yaml:"url"`
}

func newStackPackageCmd(rootConfig *RootCommandConfig) *cobra.Command {

	// stack package is a tool for local stack developers to package their stack
	// the stack package command does the following...
	// 1. create/update a local index yaml
	// 2. create a tar for each stack template
	// 3. build a docker image
	// 4. create/update an appsody repo for the stack

	var imageNamespace string
	var imageRegistry string
	var namespaceAndRepo string

	log := rootConfig.LoggingConfig

	var stackPackageCmd = &cobra.Command{
		Use:   "package",
		Short: "Package your stack.",
		Long: `Package your stack in a local Appsody development environment. You must run this command from the root directory of your stack.

The packaging process builds the stack image, generates the "tar.gz" archive files for each template, and adds your stack to the "dev.local" repository in your Appsody configuration. You can see the list of your packaged stacks by running 'appsody list dev.local'.`,
		Example: `  appsody stack package
  Packages the stack in the current directory, tags the built image with the default registry and namespace, and adds the stack to the "dev.local" repository.
  
  appsody stack package --image-namespace my-namespace
  Packages the stack in the current directory, tags the built image with the default registry and "my-namespace" namespace, and adds the stack to the "dev.local" repository.`,
		RunE: func(cmd *cobra.Command, args []string) error {

			log.Info.Log("******************************************")
			log.Info.Log("Running appsody stack package")
			log.Info.Log("******************************************")

			projectPath := rootConfig.ProjectDir

			// get the stack name from the stack path
			stackID := filepath.Base(projectPath)
			log.Debug.Log("stackID is: ", stackID)

			// sets stack path to be the copied folder
			stackPath := filepath.Join(getHome(rootConfig), "stacks", "packaging-"+stackID)
			log.Debug.Log("stackPath is: ", stackPath)

			// creates stackPath dir if it doesn't exist
			err := os.MkdirAll(filepath.Dir(stackPath), 0777)

			if err != nil {
				return errors.Errorf("Error creating stackPath: %v", err)
			}

			// make a copy of the folder to apply template to
			err = CopyDir(log, projectPath, stackPath)
			if err != nil {
				os.RemoveAll(stackPath)
				return errors.Errorf("Error trying to copy directory: %v", err)
			}

			// remove copied folder locally, no matter the output
			defer os.RemoveAll(stackPath)

			// get the necessary data from the current stack.yaml
			var stackYaml StackYaml

			source, err := ioutil.ReadFile(filepath.Join(stackPath, "stack.yaml"))
			if err != nil {
				return errors.Errorf("Error trying to read: %v", err)
			}

			err = yaml.Unmarshal(source, &stackYaml)

			if err != nil {
				return errors.Errorf("Error parsing the stack.yaml file: %v", err)
			}

			// check for templates dir, error out if its not there
			check, err := Exists(filepath.Join(projectPath, "templates"))
			if err != nil {
				return errors.New("Error checking stack root directory: " + err.Error())
			}
			if !check {
				// if we can't find the templates directory then we are not starting from a valid root of the stack directory
				return errors.New("Unable to reach templates directory. Current directory must be the root of the stack")
			}

			appsodyHome := getHome(rootConfig)
			log.Debug.Log("appsodyHome is:", appsodyHome)

			devLocal := filepath.Join(appsodyHome, "stacks", "dev.local")
			log.Debug.Log("devLocal is: ", devLocal)

			// create the devLocal directory in appsody home
			err = os.MkdirAll(devLocal, os.FileMode(0755))
			if err != nil {
				return errors.Errorf("Error creating directory: %v", err)
			}

			indexFileLocal := filepath.Join(devLocal, "dev.local-index.yaml")
			log.Debug.Log("indexFileLocal is: ", indexFileLocal)

			// create IndexYaml struct and populate the APIVersion and Stacks header
			var indexYaml IndexYaml

			// check for existing index yaml file
			check, err = Exists(indexFileLocal)
			if err != nil {
				return errors.New("Error checking index file: " + err.Error())
			}
			if check {
				// index file exists already so see if it contains the stack data and remove it if found
				log.Debug.Log("Index file exists already")

				source, err := ioutil.ReadFile(indexFileLocal)
				if err != nil {
					return errors.Errorf("Error trying to read: %v", err)
				}

				err = yaml.Unmarshal(source, &indexYaml)
				if err != nil {
					return errors.Errorf("Error trying to unmarshall: %v", err)
				}
				indexYaml = findStackAndRemove(log, stackID, indexYaml)
			} else {
				// create the beginning of the index yaml
				indexYaml = IndexYaml{}
				indexYaml.APIVersion = "v2"
				indexYaml.Stacks = make([]IndexYamlStack, 0, 1)
			}

			// docker build
			// create the image name to be used for the docker image
			namespaceAndRepo = imageRegistry + "/" + imageNamespace + "/" + stackID

			buildImage := namespaceAndRepo + ":" + stackYaml.Version

			imageDir := filepath.Join(stackPath, "image")
			log.Debug.Log("imageDir is: ", imageDir)

			dockerFile := filepath.Join(imageDir, "Dockerfile-stack")
			log.Debug.Log("dockerFile is: ", dockerFile)

			labels, err := GetLabelsForStackImage(stackID, buildImage, stackYaml, rootConfig)
			if err != nil {
				return err
			}

			// create the template metadata
			templateMetadata, err := CreateTemplateMap(labels, stackYaml, imageNamespace, imageRegistry)
			if err != nil {
				return errors.Errorf("Error creating templating mal: %v", err)
			}

			// apply templating to stack
			err = ApplyTemplating(stackPath, templateMetadata)
			if err != nil {
				return errors.Errorf("Error applying templating: %v", err)
			}

			// tag with the full version then mojorminor, major, and latest
			cmdArgs := []string{"-t", buildImage}
			semver := templateMetadata["semver"].(map[string]string)
			cmdArgs = append(cmdArgs, "-t", namespaceAndRepo+":"+semver["majorminor"])
			cmdArgs = append(cmdArgs, "-t", namespaceAndRepo+":"+semver["major"])
			cmdArgs = append(cmdArgs, "-t", namespaceAndRepo)

			labelPairs := CreateLabelPairs(labels)
			for _, label := range labelPairs {
				cmdArgs = append(cmdArgs, "--label", label)
			}

			cmdArgs = append(cmdArgs, "-f", dockerFile, imageDir)
			log.Debug.Log("cmdArgs is: ", cmdArgs)

			log.Info.Log("Running docker build")

			err = DockerBuild(rootConfig, cmdArgs, rootConfig.DockerLog)
			if err != nil {
				return errors.Errorf("Error during docker build: %v", err)
			}

			// build up stack struct for the new stack
			newStackStruct := initialiseStackData(stackID, stackYaml)

			// find and open the template path so we can loop through the templates
			templatePath := filepath.Join(stackPath, "templates")

			t, err := os.Open(templatePath)
			if err != nil {
				return errors.Errorf("Error opening directory: %v", err)
			}

			templates, err := t.Readdirnames(0)
			if err != nil {
				return errors.Errorf("Error reading directories: %v", err)
			}

			// loop through the template directories and create the id and url
			for i := range templates {
				log.Debug.Log("template is: ", templates[i])
				if strings.Contains(templates[i], ".DS_Store") {
					log.Debug.Log("Ignoring .DS_Store")
					continue
				}

				sourceDir := filepath.Join(stackPath, "templates", templates[i])
				log.Debug.Log("sourceDir is: ", sourceDir)

				// create name for the tar files
				versionedArchive := filepath.Join(devLocal, stackID+".v"+stackYaml.Version+".templates.")
				log.Debug.Log("versionedArchive is: ", versionedArchive)

				versionArchiveTar := versionedArchive + templates[i] + ".tar.gz"
				log.Debug.Log("versionedArdhiveTar is: ", versionArchiveTar)

				if runtime.GOOS == "windows" {
					// for windows, add a leading slash and convert to unix style slashes
					versionArchiveTar = "/" + filepath.ToSlash(versionArchiveTar)
				}
				versionArchiveTar = "file://" + versionArchiveTar

				// add the template data to the struct
				newTemplateStruct := IndexYamlStackTemplate{}
				newTemplateStruct.ID = templates[i]
				newTemplateStruct.URL = versionArchiveTar

				newStackStruct.Templates = append(newStackStruct.Templates, newTemplateStruct)

				// create a config yaml file for the tarball
				configYaml := filepath.Join(templatePath, templates[i], ".appsody-config.yaml")
				log.Debug.Log("configYaml is: ", configYaml)

				g, err := os.Create(configYaml)
				if err != nil {
					return errors.Errorf("Error trying to create file: %v", err)
				}

				// Only use major.minor version here
				_, err = g.WriteString("stack: " + namespaceAndRepo + ":" + semver["majorminor"])
				if err != nil {
					return errors.Errorf("Error trying to write: %v", err)
				}

				g.Close()

				// tar the files
				log.Info.Log("Creating tar for: " + templates[i])
				err = Targz(log, sourceDir, versionedArchive)
				if err != nil {
					return errors.Errorf("Error trying to tar: %v", err)
				}

				// remove the config yaml file
				err = os.Remove(configYaml)
				if err != nil {
					return errors.Errorf("Error trying to remove file: %v", err)
				}
			}

			t.Close()

			// add the new stack struct to the existing struct
			indexYaml.Stacks = append(indexYaml.Stacks, newStackStruct)

			// write yaml data to the index yaml
			source, err = yaml.Marshal(&indexYaml)
			if err != nil {
				return errors.Errorf("Error trying to marshall: %v", err)
			}

			log.Info.Log("Writing: " + indexFileLocal)
			err = ioutil.WriteFile(indexFileLocal, source, 0644)
			if err != nil {
				return errors.Errorf("Error trying to read: %v", err)
			}

			// list repos
			var repoFile RepositoryFile
			repos, repoErr := repoFile.getRepos(rootConfig)
			if repoErr != nil {
				return repoErr
			}
			// See if a configured repo already points to dev.local, if so remove it
			repoName := "dev.local"

			repo := repos.GetRepo(repoName)
			if repo == nil || !strings.Contains(repo.URL, indexFileLocal) {
				// the repo is setup wrong, delete and recreate it
				if repo != nil {
					log.Info.logf("Appsody repo %s is configured with the wrong URL. Deleting and recreating it.", repoName)
					repos.Remove(repoName)
				}
				// check for a different repo with the same file url
				var repoNameToDelete string
				for _, repo := range repos.Repositories {
					if strings.Contains(repo.URL, indexFileLocal) {
						repoNameToDelete = repo.Name
						break
					}
				}
				if repoNameToDelete != "" {
					log.Info.logf("Appsody repo %s is configured with %s's URL. Deleting it to setup %s.", repoNameToDelete, repoName, repoName)
					repos.Remove(repoNameToDelete)
				}
				err = repos.WriteFile(getRepoFileLocation(rootConfig))
				if err != nil {
					return errors.Errorf("Error writing to repo file %s. %v", getRepoFileLocation(rootConfig), err)
				}
				log.Info.Logf("Creating %s repository", repoName)

				_, err = AddLocalFileRepo(repoName, indexFileLocal, rootConfig)
				if err != nil {
					return errors.Errorf("Error adding local repository. Your stack may not be available to appsody commands. %v", err)
				}
			}

			log.Info.log("Your local stack is available as part of repo ", repoName)

			return nil
		},
	}

	stackPackageCmd.PersistentFlags().StringVar(&imageNamespace, "image-namespace", "appsody", "Namespace used for creating the images.")
	stackPackageCmd.PersistentFlags().StringVar(&imageRegistry, "image-registry", "dev.local", "Registry used for creating the images.")

	return stackPackageCmd
}

func initialiseStackData(stackID string, stackYaml StackYaml) IndexYamlStack {
	// build up stack struct for the new stack
	newStackStruct := IndexYamlStack{}
	// set the data in the new stack struct
	newStackStruct.ID = stackID
	newStackStruct.Name = stackYaml.Name
	newStackStruct.Version = stackYaml.Version
	newStackStruct.Description = stackYaml.Description
	newStackStruct.License = stackYaml.License
	newStackStruct.Language = stackYaml.Language
	newStackStruct.Maintainers = append(newStackStruct.Maintainers, stackYaml.Maintainers...)
	newStackStruct.DefaultTemplate = stackYaml.DefaultTemplate
	newStackStruct.Requirements = stackYaml.Requirements

	return newStackStruct
}

func getStackData(stackPath string) (StackYaml, error) {
	// get the necessary data from the current stack.yaml
	var stackYaml StackYaml

	source, err := ioutil.ReadFile(filepath.Join(stackPath, "stack.yaml"))
	if err != nil {
		return stackYaml, errors.Errorf("Error trying to read: %v", err)
	}

	err = yaml.Unmarshal(source, &stackYaml)
	if err != nil {
		return stackYaml, errors.Errorf("Error trying to unmarshall: %v", err)
	}

	return stackYaml, nil
}

func findStackAndRemove(log *LoggingConfig, stackID string, indexYaml IndexYaml) IndexYaml {
	// find the index of the stack
	foundStack := -1
	for i, stack := range indexYaml.Stacks {
		if stack.ID == stackID {
			log.Debug.Log("Existing stack: '" + stackID + "' found")
			foundStack = i
			break
		}
	}

	// delete index foundStack from indexYaml.Stacks as we will append the new stack later
	if foundStack != -1 {
		indexYaml.Stacks = indexYaml.Stacks[:foundStack+copy(indexYaml.Stacks[foundStack:], indexYaml.Stacks[foundStack+1:])]
	}

	return indexYaml
}

// GetLabelsForStackImage - Gets labels associated with the stack image
func GetLabelsForStackImage(stackID string, buildImage string, stackYaml StackYaml, config *RootCommandConfig) (map[string]string, error) {
	var labels = make(map[string]string)

	gitLabels, err := getGitLabels(config)
	if err != nil {
		config.Warning.log("Not all labels will be set. ", err.Error())
	} else {
		if branchURL, ok := gitLabels[ociKeyPrefix+"source"]; ok {
			if contextDir, ok := gitLabels[appsodyImageCommitKeyPrefix+"contextDir"]; ok {
				branchURL += contextDir
				gitLabels[ociKeyPrefix+"url"] = branchURL
			}
			// These are enforced by the stack lint so they should exist
			gitLabels[ociKeyPrefix+"documentation"] = branchURL + "/README.md"
			gitLabels[ociKeyPrefix+"source"] = branchURL + "/image"
		}

		for key, value := range gitLabels {
			labels[key] = value
		}
	}

	// build a ProjectConfig struct from the stackyaml so we can reuse getConfigLabels() func
	projectConfig := ProjectConfig{
		ProjectName: stackYaml.Name,
		Version:     stackYaml.Version,
		Description: stackYaml.Description,
		License:     stackYaml.License,
		Maintainers: stackYaml.Maintainers,
	}
	configLabels, err := getConfigLabels(projectConfig, "stack.yaml", config.LoggingConfig)
	if err != nil {
		return labels, err
	}
	configLabels[appsodyStackKeyPrefix+"id"] = stackID
	configLabels[appsodyStackKeyPrefix+"tag"] = buildImage

	for key, value := range configLabels {
		labels[key] = value
	}

	return labels, nil
}

// CreateTemplateMap - uses the git labels, stack.yaml, stackID and imageNamespace to create a map
// with all the necessary data needed for the template
func CreateTemplateMap(labels map[string]string, stackYaml StackYaml, imageNamespace string, imageRegistry string) (map[string]interface{}, error) {

	// create stack variables and add to templateMetadata map
	var templateMetadata = make(map[string]interface{})

	// split version number into major, minor and patch strings
	var err error

	versionLabel := labels[ociKeyPrefix+"version"]
	versionFull := strings.Split(versionLabel, ".")

	if len(versionFull) != 3 {
		err = errors.Errorf("Verison format incorrect")
		return templateMetadata, err
	}

	// create map that holds stack variables
	templateMetadata["id"] = labels[appsodyStackKeyPrefix+"id"]
	templateMetadata["name"] = labels[ociKeyPrefix+"title"]
	templateMetadata["version"] = versionLabel
	templateMetadata["description"] = labels[ociKeyPrefix+"description"]
	templateMetadata["created"] = labels[ociKeyPrefix+"created"]
	templateMetadata["tag"] = labels[appsodyStackKeyPrefix+"tag"]
	templateMetadata["maintainers"] = labels[ociKeyPrefix+"authors"]

	// create version map and add to templateMetadata map
	var semver = make(map[string]string)
	semver["major"] = versionFull[0]
	semver["minor"] = versionFull[1]
	semver["patch"] = versionFull[2]
	semver["majorminor"] = strings.Join(versionFull[0:2], ".")
	templateMetadata["semver"] = semver

	// create image map add to templateMetadata map
	var image = make(map[string]string)
	image["namespace"] = imageNamespace
<<<<<<< HEAD
	templateMetadata["image"] = image
=======
	image["registry"] = imageRegistry
	stack["image"] = image
>>>>>>> 153e08db

	// loop through user variables and add them to map, must begin with alphanumeric character
	for key, value := range stackYaml.TemplatingData {

		// validates that key starts with alphanumeric character
		runes := []rune(key)
		firstRune := runes[0]
		if unicode.IsLetter(firstRune) || unicode.IsNumber(firstRune) {
			templateMetadata[key] = value
		} else {
			return templateMetadata, errors.Errorf("Variable name didn't start with alphanumeric character")
		}
	}
	return templateMetadata, err

}

// ApplyTemplating -  walks through the copied folder directory and applies a template using the
// previously created templateMetada to all files in the target directory
func ApplyTemplating(stackPath string, templateMetadata interface{}) error {

	err := filepath.Walk(stackPath, func(path string, info os.FileInfo, err error) error {

		//Skip .git folder
		if info.IsDir() && info.Name() == ".git" {
			return filepath.SkipDir
		} else if !info.IsDir() {

			//get file name
			file := filepath.Base(path)

			// get permission of file
			permission := info.Mode()

			binaryFile, err := ioutil.ReadFile(path)
			if err != nil {
				return errors.Errorf("Error reading file for binary test: %v", err)
			}

			// skip binary files
			if isbinary.Test(binaryFile) {
				return nil
			}

			// set file permission to writable to apply templating
			err = os.Chmod(path, 0666)
			if err != nil {
				return errors.Errorf("Error changing file permision: %v", err)
			}

			// create new template from parsing file
			tmpl, err := template.New(file).Delims("{{.stack", "}}").ParseFiles(path)
			if err != nil {
				return errors.Errorf("Error creating new template from file: %v", err)
			}

			// open file at path
			f, err := os.Create(path)
			if err != nil {
				return errors.Errorf("Error opening file: %v", err)
			}

			// apply template to file
			err = tmpl.ExecuteTemplate(f, file, templateMetadata)
			if err != nil {
				return errors.Errorf("Error executing template: %v", err)
			}

			// set old file permission to new file
			err = os.Chmod(path, permission)
			if err != nil {
				return errors.Errorf("Error reverting file permision: %v", err)
			}
			f.Close()
		}
		return nil
	})

	if err != nil {
		return errors.Errorf("Error walking through directory: %v", err)
	}

	return nil

}<|MERGE_RESOLUTION|>--- conflicted
+++ resolved
@@ -529,12 +529,8 @@
 	// create image map add to templateMetadata map
 	var image = make(map[string]string)
 	image["namespace"] = imageNamespace
-<<<<<<< HEAD
+	image["registry"] = imageRegistry
 	templateMetadata["image"] = image
-=======
-	image["registry"] = imageRegistry
-	stack["image"] = image
->>>>>>> 153e08db
 
 	// loop through user variables and add them to map, must begin with alphanumeric character
 	for key, value := range stackYaml.TemplatingData {
