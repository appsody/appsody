// Copyright © 2019 IBM Corporation and others.
//
// Licensed under the Apache License, Version 2.0 (the "License");
// you may not use this file except in compliance with the License.
// You may obtain a copy of the License at
//
//     http://www.apache.org/licenses/LICENSE-2.0
//
// Unless required by applicable law or agreed to in writing, software
// distributed under the License is distributed on an "AS IS" BASIS,
// WITHOUT WARRANTIES OR CONDITIONS OF ANY KIND, either express or implied.
// See the License for the specific language governing permissions and
// limitations under the License.
package cmd

import (
	"io/ioutil"
	"os"
	"path/filepath"
	"runtime"
	"strings"

	"github.com/pkg/errors"
	"github.com/spf13/cobra"
	"gopkg.in/yaml.v2"
)

// structs for parsing the yaml files
type StackYaml struct {
	Name            string `yaml:"name"`
	Version         string `yaml:"version"`
	Description     string `yaml:"description"`
	License         string `yaml:"license"`
	Language        string `yaml:"language"`
	Maintainers     []Maintainer
	DefaultTemplate string `yaml:"default-template"`
}
type Maintainer struct {
	Name     string `yaml:"name"`
	Email    string `yaml:"email"`
	GithubID string `yaml:"github-id" mapstructure:"github-id"`
}

type IndexYaml struct {
	APIVersion string `yaml:"apiVersion"`
	Stacks     []IndexYamlStack
}
type IndexYamlStack struct {
	ID              string `yaml:"id"`
	Name            string `yaml:"name"`
	Version         string `yaml:"version"`
	Description     string `yaml:"description"`
	License         string `yaml:"license"`
	Language        string `yaml:"language"`
	Maintainers     []Maintainer
	DefaultTemplate string `yaml:"default-template"`
	Templates       []IndexYamlStackTemplate
}
type IndexYamlStackTemplate struct {
	ID  string `yaml:"id"`
	URL string `yaml:"url"`
}

func newStackPackageCmd(rootConfig *RootCommandConfig) *cobra.Command {

	// stack package is a tool for local stack developers to package their stack
	// the stack package command does the following...
	// 1. create/update a local index yaml
	// 2. create a tar for each stack template
	// 3. build a docker image
	// 4. create/update an appsody repo for the stack

	var stackPackageCmd = &cobra.Command{
		Use:   "package",
		Short: "Package a stack in the local Appsody environment",
		Long: `This command is a tool for stack developers to package a stack from their local Appsody development environment. Once the stack is packaged it can then be tested via Appsody commands. The package command performs the following:
<<<<<<< HEAD
		- Creates/updates an index file named "index-dev-local.yaml" and stores it in .appsody/stacks/dev.local
		- Creates a tar.gz for each stack template and stores it in .appsody/stacks/dev.local
		- Builds a Docker image named "dev.local/[stack name]:SNAPSHOT"
		- Creates an Appsody repository named "dev.local"
		- Adds/updates the "dev.local" repository of your Appsody configuration`,
=======
- Creates/updates an index file named "index-dev-local.yaml" and stores it in .appsody/stacks/dev.local
- Creates a tar.gz for each stack template and stores it in .appsody/stacks/dev.local
- Builds a Docker image named "dev.local/[stack name]:SNAPSHOT"
- Creates an Appsody repository named "dev-local"
- Adds/updates the "dev-local" repository of your Appsody configuration`,
>>>>>>> ceacada8
		RunE: func(cmd *cobra.Command, args []string) error {

			Info.Log("******************************************")
			Info.Log("Running appsody stack package")
			Info.Log("******************************************")

			stackPath := rootConfig.ProjectDir
			Debug.Log("stackPath is: ", stackPath)

			// check for templates dir, error out if its not there
			check, err := Exists("templates")
			if err != nil {
				return errors.New("Error checking stack root directory: " + err.Error())
			}
			if !check {
				// if we can't find the templates directory then we are not starting from a valid root of the stack directory
				return errors.New("Unable to reach templates directory. Current directory must be the root of the stack")
			}

			appsodyHome := getHome(rootConfig)
			Debug.Log("appsodyHome is:", appsodyHome)

			devLocal := filepath.Join(appsodyHome, "stacks", "dev.local")
			Debug.Log("devLocal is: ", devLocal)

			// create the devLocal directory in appsody home
			err = os.MkdirAll(devLocal, os.FileMode(0755))
			if err != nil {
				return errors.Errorf("Error creating directory: %v", err)
			}

			// get the stack name from the stack path
			stackName := filepath.Base(stackPath)
			Debug.Log("stackName is: ", stackName)

			indexFileLocal := filepath.Join(devLocal, "index-dev-local.yaml")
			Debug.Log("indexFileLocal is: ", indexFileLocal)

			// create IndexYaml struct and populate the APIVersion and Stacks header
			var indexYaml IndexYaml

			// check for existing index yaml file
			check, err = Exists(indexFileLocal)
			if err != nil {
				return errors.New("Error checking index file: " + err.Error())
			}
			if check {
				// index file exists already so see if it contains the stack data and remove it if found
				Debug.Log("Index file exists already")

				source, err := ioutil.ReadFile(indexFileLocal)
				if err != nil {
					return errors.Errorf("Error trying to read: %v", err)
				}

				err = yaml.Unmarshal(source, &indexYaml)
				if err != nil {
					return errors.Errorf("Error trying to unmarshall: %v", err)
				}

				// find the index of the stack
				foundStack := -1
				for i, stack := range indexYaml.Stacks {
					if stack.ID == stackName {
						Debug.Log("Existing stack: " + stackName + "found")
						foundStack = i
						break
					}
				}

				// delete index foundStack from indexYaml.Stacks as we will append the new stack later
				if foundStack != -1 {
					indexYaml.Stacks = indexYaml.Stacks[:foundStack+copy(indexYaml.Stacks[foundStack:], indexYaml.Stacks[foundStack+1:])]
				}
			} else {
				// create the beginning of the index yaml
				indexYaml = IndexYaml{}
				indexYaml.APIVersion = "v2"
				indexYaml.Stacks = make([]IndexYamlStack, 0, 1)
			}

			// build up stack struct for the new stack
			newStackStruct := IndexYamlStack{}

			// get the necessary data from the current stack.yaml
			var stackYaml StackYaml

			source, err := ioutil.ReadFile(filepath.Join(stackPath, "stack.yaml"))
			if err != nil {
				return errors.Errorf("Error trying to read: %v", err)
			}

			err = yaml.Unmarshal(source, &stackYaml)
			if err != nil {
				return errors.Errorf("Error trying to unmarshall: %v", err)
			}

			// set the data in the new stack struct
			newStackStruct.ID = stackName
			newStackStruct.Name = stackYaml.Name
			newStackStruct.Version = stackYaml.Version
			newStackStruct.Description = stackYaml.Description
			newStackStruct.License = stackYaml.License
			newStackStruct.Language = stackYaml.License
			newStackStruct.Maintainers = append(newStackStruct.Maintainers, stackYaml.Maintainers...)
			newStackStruct.DefaultTemplate = stackYaml.DefaultTemplate

			// find and open the template path so we can loop through the templates
			templatePath := filepath.Join(stackPath, "templates")

			t, err := os.Open(templatePath)
			if err != nil {
				return errors.Errorf("Error opening directory: %v", err)
			}

			templates, err := t.Readdirnames(0)
			if err != nil {
				return errors.Errorf("Error reading directories: %v", err)
			}

			// loop through the template directories and create the id and url
			for i := range templates {
				Debug.Log("template is: ", templates[i])
				if strings.Contains(templates[i], ".DS_Store") {
					Debug.Log("Ignoring .DS_Store")
					continue
				}

				sourceDir := filepath.Join(stackPath, "templates", templates[i])
				Debug.Log("sourceDir is: ", sourceDir)

				// create name for the tar files
				versionedArchive := filepath.Join(devLocal, stackName+".v"+stackYaml.Version+".templates.")
				Debug.Log("versionedArchive is: ", versionedArchive)

				versionArchiveTar := versionedArchive + templates[i] + ".tar.gz"
				Debug.Log("versionedArdhiveTar is: ", versionArchiveTar)

				if runtime.GOOS == "windows" {
					// for windows, add a leading slash and convert to unix style slashes
					versionArchiveTar = "/" + filepath.ToSlash(versionArchiveTar)
				}
				versionArchiveTar = "file://" + versionArchiveTar

				// add the template data to the struct
				newTemplateStruct := IndexYamlStackTemplate{}
				newTemplateStruct.ID = templates[i]
				newTemplateStruct.URL = versionArchiveTar

				newStackStruct.Templates = append(newStackStruct.Templates, newTemplateStruct)

				// docker build

				// create the image name to be used for the docker image
				buildImage := "dev.local/" + stackName + ":SNAPSHOT"

				imageDir := filepath.Join(stackPath, "image")
				Debug.Log("imageDir is: ", imageDir)

				dockerFile := filepath.Join(imageDir, "Dockerfile-stack")
				Debug.Log("dockerFile is: ", dockerFile)

				cmdArgs := []string{"-t", buildImage}
				cmdArgs = append(cmdArgs, "-f", dockerFile, imageDir)
				Debug.Log("cmdArgs is: ", cmdArgs)

				Info.Log("Running docker build")

				err = DockerBuild(cmdArgs, DockerLog, rootConfig.Verbose, rootConfig.Dryrun)
				if err != nil {
					return errors.Errorf("Error during docker build: %v", err)
				}

				// create a config yaml file for the tarball
				configYaml := filepath.Join(templatePath, templates[i], ".appsody-config.yaml")
				Debug.Log("configYaml is: ", configYaml)

				g, err := os.Create(configYaml)
				if err != nil {
					return errors.Errorf("Error trying to create file: %v", err)
				}

				_, err = g.WriteString("stack: " + buildImage)
				if err != nil {
					return errors.Errorf("Error trying to write: %v", err)
				}

				g.Close()

				// tar the files
				Info.Log("Creating tar for: " + templates[i])
				err = Targz(sourceDir, versionedArchive)
				if err != nil {
					return errors.Errorf("Error trying to tar: %v", err)
				}

				// remove the config yaml file
				err = os.Remove(configYaml)
				if err != nil {
					return errors.Errorf("Error trying to remove file: %v", err)
				}
			}

			t.Close()

			// add the new stack struct to the existing struct
			indexYaml.Stacks = append(indexYaml.Stacks, newStackStruct)

			// write yaml data to the index yaml
			source, err = yaml.Marshal(&indexYaml)
			if err != nil {
				return errors.Errorf("Error trying to marshall: %v", err)
			}

			Info.Log("Writing: " + indexFileLocal)
			err = ioutil.WriteFile(indexFileLocal, source, 0644)
			if err != nil {
				return errors.Errorf("Error trying to read: %v", err)
			}

			// list repos
			repos, err := RunAppsodyCmdExec([]string{"repo", "list", "-o", "yaml"}, ".")
			if err != nil {
				return err
			}

			// if dev.local exists then remove it
			if strings.Contains(repos, "name: dev.local") {
				Info.Log("Existing dev.local repo found")
				Info.Log("Removing dev.local repository")

				_, err := RunAppsodyCmdExec([]string{"repo", "remove", "dev.local"}, ".")
				if err != nil {
					return err
				}
			}

			// create an appsody repo for the stack
			Info.Log("Creating dev.local repository")
			_, err = AddLocalFileRepo("dev.local", indexFileLocal)
			if err != nil {
				return errors.Errorf("Error running appsody command: %v", err)
			}

			return nil
		},
	}
	return stackPackageCmd
}<|MERGE_RESOLUTION|>--- conflicted
+++ resolved
@@ -74,19 +74,11 @@
 		Use:   "package",
 		Short: "Package a stack in the local Appsody environment",
 		Long: `This command is a tool for stack developers to package a stack from their local Appsody development environment. Once the stack is packaged it can then be tested via Appsody commands. The package command performs the following:
-<<<<<<< HEAD
-		- Creates/updates an index file named "index-dev-local.yaml" and stores it in .appsody/stacks/dev.local
-		- Creates a tar.gz for each stack template and stores it in .appsody/stacks/dev.local
-		- Builds a Docker image named "dev.local/[stack name]:SNAPSHOT"
-		- Creates an Appsody repository named "dev.local"
-		- Adds/updates the "dev.local" repository of your Appsody configuration`,
-=======
 - Creates/updates an index file named "index-dev-local.yaml" and stores it in .appsody/stacks/dev.local
 - Creates a tar.gz for each stack template and stores it in .appsody/stacks/dev.local
 - Builds a Docker image named "dev.local/[stack name]:SNAPSHOT"
 - Creates an Appsody repository named "dev-local"
 - Adds/updates the "dev-local" repository of your Appsody configuration`,
->>>>>>> ceacada8
 		RunE: func(cmd *cobra.Command, args []string) error {
 
 			Info.Log("******************************************")
