// Copyright © 2019 IBM Corporation and others.
//
// Licensed under the Apache License, Version 2.0 (the "License");
// you may not use this file except in compliance with the License.
// You may obtain a copy of the License at
//
//     http://www.apache.org/licenses/LICENSE-2.0
//
// Unless required by applicable law or agreed to in writing, software
// distributed under the License is distributed on an "AS IS" BASIS,
// WITHOUT WARRANTIES OR CONDITIONS OF ANY KIND, either express or implied.
// See the License for the specific language governing permissions and
// limitations under the License.
package cmd

import (
	"fmt"
	"io/ioutil"
	"os"
	"path/filepath"
	"runtime"
	"strings"

	"github.com/pkg/errors"
	"github.com/spf13/cobra"
	"gopkg.in/yaml.v2"
)

// structs for parsing the yaml files
type StackYaml struct {
	Name            string `yaml:"name"`
	Version         string `yaml:"version"`
	Description     string `yaml:"description"`
	License         string `yaml:"license"`
	Language        string `yaml:"language"`
	Maintainers     []Maintainer
	DefaultTemplate string `yaml:"default-template"`
}
type Maintainer struct {
	Name     string `yaml:"name"`
	Email    string `yaml:"email"`
	GithubID string `yaml:"github-id" mapstructure:"github-id"`
}

type IndexYaml struct {
	APIVersion string `yaml:"apiVersion"`
	Stacks     []IndexYamlStack
}
type IndexYamlStack struct {
	ID              string `yaml:"id"`
	Name            string `yaml:"name"`
	Version         string `yaml:"version"`
	Description     string `yaml:"description"`
	License         string `yaml:"license"`
	Language        string `yaml:"language"`
	Maintainers     []Maintainer
	DefaultTemplate string `yaml:"default-template"`
	Templates       []IndexYamlStackTemplate
}
type IndexYamlStackTemplate struct {
	ID  string `yaml:"id"`
	URL string `yaml:"url"`
}

func newStackPackageCmd(rootConfig *RootCommandConfig) *cobra.Command {

	// stack package is a tool for local stack developers to package their stack
	// the stack package command does the following...
	// 1. create/update a local index yaml
	// 2. create a tar for each stack template
	// 3. build a docker image
	// 4. create/update an appsody repo for the stack

	var stackPackageCmd = &cobra.Command{
		Use:   "package",
		Short: "Package a stack in the local Appsody environment",
		Long: `This command is a tool for stack developers to package a stack from their local Appsody development environment. Once the stack is packaged it can then be tested via Appsody commands. The package command performs the following:
- Creates/updates an index file named "index-dev-local.yaml" and stores it in .appsody/stacks/dev.local
- Creates a tar.gz for each stack template and stores it in .appsody/stacks/dev.local
- Builds a Docker image named "dev.local/[stack name]:SNAPSHOT"
- Creates an Appsody repository named "dev-local"
- Adds/updates the "dev-local" repository of your Appsody configuration`,
		RunE: func(cmd *cobra.Command, args []string) error {

			Info.Log("******************************************")
			Info.Log("Running appsody stack package")
			Info.Log("******************************************")

			stackPath := rootConfig.ProjectDir
			Debug.Log("stackPath is: ", stackPath)

			// check for templates dir, error out if its not there
			check, err := Exists("templates")
			if err != nil {
				return errors.New("Error checking stack root directory: " + err.Error())
			}
			if !check {
				// if we can't find the templates directory then we are not starting from a valid root of the stack directory
				return errors.New("Unable to reach templates directory. Current directory must be the root of the stack")
			}

			appsodyHome := getHome(rootConfig)
			Debug.Log("appsodyHome is:", appsodyHome)

			devLocal := filepath.Join(appsodyHome, "stacks", "dev.local")
			Debug.Log("devLocal is: ", devLocal)

			// create the devLocal directory in appsody home
			err = os.MkdirAll(devLocal, os.FileMode(0755))
			if err != nil {
				return errors.Errorf("Error creating directory: %v", err)
			}

			// get the stack name from the stack path
			stackID := filepath.Base(stackPath)
			Debug.Log("stackName is: ", stackID)

			indexFileLocal := filepath.Join(devLocal, "index-dev-local.yaml")
			Debug.Log("indexFileLocal is: ", indexFileLocal)

			// create IndexYaml struct and populate the APIVersion and Stacks header
			var indexYaml IndexYaml

			// check for existing index yaml file
			check, err = Exists(indexFileLocal)
			if err != nil {
				return errors.New("Error checking index file: " + err.Error())
			}
			if check {
				// index file exists already so see if it contains the stack data and remove it if found
				Debug.Log("Index file exists already")

				source, err := ioutil.ReadFile(indexFileLocal)
				if err != nil {
					return errors.Errorf("Error trying to read: %v", err)
				}

				err = yaml.Unmarshal(source, &indexYaml)
				if err != nil {
					return errors.Errorf("Error trying to unmarshall: %v", err)
				}

				// find the index of the stack
				foundStack := -1
				for i, stack := range indexYaml.Stacks {
					if stack.ID == stackID {
						Debug.Log("Existing stack: " + stackID + "found")
						foundStack = i
						break
					}
				}

				// delete index foundStack from indexYaml.Stacks as we will append the new stack later
				if foundStack != -1 {
					indexYaml.Stacks = indexYaml.Stacks[:foundStack+copy(indexYaml.Stacks[foundStack:], indexYaml.Stacks[foundStack+1:])]
				}
			} else {
				// create the beginning of the index yaml
				indexYaml = IndexYaml{}
				indexYaml.APIVersion = "v2"
				indexYaml.Stacks = make([]IndexYamlStack, 0, 1)
			}

			// get the necessary data from the current stack.yaml
			var stackYaml StackYaml

			source, err := ioutil.ReadFile(filepath.Join(stackPath, "stack.yaml"))
			if err != nil {
				return errors.Errorf("Error trying to read: %v", err)
			}

			err = yaml.Unmarshal(source, &stackYaml)
			if err != nil {
				return errors.Errorf("Error trying to unmarshall: %v", err)
			}

			// docker build
			// create the image name to be used for the docker image
			buildImage := "dev.local/" + stackID + ":SNAPSHOT"

			imageDir := filepath.Join(stackPath, "image")
			Debug.Log("imageDir is: ", imageDir)

			dockerFile := filepath.Join(imageDir, "Dockerfile-stack")
			Debug.Log("dockerFile is: ", dockerFile)

			cmdArgs := []string{"-t", buildImage}

			labels, err := getLabelsForStackImage(stackID, buildImage, stackYaml, rootConfig.Dryrun)
			if err != nil {
				return err
			}
			// It would be nicer to only call the --label flag once. Could also use the --label-file flag.
			for _, label := range labels {
				cmdArgs = append(cmdArgs, "--label", label)
			}

			cmdArgs = append(cmdArgs, "-f", dockerFile, imageDir)
			Debug.Log("cmdArgs is: ", cmdArgs)

			Info.Log("Running docker build")

			err = DockerBuild(cmdArgs, DockerLog, rootConfig.Verbose, rootConfig.Dryrun)
			if err != nil {
				return errors.Errorf("Error during docker build: %v", err)
			}

			// build up stack struct for the new stack
			newStackStruct := IndexYamlStack{}
			// set the data in the new stack struct
			newStackStruct.ID = stackID
			newStackStruct.Name = stackYaml.Name
			newStackStruct.Version = stackYaml.Version
			newStackStruct.Description = stackYaml.Description
			newStackStruct.License = stackYaml.License
			newStackStruct.Language = stackYaml.License
			newStackStruct.Maintainers = append(newStackStruct.Maintainers, stackYaml.Maintainers...)
			newStackStruct.DefaultTemplate = stackYaml.DefaultTemplate

			// find and open the template path so we can loop through the templates
			templatePath := filepath.Join(stackPath, "templates")

			t, err := os.Open(templatePath)
			if err != nil {
				return errors.Errorf("Error opening directory: %v", err)
			}

			templates, err := t.Readdirnames(0)
			if err != nil {
				return errors.Errorf("Error reading directories: %v", err)
			}

			// loop through the template directories and create the id and url
			for i := range templates {
				Debug.Log("template is: ", templates[i])
				if strings.Contains(templates[i], ".DS_Store") {
					Debug.Log("Ignoring .DS_Store")
					continue
				}

				sourceDir := filepath.Join(stackPath, "templates", templates[i])
				Debug.Log("sourceDir is: ", sourceDir)

				// create name for the tar files
				versionedArchive := filepath.Join(devLocal, stackID+".v"+stackYaml.Version+".templates.")
				Debug.Log("versionedArchive is: ", versionedArchive)

				versionArchiveTar := versionedArchive + templates[i] + ".tar.gz"
				Debug.Log("versionedArdhiveTar is: ", versionArchiveTar)

				if runtime.GOOS == "windows" {
					// for windows, add a leading slash and convert to unix style slashes
					versionArchiveTar = "/" + filepath.ToSlash(versionArchiveTar)
				}
				versionArchiveTar = "file://" + versionArchiveTar

				// add the template data to the struct
				newTemplateStruct := IndexYamlStackTemplate{}
				newTemplateStruct.ID = templates[i]
				newTemplateStruct.URL = versionArchiveTar

				newStackStruct.Templates = append(newStackStruct.Templates, newTemplateStruct)

<<<<<<< HEAD
=======
				// docker build

				// create the image name to be used for the docker image
				buildImage := "dev.local/" + stackID + ":SNAPSHOT"

				imageDir := filepath.Join(stackPath, "image")
				Debug.Log("imageDir is: ", imageDir)

				dockerFile := filepath.Join(imageDir, "Dockerfile-stack")
				Debug.Log("dockerFile is: ", dockerFile)

				cmdArgs := []string{"-t", buildImage}

				labels, err := getLabelsForStackImage(stackID, buildImage, stackYaml, rootConfig)
				if err != nil {
					return err
				}
				// It would be nicer to only call the --label flag once. Could also use the --label-file flag.
				for _, label := range labels {
					cmdArgs = append(cmdArgs, "--label", label)
				}

				cmdArgs = append(cmdArgs, "-f", dockerFile, imageDir)
				Debug.Log("cmdArgs is: ", cmdArgs)

				Info.Log("Running docker build")

				err = DockerBuild(cmdArgs, DockerLog, rootConfig.Verbose, rootConfig.Dryrun)
				if err != nil {
					return errors.Errorf("Error during docker build: %v", err)
				}

>>>>>>> 94113fef
				// create a config yaml file for the tarball
				configYaml := filepath.Join(templatePath, templates[i], ".appsody-config.yaml")
				Debug.Log("configYaml is: ", configYaml)

				g, err := os.Create(configYaml)
				if err != nil {
					return errors.Errorf("Error trying to create file: %v", err)
				}

				_, err = g.WriteString("stack: " + buildImage)
				if err != nil {
					return errors.Errorf("Error trying to write: %v", err)
				}

				g.Close()

				// tar the files
				Info.Log("Creating tar for: " + templates[i])
				err = Targz(sourceDir, versionedArchive)
				if err != nil {
					return errors.Errorf("Error trying to tar: %v", err)
				}

				// remove the config yaml file
				err = os.Remove(configYaml)
				if err != nil {
					return errors.Errorf("Error trying to remove file: %v", err)
				}
			}

			t.Close()

			// add the new stack struct to the existing struct
			indexYaml.Stacks = append(indexYaml.Stacks, newStackStruct)

			// write yaml data to the index yaml
			source, err = yaml.Marshal(&indexYaml)
			if err != nil {
				return errors.Errorf("Error trying to marshall: %v", err)
			}

			Info.Log("Writing: " + indexFileLocal)
			err = ioutil.WriteFile(indexFileLocal, source, 0644)
			if err != nil {
				return errors.Errorf("Error trying to read: %v", err)
			}

			// list repos
			var repoFile RepositoryFile
			repos, repoErr := repoFile.getRepos(rootConfig)
			if repoErr != nil {
				return repoErr
			}
			// See if a configured repo already points to the local index file
			repoName := ""
			for _, repo := range repos.Repositories {
				if strings.Contains(repo.URL, indexFileLocal) {
					repoName = repo.Name
					break
				}
			}
			if repoName == "" {
				repoName = "dev.local"
				// could not find existing repo, so create it
				// create an appsody repo for the stack
				Info.Logf("Creating %s repository", repoName)
				_, err = AddLocalFileRepo(repoName, indexFileLocal)
				if err != nil {
					return errors.Errorf("Error adding local repository. Your stack may not be available to appsody commands. %v", err)
				}
			}

			Info.log("Your local stack is available as part of repo ", repoName)

			return nil
		},
	}
	return stackPackageCmd
}

func getLabelsForStackImage(stackID string, buildImage string, stackYaml StackYaml, config *RootCommandConfig) ([]string, error) {
	var labels []string

	gitLabels, err := getGitLabels(config)
	if err != nil {
		Info.log(err)
	}

	for key, value := range gitLabels {
		labelString := fmt.Sprintf("%s=%s", key, value)
		labels = append(labels, labelString)
	}

	// build a ProjectConfig struct from the stackyaml so we can reuse getConfigLabels() func
	projectConfig := ProjectConfig{
		ProjectName: stackYaml.Name,
		Version:     stackYaml.Version,
		Description: stackYaml.Description,
		License:     stackYaml.License,
		Maintainers: stackYaml.Maintainers,
	}
	configLabels, err := getConfigLabels(projectConfig)
	if err != nil {
		return labels, err
	}
	configLabels[appsodyStackKeyPrefix+"id"] = stackID
	configLabels[appsodyStackKeyPrefix+"tag"] = buildImage

	for key, value := range configLabels {
		labelString := fmt.Sprintf("%s=%s", key, value)
		labels = append(labels, labelString)
	}

	return labels, nil
}<|MERGE_RESOLUTION|>--- conflicted
+++ resolved
@@ -261,41 +261,6 @@
 
 				newStackStruct.Templates = append(newStackStruct.Templates, newTemplateStruct)
 
-<<<<<<< HEAD
-=======
-				// docker build
-
-				// create the image name to be used for the docker image
-				buildImage := "dev.local/" + stackID + ":SNAPSHOT"
-
-				imageDir := filepath.Join(stackPath, "image")
-				Debug.Log("imageDir is: ", imageDir)
-
-				dockerFile := filepath.Join(imageDir, "Dockerfile-stack")
-				Debug.Log("dockerFile is: ", dockerFile)
-
-				cmdArgs := []string{"-t", buildImage}
-
-				labels, err := getLabelsForStackImage(stackID, buildImage, stackYaml, rootConfig)
-				if err != nil {
-					return err
-				}
-				// It would be nicer to only call the --label flag once. Could also use the --label-file flag.
-				for _, label := range labels {
-					cmdArgs = append(cmdArgs, "--label", label)
-				}
-
-				cmdArgs = append(cmdArgs, "-f", dockerFile, imageDir)
-				Debug.Log("cmdArgs is: ", cmdArgs)
-
-				Info.Log("Running docker build")
-
-				err = DockerBuild(cmdArgs, DockerLog, rootConfig.Verbose, rootConfig.Dryrun)
-				if err != nil {
-					return errors.Errorf("Error during docker build: %v", err)
-				}
-
->>>>>>> 94113fef
 				// create a config yaml file for the tarball
 				configYaml := filepath.Join(templatePath, templates[i], ".appsody-config.yaml")
 				Debug.Log("configYaml is: ", configYaml)
