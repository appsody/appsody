--- conflicted
+++ resolved
@@ -564,7 +564,6 @@
 			// get permission of file
 			permission := fileStat.Mode()
 
-<<<<<<< HEAD
 			// skip templating if file is an exectuable
 			if permission.Perm() == 0755 {
 				return filepath.SkipDir
@@ -574,12 +573,6 @@
 			err = os.Chmod(path, 0700)
 			if err != nil {
 				return errors.Errorf("Error changing file permision: %v", err)
-=======
-			// set file permission to writable to apply templating
-			err = os.Chmod(path, 0700)
-			if err != nil {
-				return errors.Errorf("Error reverting file permision: %v", err)
->>>>>>> 57dde0d6
 			}
 
 			// create new template from parsing file
