--- conflicted
+++ resolved
@@ -19,6 +19,7 @@
 	"os"
 	"path/filepath"
 	"runtime"
+	"strings"
 
 	"github.com/pkg/errors"
 	"github.com/spf13/cobra"
@@ -77,12 +78,8 @@
 		- Creates an index file named "index-dev-local.yaml" and stores it in .appsody/stacks/dev.local
 		- Creates a tar.gz for each stack template and stores it in .appsody/stacks/dev.local
 		- Builds a Docker image named "dev.local/[stack name]:SNAPSHOT
-<<<<<<< HEAD
 		- Creates an Appsody repository named "dev-local"
 		- Adds the "dev-local" repository to your Appsody configuration`,
-=======
-		- Creates an Appsody repository named "dev-local"`,
->>>>>>> 529f3f79
 		RunE: func(cmd *cobra.Command, args []string) error {
 
 			Info.Log("******************************************")
@@ -213,6 +210,10 @@
 			// loop through the template directories and create the id and url
 			for i := range templates {
 				Info.Log("template is: ", templates[i])
+				if strings.Contains(templates[i], ".DS_Store") {
+					Info.Log("ignoring .DS_Store")
+					continue
+				}
 
 				sourceDir := filepath.Join(stackPath, "templates", templates[i])
 				Info.Log("sourceDir is: ", sourceDir)
@@ -304,6 +305,23 @@
 				return errors.Errorf("Error trying to read: %v", err)
 			}
 
+			// list repos
+			repos, err := RunAppsodyCmdExec([]string{"repo", "list", "-o", "yaml"}, ".")
+			if err != nil {
+				return err
+			}
+
+			// if dev-local exists then remove it
+			if strings.Contains(repos, "name: dev-local") {
+				Info.Log("dev-local repo found")
+
+				_, err := RunAppsodyCmdExec([]string{"repo", "remove", "dev-local"}, ".")
+				if err != nil {
+					return err
+				}
+
+			}
+
 			// create an appsody repo for the stack
 			_, err = AddLocalFileRepo("dev-local", indexFileLocal)
 			if err != nil {
