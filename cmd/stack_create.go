--- conflicted
+++ resolved
@@ -187,144 +187,4 @@
 		}
 	}
 	return nil
-<<<<<<< HEAD
-=======
-}
-
-// To be removed in next release
-func oldCreateMethod(log *LoggingConfig, rootConfig *RootCommandConfig, config *stackCreateCommandConfig, stack string, currentTime string) error {
-	err := downloadFileToDisk(rootConfig.LoggingConfig, "https://github.com/appsody/stacks/archive/master.zip", filepath.Join(getHome(rootConfig), "extract", "repo.zip"), config.Dryrun)
-	if err != nil {
-		return err
-	}
-	_, stackTempDir, err := parseProjectParm(config.copy, config.RootCommandConfig)
-	if err != nil {
-		return err
-	}
-
-	valid, unzipErr := unzip(rootConfig.LoggingConfig, filepath.Join(getHome(rootConfig), "extract", "repo.zip"), stack, config.copy, config.Dryrun)
-	if unzipErr != nil {
-		return unzipErr
-	}
-
-	if !valid {
-		return errors.Errorf("Invalid stack name: " + config.copy + ". Stack name must be in the format <repo>/<stack>")
-	}
-
-	//deleting the stacks repo zip
-	os.Remove(filepath.Join(getHome(rootConfig), "extract", "repo.zip"))
-
-	//moving out the stack which we need
-	if config.Dryrun {
-		config.Info.logf("Dry Run -Skipping moving out of stack: %s from %s", stackTempDir, filepath.Join(stack, "stacks-master", config.copy))
-
-	} else {
-		stackTempDir = ".temp-" + stackTempDir + "-" + currentTime
-
-		err = os.Rename(filepath.Join(stack, "stacks-master", config.copy), stackTempDir)
-		if err != nil {
-			return err
-		}
-	}
-
-	//deleting the folder from which stack is extracted
-	os.RemoveAll(stack)
-
-	// rename the stack to the name which user want
-	if config.Dryrun {
-		config.Info.logf("Dry Run -Skipping renaming of stack from: %s to %s", stackTempDir, stack)
-
-	} else {
-		err = os.Rename(stackTempDir, filepath.Join(rootConfig.ProjectDir, stack))
-		if err != nil {
-			return err
-		}
-	}
-
-	if !config.Dryrun {
-		rootConfig.Info.log("Stack created: ", stack)
-	} else {
-		rootConfig.Info.log("Dry run complete")
-	}
-
-	return nil
-}
-
-// Unzip will decompress a zip archive - TO BE REMOVED NEXT RELEASE
-// within the zip file (parameter 1) to an output directory (parameter 2).
-func unzip(log *LoggingConfig, src string, dest string, copy string, dryrun bool) (bool, error) {
-	if dryrun {
-		log.Info.logf("Dry Run -Skipping unzip of file: %s from %s", copy, src)
-
-	} else {
-		valid := false
-
-		r, err := zip.OpenReader(src)
-		if err != nil {
-			return valid, err
-		}
-		defer r.Close()
-
-		for _, f := range r.File {
-
-			// Store filename/path for returning and using later on
-			fpath := filepath.Join(dest, f.Name)
-
-			// Check for ZipSlip. More Info: http://bit.ly/2MsjAWE
-			if !strings.HasPrefix(fpath, filepath.Clean(dest)+string(os.PathSeparator)) {
-				return valid, errors.Errorf("%s: illegal file path", fpath)
-			}
-
-			if runtime.GOOS == "windows" {
-				if !strings.HasPrefix(f.Name, "stacks-master/"+copy+"/") {
-					continue
-				} else {
-					valid = true
-				}
-			} else {
-				if !strings.HasPrefix(f.Name, filepath.Join("stacks-master", string(os.PathSeparator), copy)+string(os.PathSeparator)) {
-					continue
-				} else {
-					valid = true
-				}
-			}
-
-			if f.FileInfo().IsDir() {
-				// Make Folder
-				err := os.MkdirAll(fpath, os.ModePerm)
-				if err != nil {
-					return valid, err
-				}
-				continue
-			}
-
-			// Make File
-			if err = os.MkdirAll(filepath.Dir(fpath), os.ModePerm); err != nil {
-				return valid, err
-			}
-
-			outFile, err := os.OpenFile(fpath, os.O_WRONLY|os.O_CREATE|os.O_TRUNC, f.Mode())
-			if err != nil {
-				return valid, err
-			}
-
-			rc, err := f.Open()
-			if err != nil {
-				return valid, err
-			}
-
-			_, err = io.Copy(outFile, rc)
-
-			// Close the file without defer to close before next iteration of loop
-			outFile.Close()
-			rc.Close()
-
-			if err != nil {
-				return valid, err
-			}
-		}
-		return valid, nil
-	}
-	return true, nil
->>>>>>> 12462857
 }