// Copyright © 2019 IBM Corporation and others.
//
// Licensed under the Apache License, Version 2.0 (the "License");
// you may not use this file except in compliance with the License.
// You may obtain a copy of the License at
//
//     http://www.apache.org/licenses/LICENSE-2.0
//
// Unless required by applicable law or agreed to in writing, software
// distributed under the License is distributed on an "AS IS" BASIS,
// WITHOUT WARRANTIES OR CONDITIONS OF ANY KIND, either express or implied.
// See the License for the specific language governing permissions and
// limitations under the License.
package cmd

import (
	"bytes"
	"errors"
	"fmt"
	"strings"

	"github.com/pkg/errors"
	"github.com/spf13/cobra"
)

func newCompletionCmd(log *LoggingConfig, rootCmd *cobra.Command) *cobra.Command {
	// bash completions
	var bashCompletionCmd = &cobra.Command{
		Use:   "completion",
		Short: "Generate tab completions",
		Long: `Generate a completion script for Appsody to stdout.  The default is bash, you can specify either 'bash' or 'zsh' as a parameter.  Completion is optionally available for your convenience. It helps you fill out Appsody commands when you type the [TAB] key.

	To install on macOS for bash completion
	1. brew install bash-completion
	2. Make sure to update your ~/.bash_profile as instructed.
	3. appsody completion > /usr/local/etc/bash_completion.d/appsody

	To install on Linux for bash completion
	1. On a current Linux OS (in a non-minimal installation), bash completion should be available.
	2. For Debian see the following link for more information:  https://debian-administration.org/article/316/An_introduction_to_bash_completion_part_1.
	3. Make sure to copy the appsody completion file generated above into the appropriate directory for your Linux distribution e.g.
	appsody completion >  /etc/bash_completion.d/appsody
	
	For zsh,
	The zsh shell must be enabled and .zshrc configured to run zsh completion.
	To install Appsody zsh completion: 

<<<<<<< HEAD
	1. run appsody completion zsh > _appsody
	2. copy _appsody to a directory in your $fpath
	3. rm ~/.zcompdump*`,
		RunE: func(cmd *cobra.Command, args []string) error {
=======
		RunE: func(cmd *cobra.Command, args []string) error {

			if len(args) > 0 {
				return errors.New("Unexpected argument. Use 'appsody [command] --help' for more information about a command")
			}
>>>>>>> 77d17ef4
			buf := new(bytes.Buffer)
			completionType := "bash"

			if len(args) > 1 {
				return errors.Errorf("Too many arguments, either one of bash or zsh must be specified.")

			}
			if len(args) == 1 {

				if !(args[0] == "zsh" || args[0] == "bash") {
					return errors.Errorf("Argument not allowed, it must be bash or zsh.")
				}
				completionType = args[0]

			}

			log.Debug.log("Running bash completion script")
<<<<<<< HEAD

			if completionType == "bash" {
				bashHeader := "# Outputs a bash completion script for appsody to stdout. " +
					"Bash completion is optionally available for your convenience. It helps you fill out appsody commands when you type the [TAB] key.\n" +
					"# To install on Linux\n" +
					"# 1. On a current Linux OS (in a non-minimal installation), bash completion should be available.\n" +
					"# 2. Place the completion script generated above in your bash completions directory.\n" +
					"# 3. appsody completion > /usr/local/etc/bash_completion.d/appsody\n\n" +
					"# To install on macOS\n" +
					"# 1. brew install bash-completion\n" +
					"# 2. Make sure to update your ~/.bash_profile as instructed\n" +
					"# 3. appsody completion > /usr/local/etc/bash_completion.d/appsody\n"

				_ = rootCmd.GenBashCompletion(buf)
				output := buf.String()
				// We need to use real spaces because .GenBashCompletion does and formatting requires it
				spaceTab := "    "
				afterAppsodyDevInit := strings.Split(output, "_appsody_init()")

				extra := "flags=()\n" + spaceTab +
					"kdl=\"$((appsody list) | awk -F ' ' '{print $1}{print $2}')\"\n" +
					spaceTab + "arr=($kdl)\n" + spaceTab + "len=${#arr[@]}\n" +
					spaceTab + "for (( i=2; i<$len; i=i+2 ))\n" + spaceTab + "do\n" +
					spaceTab + spaceTab + "j=i+1\n" + "thecmd=${arr[i]}/${arr[j]}\n" + "commands+=(\"${thecmd}\")\n" + spaceTab + "done\n"

				fmt.Println(bashHeader + afterAppsodyDevInit[0] + "_appsody_init()\n" + strings.Replace(afterAppsodyDevInit[1], "flags=()", extra, 1))
			} else {

				_ = rootCmd.GenZshCompletion(buf)
				output := buf.String()

				fmt.Println(output)
			}
=======
			_ = rootCmd.GenBashCompletion(buf)
			output := buf.String()
			// We need to use real spaces because .GenBashCompletion does and formatting requires it
			spaceTab := "    "
			afterAppsodyDevInit := strings.Split(output, "_appsody_init()")
			header := "# Outputs a bash completion script for appsody to stdout. " +
				"Bash completion is optionally available for your convenience. It helps you fill out appsody commands when you type the [TAB] key.\n" +
				"# To install on Linux\n" +
				"# 1. On a current Linux OS (in a non-minimal installation), bash completion should be available.\n" +
				"# 2. Place the completion script generated above in your bash completions directory.\n" +
				"# 3. appsody completion > /usr/local/etc/bash_completion.d/appsody\n\n" +
				"# To install on macOS\n" +
				"# 1. brew install bash-completion\n" +
				"# 2. Make sure to update your ~/.bash_profile as instructed\n" +
				"# 3. appsody completion > /usr/local/etc/bash_completion.d/appsody\n"
			extra := "flags=()\n" + spaceTab +
				"kdl=\"$((appsody list) | awk -F ' ' '{print $1}{print $2}')\"\n" +
				spaceTab + "arr=($kdl)\n" + spaceTab + "len=${#arr[@]}\n" +
				spaceTab + "for (( i=2; i<$len; i=i+2 ))\n" + spaceTab + "do\n" +
				spaceTab + spaceTab + "j=i+1\n" + "thecmd=${arr[i]}/${arr[j]}\n" + "commands+=(\"${thecmd}\")\n" + spaceTab + "done\n"

			fmt.Println(header + afterAppsodyDevInit[0] + "_appsody_init()\n" + strings.Replace(afterAppsodyDevInit[1], "flags=()", extra, 1))
>>>>>>> 77d17ef4
			return nil
		},
	}
	return bashCompletionCmd
}<|MERGE_RESOLUTION|>--- conflicted
+++ resolved
@@ -15,11 +15,9 @@
 
 import (
 	"bytes"
-	"errors"
 	"fmt"
 	"strings"
 
-	"github.com/pkg/errors"
 	"github.com/spf13/cobra"
 )
 
@@ -44,37 +42,28 @@
 	For zsh,
 	The zsh shell must be enabled and .zshrc configured to run zsh completion.
 	To install Appsody zsh completion: 
-
-<<<<<<< HEAD
 	1. run appsody completion zsh > _appsody
 	2. copy _appsody to a directory in your $fpath
 	3. rm ~/.zcompdump*`,
 		RunE: func(cmd *cobra.Command, args []string) error {
-=======
-		RunE: func(cmd *cobra.Command, args []string) error {
 
-			if len(args) > 0 {
-				return errors.New("Unexpected argument. Use 'appsody [command] --help' for more information about a command")
-			}
->>>>>>> 77d17ef4
 			buf := new(bytes.Buffer)
 			completionType := "bash"
 
 			if len(args) > 1 {
-				return errors.Errorf("Too many arguments, either one of bash or zsh must be specified.")
+				return fmt.Errorf("Too many arguments, either one of bash or zsh must be specified.")
 
 			}
 			if len(args) == 1 {
 
 				if !(args[0] == "zsh" || args[0] == "bash") {
-					return errors.Errorf("Argument not allowed, it must be bash or zsh.")
+					return fmt.Errorf("Argument not allowed, it must be bash or zsh.")
 				}
 				completionType = args[0]
 
 			}
 
 			log.Debug.log("Running bash completion script")
-<<<<<<< HEAD
 
 			if completionType == "bash" {
 				bashHeader := "# Outputs a bash completion script for appsody to stdout. " +
@@ -108,30 +97,6 @@
 
 				fmt.Println(output)
 			}
-=======
-			_ = rootCmd.GenBashCompletion(buf)
-			output := buf.String()
-			// We need to use real spaces because .GenBashCompletion does and formatting requires it
-			spaceTab := "    "
-			afterAppsodyDevInit := strings.Split(output, "_appsody_init()")
-			header := "# Outputs a bash completion script for appsody to stdout. " +
-				"Bash completion is optionally available for your convenience. It helps you fill out appsody commands when you type the [TAB] key.\n" +
-				"# To install on Linux\n" +
-				"# 1. On a current Linux OS (in a non-minimal installation), bash completion should be available.\n" +
-				"# 2. Place the completion script generated above in your bash completions directory.\n" +
-				"# 3. appsody completion > /usr/local/etc/bash_completion.d/appsody\n\n" +
-				"# To install on macOS\n" +
-				"# 1. brew install bash-completion\n" +
-				"# 2. Make sure to update your ~/.bash_profile as instructed\n" +
-				"# 3. appsody completion > /usr/local/etc/bash_completion.d/appsody\n"
-			extra := "flags=()\n" + spaceTab +
-				"kdl=\"$((appsody list) | awk -F ' ' '{print $1}{print $2}')\"\n" +
-				spaceTab + "arr=($kdl)\n" + spaceTab + "len=${#arr[@]}\n" +
-				spaceTab + "for (( i=2; i<$len; i=i+2 ))\n" + spaceTab + "do\n" +
-				spaceTab + spaceTab + "j=i+1\n" + "thecmd=${arr[i]}/${arr[j]}\n" + "commands+=(\"${thecmd}\")\n" + spaceTab + "done\n"
-
-			fmt.Println(header + afterAppsodyDevInit[0] + "_appsody_init()\n" + strings.Replace(afterAppsodyDevInit[1], "flags=()", extra, 1))
->>>>>>> 77d17ef4
 			return nil
 		},
 	}
