--- conflicted
+++ resolved
@@ -35,45 +35,6 @@
 
 type Stack struct {
 	repoName    string
-<<<<<<< HEAD
-	ID          string     `yaml:"id,omitempty" json:"id,omitempty"`
-	Version     string     `yaml:"version" json:"version"`
-	Description string     `yaml:"description" json:"description"`
-	Templates   []Template `yaml:"templates,omitempty" json:"templates,omitempty"`
-	Deprecated  string     `yaml:"deprecated,omitempty" json:"deprecated,omitempty"`
-}
-
-type RepoIndex struct {
-	APIVersion string                     `yaml:"apiVersion"`
-	Generated  time.Time                  `yaml:"generated"`
-	Projects   map[string]ProjectVersions `yaml:"projects"`
-	Stacks     []ProjectVersion           `yaml:"stacks"`
-}
-
-// RepoIndices maps repos to their RepoIndex (i.e. the projects in a repo)
-type RepoIndices map[string]*RepoIndex
-
-type ProjectVersions []*ProjectVersion
-
-type ProjectVersion struct {
-	APIVersion      string           `yaml:"apiVersion"`
-	ID              string           `yaml:"id,omitempty"`
-	Created         time.Time        `yaml:"created"`
-	Name            string           `yaml:"name"`
-	Home            string           `yaml:"home"`
-	Version         string           `yaml:"version"`
-	Description     string           `yaml:"description"`
-	Keywords        []string         `yaml:"keywords"`
-	Maintainers     []interface{}    `yaml:"maintainers"`
-	Requirements    StackRequirement `yaml:"requirements,omitempty"`
-	Icon            string           `yaml:"icon"`
-	Digest          string           `yaml:"digest"`
-	URLs            []string         `yaml:"urls"` //V1
-	Templates       []Template       `yaml:"templates,omitempty"`
-	DefaultTemplate string           `yaml:"default-template"`
-	Deprecated      string           `yaml:"deprecated,omitempty"`
-}
-=======
 	ID          string                   `yaml:"id,omitempty" json:"id,omitempty"`
 	Version     string                   `yaml:"version" json:"version"`
 	Description string                   `yaml:"description" json:"description"`
@@ -84,7 +45,6 @@
 type RepoIndices map[string]*IndexYaml
 
 type ProjectVersions []*IndexYamlStack
->>>>>>> 6f5b2060
 
 type StackRequirement struct {
 	Docker  string `yaml:"docker-version,omitempty"`
