--- conflicted
+++ resolved
@@ -297,10 +297,6 @@
 		Debug.log("Adding unsupported repoistory", repoName)
 		unsupportedRepos = append(unsupportedRepos, repoName)
 	}
-<<<<<<< HEAD
-=======
-
->>>>>>> 6d8c2be6
 	table.AddRow("REPO", "ID", "VERSION  ", "TEMPLATES", "DESCRIPTION")
 
 	Stacks, err := index.buildStacksFromIndex(repoName, Stacks)
@@ -501,38 +497,25 @@
 	for _, value := range index.Stacks {
 		Templates := value.Templates
 
-		templatesString := ""
+		templatesListString := ""
 		if value.Templates != nil {
 			sort.Slice(Templates, func(i, j int) bool { return Templates[i].ID < Templates[j].ID })
 
 			for _, template := range Templates {
-				templateString := ""
+				defaultMarker := ""
 				if template.ID == value.DefaultTemplate {
-					templateString = "*" + template.ID
+					defaultMarker = "*"
+				}
+				if templatesListString != "" {
+					templatesListString += ", " + defaultMarker + template.ID
 				} else {
-					templateString = template.ID
+					templatesListString = defaultMarker + template.ID
 				}
-				if templatesString != "" {
-					templatesString = templatesString + ", " + templateString
-				} else {
-					templatesString = templateString
-				}
-<<<<<<< HEAD
 
 			}
-		} else {
-			templatesString = value.DefaultTemplate
-		}
-
-=======
-
-			}
-		} else {
-			templatesString = value.DefaultTemplate
-		}
-
->>>>>>> 6d8c2be6
-		Stacks = append(Stacks, Stack{repoName, value.ID, value.Version, value.Description, templatesString})
+		}
+
+		Stacks = append(Stacks, Stack{repoName, value.ID, value.Version, value.Description, templatesListString})
 	}
 
 	sort.Slice(Stacks, func(i, j int) bool {
@@ -554,10 +537,7 @@
 	table := uitable.New()
 	table.MaxColWidth = 60
 	table.Wrap = true
-<<<<<<< HEAD
-=======
-
->>>>>>> 6d8c2be6
+
 	table.AddRow("REPO", "ID", "VERSION  ", "TEMPLATES", "DESCRIPTION")
 	indices, err := r.GetIndices()
 
@@ -584,10 +564,7 @@
 		return "", errors.New("there are no repositories in your configuration")
 	}
 	for _, value := range Stacks {
-<<<<<<< HEAD
-=======
-
->>>>>>> 6d8c2be6
+
 		table.AddRow(value.repoName, value.ID, value.Version, value.Templates, value.Description)
 	}
 	return table.String(), nil
