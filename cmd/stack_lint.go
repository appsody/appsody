// Copyright © 2019 IBM Corporation and others.
//
// Licensed under the Apache License, Version 2.0 (the "License");
// you may not use this file except in compliance with the License.
// You may obtain a copy of the License at
//
//     http://www.apache.org/licenses/LICENSE-2.0
//
// Unless required by applicable law or agreed to in writing, software
// distributed under the License is distributed on an "AS IS" BASIS,
// WITHOUT WARRANTIES OR CONDITIONS OF ANY KIND, either express or implied.
// See the License for the specific language governing permissions and
// limitations under the License.

package cmd

import (
<<<<<<< HEAD
	"io/ioutil"
	"os"
	"path"
	"strconv"

	"github.com/spf13/cobra"
=======
	"github.com/pkg/errors"
	"github.com/spf13/cobra"
	"io/ioutil"
	"os"
	"path"
	"path/filepath"
>>>>>>> 65739f21
)

var lintCmd = &cobra.Command{
	Use:   "lint",
	Short: "Lint your stack to verify that it conforms to the standard of an Appsody stack",
	Long: `This command will validate that your stack has the structure of an Appsody stack. It will inform you of files/directories
missing and warn you if your stack could be enhanced.

This command can be run from the base directory of your stack or you can supply a path to the stack as an argument.`,
	RunE: func(cmd *cobra.Command, args []string) error {

		stackPath, _ := os.Getwd()
		errorCount := 0
		warningCount := 0

		if len(args) > 0 {
			stackPath = args[0]
		}

		imagePath := filepath.Join(stackPath, "image")
		templatePath := filepath.Join(stackPath, "/templates")
		configPath := filepath.Join(imagePath, "/config")
		projectPath := filepath.Join(imagePath, "/project")

		Info.log("LINTING ", path.Base(stackPath))

<<<<<<< HEAD
		if fileDoesNotExist(stackPath + "/README.md") {
			Info.log("ERROR: Missing README.md in: " + stackPath)
			errorCount++
		}

		if fileDoesNotExist(stackPath + "/stack.yaml") {
			Info.log("ERROR: Missing stack.yaml in: " + stackPath)
			errorCount++
		}

		if fileDoesNotExist(imagePath) {
			Info.log("ERROR: Missing image directory in " + stackPath)
			errorCount++
		}

		if fileDoesNotExist(imagePath + "/Dockerfile-stack") {
			Info.log("ERROR: Missing Dockerfile-stack in " + imagePath)
			errorCount++
		}

		if fileDoesNotExist(imagePath + "/LICENSE") {
			Info.log("ERROR: Missing LICENSE in " + imagePath)
			errorCount++
		}

		if fileDoesNotExist(configPath) {
			Info.log("WARNING: Missing config directory in " + imagePath + " (Knative deployment will be used over Kubernetes)")
=======
		if fileDoesNotExist(filepath.Join(stackPath, "/README.md")) != nil {
			Error.log("Missing README.md in: ", stackPath)
			errorCount++
		}

		if fileDoesNotExist(filepath.Join(stackPath, "/stack.yaml")) != nil {
			Error.log("Missing stack.yaml in: ", stackPath)
			errorCount++
		}

		if fileDoesNotExist(imagePath) != nil {
			Error.log("Missing image directory in ", stackPath)
			errorCount++
		}

		if fileDoesNotExist(filepath.Join(imagePath, "/Dockerfile-stack")) != nil {
			Error.log("Missing Dockerfile-stack in ", imagePath)
			errorCount++
		}

		if fileDoesNotExist(filepath.Join(imagePath, "/LICENSE")) != nil {
			Error.log("Missing LICENSE in ", imagePath)
			errorCount++
		}

		if fileDoesNotExist(configPath) != nil {
			Warning.log("Missing config directory in ", imagePath, " (Knative deployment will be used over Kubernetes)")
>>>>>>> 65739f21
			warningCount++

		}

<<<<<<< HEAD
		if fileDoesNotExist(configPath + "/app-deploy.yaml") {
			Info.log("WARNING: Missing app-deploy.yaml in " + configPath + " (Knative deployment will be used over Kubernetes)")
			warningCount++
		}

		if fileDoesNotExist(projectPath + "/Dockerfile") {
			Info.log("WARNING: Missing Dockerfile in " + projectPath)
			warningCount++
		}

		if fileDoesNotExist(templatePath) {
			Info.log("ERROR: Missing template directory in: " + stackPath)
			errorCount++
		}

		if IsEmptyDir(templatePath) {
			Info.log("ERROR: No templates found in: " + templatePath)
=======
		if fileDoesNotExist(filepath.Join(configPath, "/app-deploy.yaml")) != nil {
			Warning.log("Missing app-deploy.yaml in ", configPath, " (Knative deployment will be used over Kubernetes)")
			warningCount++
		}

		if fileDoesNotExist(filepath.Join(projectPath, "/Dockerfile")) != nil {
			Warning.log("Missing Dockerfile in ", projectPath)
			warningCount++
		}

		if fileDoesNotExist(templatePath) != nil {
			Error.log("Missing template directory in: ", stackPath)
			errorCount++
		}

		if IsEmptyDir(templatePath) != nil {
			Error.log("No templates found in: ", templatePath)
>>>>>>> 65739f21
			errorCount++
		}

		templates, _ := ioutil.ReadDir(templatePath)
		for _, f := range templates {
<<<<<<< HEAD
			if !fileDoesNotExist(templatePath + "/" + f.Name() + "/" + ".appsody-config.yaml") {
				Info.log("ERROR: Unexpected .appsody-config.yaml in " + templatePath + "/" + f.Name())
=======
			if fileDoesNotExist(filepath.Join(templatePath, f.Name(), ".appsody-config.yaml")) == nil {
				Info.log("ERROR: Unexpected .appsody-config.yaml in ", filepath.Join(templatePath, f.Name()))
>>>>>>> 65739f21
				errorCount++
			}
		}

		if errorCount > 0 {
			Info.log("TOTAL ERRORS: ", errorCount)
			Info.log("TOTAL WARNINGS: ", warningCount)
			return errors.Errorf("LINT TEST FAILED")

		}

		Info.log("TOTAL WARNINGS: ", warningCount)
		Info.log("LINT TEST PASSED")
		return nil
	},
}

func init() {
	stackCmd.AddCommand(lintCmd)

}<|MERGE_RESOLUTION|>--- conflicted
+++ resolved
@@ -15,21 +15,13 @@
 package cmd
 
 import (
-<<<<<<< HEAD
-	"io/ioutil"
-	"os"
-	"path"
-	"strconv"
-
-	"github.com/spf13/cobra"
-=======
-	"github.com/pkg/errors"
-	"github.com/spf13/cobra"
 	"io/ioutil"
 	"os"
 	"path"
 	"path/filepath"
->>>>>>> 65739f21
+
+	"github.com/pkg/errors"
+	"github.com/spf13/cobra"
 )
 
 var lintCmd = &cobra.Command{
@@ -56,116 +48,61 @@
 
 		Info.log("LINTING ", path.Base(stackPath))
 
-<<<<<<< HEAD
-		if fileDoesNotExist(stackPath + "/README.md") {
-			Info.log("ERROR: Missing README.md in: " + stackPath)
+		if fileDoesNotExist(filepath.Join(stackPath, "/README.md")) {
+			Error.log("Missing README.md in: ", stackPath)
 			errorCount++
 		}
 
-		if fileDoesNotExist(stackPath + "/stack.yaml") {
-			Info.log("ERROR: Missing stack.yaml in: " + stackPath)
+		if fileDoesNotExist(filepath.Join(stackPath, "/stack.yaml")) {
+			Error.log("Missing stack.yaml in: ", stackPath)
 			errorCount++
 		}
 
 		if fileDoesNotExist(imagePath) {
-			Info.log("ERROR: Missing image directory in " + stackPath)
+			Error.log("Missing image directory in ", stackPath)
 			errorCount++
 		}
 
-		if fileDoesNotExist(imagePath + "/Dockerfile-stack") {
-			Info.log("ERROR: Missing Dockerfile-stack in " + imagePath)
+		if fileDoesNotExist(filepath.Join(imagePath, "/Dockerfile-stack")) {
+			Error.log("Missing Dockerfile-stack in ", imagePath)
 			errorCount++
 		}
 
-		if fileDoesNotExist(imagePath + "/LICENSE") {
-			Info.log("ERROR: Missing LICENSE in " + imagePath)
+		if fileDoesNotExist(filepath.Join(imagePath, "/LICENSE")) {
+			Error.log("Missing LICENSE in ", imagePath)
 			errorCount++
 		}
 
 		if fileDoesNotExist(configPath) {
-			Info.log("WARNING: Missing config directory in " + imagePath + " (Knative deployment will be used over Kubernetes)")
-=======
-		if fileDoesNotExist(filepath.Join(stackPath, "/README.md")) != nil {
-			Error.log("Missing README.md in: ", stackPath)
-			errorCount++
-		}
-
-		if fileDoesNotExist(filepath.Join(stackPath, "/stack.yaml")) != nil {
-			Error.log("Missing stack.yaml in: ", stackPath)
-			errorCount++
-		}
-
-		if fileDoesNotExist(imagePath) != nil {
-			Error.log("Missing image directory in ", stackPath)
-			errorCount++
-		}
-
-		if fileDoesNotExist(filepath.Join(imagePath, "/Dockerfile-stack")) != nil {
-			Error.log("Missing Dockerfile-stack in ", imagePath)
-			errorCount++
-		}
-
-		if fileDoesNotExist(filepath.Join(imagePath, "/LICENSE")) != nil {
-			Error.log("Missing LICENSE in ", imagePath)
-			errorCount++
-		}
-
-		if fileDoesNotExist(configPath) != nil {
 			Warning.log("Missing config directory in ", imagePath, " (Knative deployment will be used over Kubernetes)")
->>>>>>> 65739f21
 			warningCount++
 
 		}
 
-<<<<<<< HEAD
-		if fileDoesNotExist(configPath + "/app-deploy.yaml") {
-			Info.log("WARNING: Missing app-deploy.yaml in " + configPath + " (Knative deployment will be used over Kubernetes)")
+		if fileDoesNotExist(filepath.Join(configPath, "/app-deploy.yaml")) {
+			Warning.log("Missing app-deploy.yaml in ", configPath, " (Knative deployment will be used over Kubernetes)")
 			warningCount++
 		}
 
-		if fileDoesNotExist(projectPath + "/Dockerfile") {
-			Info.log("WARNING: Missing Dockerfile in " + projectPath)
+		if fileDoesNotExist(filepath.Join(projectPath, "/Dockerfile")) {
+			Warning.log("Missing Dockerfile in ", projectPath)
 			warningCount++
 		}
 
 		if fileDoesNotExist(templatePath) {
-			Info.log("ERROR: Missing template directory in: " + stackPath)
+			Error.log("Missing template directory in: ", stackPath)
 			errorCount++
 		}
 
 		if IsEmptyDir(templatePath) {
-			Info.log("ERROR: No templates found in: " + templatePath)
-=======
-		if fileDoesNotExist(filepath.Join(configPath, "/app-deploy.yaml")) != nil {
-			Warning.log("Missing app-deploy.yaml in ", configPath, " (Knative deployment will be used over Kubernetes)")
-			warningCount++
-		}
-
-		if fileDoesNotExist(filepath.Join(projectPath, "/Dockerfile")) != nil {
-			Warning.log("Missing Dockerfile in ", projectPath)
-			warningCount++
-		}
-
-		if fileDoesNotExist(templatePath) != nil {
-			Error.log("Missing template directory in: ", stackPath)
-			errorCount++
-		}
-
-		if IsEmptyDir(templatePath) != nil {
 			Error.log("No templates found in: ", templatePath)
->>>>>>> 65739f21
 			errorCount++
 		}
 
 		templates, _ := ioutil.ReadDir(templatePath)
 		for _, f := range templates {
-<<<<<<< HEAD
-			if !fileDoesNotExist(templatePath + "/" + f.Name() + "/" + ".appsody-config.yaml") {
-				Info.log("ERROR: Unexpected .appsody-config.yaml in " + templatePath + "/" + f.Name())
-=======
-			if fileDoesNotExist(filepath.Join(templatePath, f.Name(), ".appsody-config.yaml")) == nil {
-				Info.log("ERROR: Unexpected .appsody-config.yaml in ", filepath.Join(templatePath, f.Name()))
->>>>>>> 65739f21
+			if !fileDoesNotExist(filepath.Join(templatePath, f.Name(), ".appsody-config.yaml")) {
+				Error.log("Unexpected .appsody-config.yaml in ", filepath.Join(templatePath, f.Name()))
 				errorCount++
 			}
 		}
