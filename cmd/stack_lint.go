// Copyright © 2019 IBM Corporation and others.
//
// Licensed under the Apache License, Version 2.0 (the "License");
// you may not use this file except in compliance with the License.
// You may obtain a copy of the License at
//
//     http://www.apache.org/licenses/LICENSE-2.0
//
// Unless required by applicable law or agreed to in writing, software
// distributed under the License is distributed on an "AS IS" BASIS,
// WITHOUT WARRANTIES OR CONDITIONS OF ANY KIND, either express or implied.
// See the License for the specific language governing permissions and
// limitations under the License.

package cmd

import (
	"io/ioutil"
	"os"
	"path"
	"path/filepath"

	"github.com/pkg/errors"
	"github.com/spf13/cobra"
)

var stackLintErrorCount int
var stackLintWarningCount int

var lintCmd = &cobra.Command{
	Use:   "lint",
	Short: "Lint your stack to verify that it conforms to the standard of an Appsody stack",
	Long: `This command will validate that your stack has the structure of an Appsody stack. It will inform you of files/directories
missing and warn you if your stack could be enhanced.

This command can be run from the base directory of your stack or you can supply a path to the stack as an argument.`,
	RunE: func(cmd *cobra.Command, args []string) error {

		stackPath, _ := os.Getwd()

		if len(args) > 0 {
			stackPath = args[0]
		}

		imagePath := filepath.Join(stackPath, "image")
		templatePath := filepath.Join(stackPath, "/templates")
		configPath := filepath.Join(imagePath, "/config")
		projectPath := filepath.Join(imagePath, "/project")

		Info.log("LINTING ", path.Base(stackPath))

		fileCheck, err := Exists(filepath.Join(stackPath, "/README.md"))
		if err != nil {
			Error.log("Error attempting to determine file: ", err)
			stackLintErrorCount++
		} else if !fileCheck {
			Error.log("Missing README.md in: ", stackPath)
			stackLintErrorCount++
		}
		fileCheck, err = Exists(filepath.Join(stackPath, "/stack.yaml"))
		if err != nil {
			Error.log("Error attempting to determine file: ", err)
			stackLintErrorCount++
		} else if !fileCheck {
			Error.log("Missing stack.yaml in: ", stackPath)
			stackLintErrorCount++
		}

		fileCheck, err = Exists(imagePath)
		if err != nil {
			Error.log("Error attempting to determine file: ", err)
			stackLintErrorCount++
		} else if !fileCheck {
			Error.log("Missing image directory in ", stackPath)
			stackLintErrorCount++
		}

		fileCheck, err = Exists(filepath.Join(imagePath, "/Dockerfile-stack"))
		if err != nil {
			Error.log("Error attempting to determine file: ", err)
			stackLintErrorCount++
		} else if !fileCheck {
			Error.log("Missing Dockerfile-stack in ", imagePath)
			stackLintErrorCount++
		}

		fileCheck, err = Exists(filepath.Join(imagePath, "/LICENSE"))
		if err != nil {
			Error.log("Error attempting to determine file: ", err)
			stackLintErrorCount++
		} else if !fileCheck {
			Error.log("Missing LICENSE in ", imagePath)
			stackLintErrorCount++
		}

		fileCheck, err = Exists(configPath)
		if err != nil {
			Error.log("Error attempting to determine file: ", err)
			stackLintErrorCount++
		} else if !fileCheck {
			Warning.log("Missing config directory in ", imagePath, " (Knative deployment will be used over Kubernetes)")
			stackLintWarningCount++
		}

		fileCheck, err = Exists(filepath.Join(configPath, "/app-deploy.yaml"))
		if err != nil {
			Error.log("Error attempting to determine file: ", err)
			stackLintErrorCount++
		} else if !fileCheck {
			Warning.log("Missing app-deploy.yaml in ", configPath, " (Knative deployment will be used over Kubernetes)")
			stackLintWarningCount++
		}

		fileCheck, err = Exists(filepath.Join(projectPath, "/Dockerfile"))
		if err != nil {
			Error.log("Error attempting to determine file: ", err)
			stackLintErrorCount++
		} else if !fileCheck {
			Warning.log("Missing Dockerfile in ", projectPath)
			stackLintWarningCount++
		}

		fileCheck, err = Exists(templatePath)
		if err != nil {
			Error.log("Error attempting to determine file: ", err)
			stackLintErrorCount++
		} else if !fileCheck {
			Error.log("Missing template directory in: ", stackPath)
			stackLintErrorCount++
		}

		if IsEmptyDir(templatePath) {
			Error.log("No templates found in: ", templatePath)
			stackLintErrorCount++
		}

		templates, _ := ioutil.ReadDir(templatePath)
		for _, f := range templates {
			fileCheck, err = Exists(filepath.Join(templatePath, f.Name(), ".appsody-config.yaml"))
			if (err != nil) && f.Name() != ".DS_Store" {
				Error.log("Error attempting to determine file: ", err)
				stackLintErrorCount++
			} else if fileCheck && f.Name() != ".DS_Store" {
				Error.log("Unexpected .appsody-config.yaml in ", filepath.Join(templatePath, f.Name()))
				stackLintErrorCount++
			}
		}

<<<<<<< HEAD
		lintDockerFileStack(stackPath)
=======
		var s StackDetails
		s.validateYaml(stackPath)
>>>>>>> fa7cea85

		Info.log("TOTAL ERRORS: ", stackLintErrorCount)
		Info.log("TOTAL WARNINGS: ", stackLintWarningCount)

		if stackLintErrorCount > 0 {
			return errors.Errorf("LINT TEST FAILED")
		}

		Info.log("LINT TEST PASSED")
		return nil
	},
}

func init() {
	stackCmd.AddCommand(lintCmd)
}<|MERGE_RESOLUTION|>--- conflicted
+++ resolved
@@ -146,12 +146,10 @@
 			}
 		}
 
-<<<<<<< HEAD
 		lintDockerFileStack(stackPath)
-=======
+
 		var s StackDetails
 		s.validateYaml(stackPath)
->>>>>>> fa7cea85
 
 		Info.log("TOTAL ERRORS: ", stackLintErrorCount)
 		Info.log("TOTAL WARNINGS: ", stackLintWarningCount)
