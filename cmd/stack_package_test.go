// Copyright © 2019 IBM Corporation and others.
//
// Licensed under the Apache License, Version 2.0 (the "License");
// you may not use this file except in compliance with the License.
// You may obtain a copy of the License at
//
//     http://www.apache.org/licenses/LICENSE-2.0
//
// Unless required by applicable law or agreed to in writing, software
// distributed under the License is distributed on an "AS IS" BASIS,
// WITHOUT WARRANTIES OR CONDITIONS OF ANY KIND, either express or implied.
// See the License for the specific language governing permissions and
// limitations under the License.

package cmd_test

import (
	"bytes"
	"io/ioutil"
	"os"
	"path/filepath"
	"runtime"
	"strings"
	"testing"

	cmd "github.com/appsody/appsody/cmd"
	"github.com/appsody/appsody/cmd/cmdtest"
	"github.com/pkg/errors"
	"gopkg.in/yaml.v2"
)

// Tests all templating variables with a starter stack in testdata.  Does not test for .stack.created.
func TestTemplatingAllVariables(t *testing.T) {

	sandbox, cleanup := cmdtest.TestSetupWithSandbox(t, true)
	defer cleanup()

	// gets all the necessary data from a setup function
	imageNamespace, imageRegistry, stackYaml, labels, err := setupStackPackageTests(sandbox.TestDataPath)
	if err != nil {
		t.Fatalf("Error during setup: %v", err)
	}

	// creates templating.txt file where templating variables will appear
	templatingPath := filepath.Join(sandbox.TestDataPath, "templating", "templating.txt")
	err = os.MkdirAll(filepath.Dir(templatingPath), 0777)
	if err != nil {
		t.Fatalf("Error creating templating dir: %v", err)
	}
	file, err := os.Create(templatingPath)
	if err != nil {
		t.Fatalf("Error creating templating file: %v", err)
	}

	defer os.RemoveAll(templatingPath)

	// write some text to file
	_, err = file.WriteString("{{test}}, id: {{.stack.id}}, name: {{.stack.name}}, version: {{.stack.version}}, description: {{.stack.description}}, tag: {{.stack.tag}}, maintainers: {{.stack.maintainers}}, semver.major: {{.stack.semver.major}}, semver.minor: {{.stack.semver.minor}}, semver.patch: {{.stack.semver.patch}}, semver.majorminor: {{.stack.semver.majorminor}}, image.namespace: {{.stack.image.namespace}}, image.registry: {{.stack.image.registry}}, customvariable1: {{.stack.variable1}}, customvariable2: {{.stack.variable2}}")
	if err != nil {
		t.Fatalf("Error writing to file: %v", err)
	}

	// save file changes
	err = file.Sync()
	if err != nil {
		t.Fatalf("Error saving file: %v", err)
	}

	// create the template metadata
	templateMetadata, err := cmd.CreateTemplateMap(labels, stackYaml, imageNamespace, imageRegistry)
	if err != nil {
		t.Fatalf("Error creating template map: %v", err)
	}

	// apply templating to stack
	err = cmd.ApplyTemplating(templatingPath, templateMetadata)
	if err != nil {
		t.Fatalf("Error applying template: %v", err)
	}

	// read the whole file at once
	b, err := ioutil.ReadFile(templatingPath)
	if err != nil {
		t.Fatalf("Error reading templating file: %v", err)
	}
	s := string(b)
	t.Log(s)
	if !strings.Contains(s, "{{test}}, id: starter, name: Starter Sample, version: 0.1.1, description: Runnable starter stack, copy to create a new stack, tag: appsody/starter:SNAPSHOT, maintainers: Henry Nash <henry.nash@uk.ibm.com>, semver.major: 0, semver.minor: 1, semver.patch: 1, semver.majorminor: 0.1, image.namespace: appsody, image.registry: dev.local, customvariable1: value1, customvariable2: value2") {
		t.Fatal("Templating text did not match expected values")
	}

}

// Test templating with an incorrect variable name
func TestTemplatingWrongVariablesFail(t *testing.T) {

	sandbox, cleanup := cmdtest.TestSetupWithSandbox(t, true)
	defer cleanup()

	// gets all the necessary data from a setup function
	imageNamespace, imageRegistry, stackYaml, labels, err := setupStackPackageTests(sandbox.TestDataPath)
	if err != nil {
		t.Fatalf("Error during setup: %v", err)
	}

	// creates templating.txt file where templating variables will appear
	templatingPath := filepath.Join(sandbox.TestDataPath, "templating", "templating.txt")
	err = os.MkdirAll(filepath.Dir(templatingPath), 0777)
	if err != nil {
		t.Fatalf("Error creating templating dir: %v", err)
	}
	file, err := os.Create(templatingPath)
	if err != nil {
		t.Fatalf("Error creating templating file: %v", err)
	}

	defer os.RemoveAll(templatingPath)

	// write some text to file
	_, err = file.WriteString("id: {{.stack.iad}}")
	if err != nil {
		t.Fatalf("Error writing to file: %v", err)
	}

	// save file changes
	err = file.Sync()
	if err != nil {
		t.Fatalf("Error saving file: %v", err)
	}

	// create the template metadata
	templateMetadata, err := cmd.CreateTemplateMap(labels, stackYaml, imageNamespace, imageRegistry)
	if err != nil {
		t.Fatalf("Error creating template map: %v", err)
	}

	// apply templating to stack
	err = cmd.ApplyTemplating(templatingPath, templateMetadata)
	if err != nil {
		t.Fatalf("Error applying template: %v", err)
	}

	// read the whole file at once
	b, err := ioutil.ReadFile(templatingPath)
	if err != nil {
		t.Fatalf("Error reading templating file: %v", err)
	}
	s := string(b)
	t.Log(s)
	if !strings.Contains(s, "id: <no value>") {
		t.Fatal("Templating text did not match expected values")
	}

}

func TestTemplatingFilePermissionsFail(t *testing.T) {

	// file permissions do not work the same way on windows
	// user has to specify a RUN chmod in their dockerfile for windows
	if runtime.GOOS == "windows" {
		t.Skip()
	}

	sandbox, cleanup := cmdtest.TestSetupWithSandbox(t, true)
	defer cleanup()

	// gets all the necessary data from a setup function
	imageNamespace, imageRegistry, stackYaml, labels, err := setupStackPackageTests(sandbox.TestDataPath)
	if err != nil {
		t.Fatalf("Error during setup: %v", err)
	}

	// creates templating.txt file where templating variables will appear
	templatingPath := filepath.Join(sandbox.TestDataPath, "templating", "templating.txt")
	err = os.MkdirAll(filepath.Dir(templatingPath), 0777)
	if err != nil {
		t.Fatalf("Error creating templating dir: %v", err)
	}
	file, err := os.Create(templatingPath)
	if err != nil {
		t.Fatalf("Error creating templating file: %v", err)
	}

	defer os.RemoveAll(templatingPath)

	// write some text to file
	_, err = file.WriteString("id: {{.stack.id}}")
	if err != nil {
		t.Fatalf("Error writing to file: %v", err)
	}
	// make file read only
	err = file.Chmod(0400)
	if err != nil {
		t.Fatalf("Error changing file permissions: %v", err)
	}

	// save file changes
	err = file.Sync()
	if err != nil {
		t.Fatalf("Error saving file: %v", err)
	}

	// create the template metadata
	templateMetadata, err := cmd.CreateTemplateMap(labels, stackYaml, imageNamespace, imageRegistry)
	if err != nil {
		t.Fatalf("Error creating template map: %v", err)
	}

	// apply templating to stack
	err = cmd.ApplyTemplating(templatingPath, templateMetadata)
	if err != nil {
		t.Fatalf("Error applying template: %v", err)
	}

	// read the whole file at once
	b, err := ioutil.ReadFile(templatingPath)
	if err != nil {
		t.Fatalf("Error reading templating file: %v", err)
	}
	s := string(b)
	t.Log(s)
	if !strings.Contains(s, "id: starter") {
		t.Fatal("Templating text did not match expected values")
	}

	writable, err := canWrite(templatingPath)

	if writable && err == nil {
		t.Fatal("Opened read only file")
	}

}

func TestPackageNoStackYamlFail(t *testing.T) {

	sandbox, cleanup := cmdtest.TestSetupWithSandbox(t, true)
	defer cleanup()

	var outBuffer bytes.Buffer
	log := &cmd.LoggingConfig{}
	log.InitLogging(&outBuffer, &outBuffer)

<<<<<<< HEAD
	stackDir := filepath.Join(sandbox.TestDataPath, "starter")
	var err error
	if runtime.GOOS == "windows" {
		err = cmd.CopyDir(log, stackDir, (filepath.Join(sandbox.ProjectDir, "starter")))
	} else {
		err = cmd.CopyDir(log, stackDir, sandbox.ProjectDir)
	}
=======
	stackDir := filepath.Join(cmdtest.TestDirPath, "starter")
	err := cmd.CopyDir(log, stackDir, (filepath.Join(sandbox.ProjectDir, "starter")))
>>>>>>> 77d17ef4
	if err != nil {
		t.Errorf("Problem copying %s to %s: %v", stackDir, (filepath.Join(sandbox.ProjectDir, "starter")), err)
	} else {
		t.Logf("Copied %s to %s", stackDir, (filepath.Join(sandbox.ProjectDir, "starter")))
	}

	// Because the 'starter' folder has been copied, the stack.yaml file will be in the 'starter'
	// folder within the temp directory that has been generated for sandboxing purposes, rather than
	// the usual core temp directory
	sandbox.ProjectDir = filepath.Join(sandbox.ProjectDir, "starter")

	// rename stack.yaml to test
	stackPath := sandbox.ProjectDir
	stackYaml := filepath.Join(stackPath, "stack.yaml")
	newStackYaml := filepath.Join(stackPath, "test")

	err = os.Rename(stackYaml, newStackYaml)
	if err != nil {
		t.Fatal(err)
	}
	defer func() {
		err = os.Rename(newStackYaml, stackYaml)
		if err != nil {
			t.Fatal(err)
		}
	}()

	// run stack package
	args := []string{"stack", "package"}
	_, err = cmdtest.RunAppsody(sandbox, args...)

	if err != nil {
		if runtime.GOOS == "windows" {
			if !strings.Contains(err.Error(), "stack.yaml: The system cannot find the file specified") {
				t.Errorf("String \"stack.yaml: The system cannot find the file specified\" not found in output: '%v'", err.Error())
			}
		} else {
			if !strings.Contains(err.Error(), "stack.yaml: no such file or directory") {
				t.Errorf("String \"stack.yaml: no such file or directory\" not found in output: '%v'", err.Error())
			}
		}
	} else {
		t.Fatal("Stack package command unexpectedly passed with no stack.yaml present")
	}

}

func TestPackageInvalidStackYamlFail(t *testing.T) {

	sandbox, cleanup := cmdtest.TestSetupWithSandbox(t, true)
	defer cleanup()

	var outBuffer bytes.Buffer
	log := &cmd.LoggingConfig{}
	log.InitLogging(&outBuffer, &outBuffer)

<<<<<<< HEAD
	stackDir := filepath.Join(sandbox.TestDataPath, "starter")
	var err error
	if runtime.GOOS == "windows" {
		err = cmd.CopyDir(log, stackDir, (filepath.Join(sandbox.ProjectDir, "starter")))
	} else {
		err = cmd.CopyDir(log, stackDir, sandbox.ProjectDir)
	}
=======
	stackDir := filepath.Join(cmdtest.TestDirPath, "starter")
	err := cmd.CopyDir(log, stackDir, (filepath.Join(sandbox.ProjectDir, "starter")))
>>>>>>> 77d17ef4
	if err != nil {
		t.Errorf("Problem copying %s to %s: %v", stackDir, (filepath.Join(sandbox.ProjectDir, "starter")), err)
	} else {
		t.Logf("Copied %s to %s", stackDir, (filepath.Join(sandbox.ProjectDir, "starter")))
	}

	// Because the 'starter' folder has been copied, the stack.yaml file will be in the 'starter'
	// folder within the temp directory that has been generated for sandboxing purposes, rather than
	// the usual core temp directory
	sandbox.ProjectDir = filepath.Join(sandbox.ProjectDir, "starter")

	stackPath := sandbox.ProjectDir
	stackYaml := filepath.Join(stackPath, "stack.yaml")

	// change line to be testing
	restoreLine := ""
	file, err := ioutil.ReadFile(stackYaml)
	if err != nil {
		t.Fatal(err)
	}

	lines := strings.Split(string(file), "\n")

	for i, line := range lines {
		if strings.Contains(line, "default-template") {
			restoreLine = lines[i]
			lines[i] = "Testing"
		}
	}
	output := strings.Join(lines, "\n")
	err = ioutil.WriteFile(stackYaml, []byte(output), 0644)

	if err != nil {
		t.Fatal(err)
	}

	// run stack package
	args := []string{"stack", "package"}
	_, err = cmdtest.RunAppsody(sandbox, args...)

	if err != nil {
		if !strings.Contains(err.Error(), "Error parsing the stack.yaml file") {
			t.Errorf("String \"Error parsing the stack.yaml file\" not found in output: '%v'", err.Error())
		}

	} else {
		t.Fatal("Stack package command unexpectedly passed with invalid stack.yaml")
	}

	for i, line := range lines {
		if strings.Contains(line, "Testing") {
			lines[i] = restoreLine
		}
	}

	output = strings.Join(lines, "\n")
	err = ioutil.WriteFile(stackYaml, []byte(output), 0644)

	if err != nil {
		t.Fatal(err)
	}

}

func TestPackageNoTemplates(t *testing.T) {

	sandbox, cleanup := cmdtest.TestSetupWithSandbox(t, true)
	defer cleanup()

	var outBuffer bytes.Buffer
	log := &cmd.LoggingConfig{}
	log.InitLogging(&outBuffer, &outBuffer)

<<<<<<< HEAD
	stackDir := filepath.Join(sandbox.TestDataPath, "starter")
	var err error
	if runtime.GOOS == "windows" {
		err = cmd.CopyDir(log, stackDir, (filepath.Join(sandbox.ProjectDir, "starter")))
	} else {
		err = cmd.CopyDir(log, stackDir, sandbox.ProjectDir)
	}
=======
	stackDir := filepath.Join(cmdtest.TestDirPath, "starter")
	err := cmd.CopyDir(log, stackDir, (filepath.Join(sandbox.ProjectDir, "starter")))
>>>>>>> 77d17ef4
	if err != nil {
		t.Errorf("Problem copying %s to %s: %v", stackDir, (filepath.Join(sandbox.ProjectDir, "starter")), err)
	} else {
		t.Logf("Copied %s to %s", stackDir, (filepath.Join(sandbox.ProjectDir, "starter")))
	}

	// Because the 'starter' folder has been copied, the stack.yaml file will be in the 'starter'
	// folder within the temp directory that has been generated for sandboxing purposes, rather than
	// the usual core temp directory
	sandbox.ProjectDir = filepath.Join(sandbox.ProjectDir, "starter")

	// rename templates directory to test
	stackPath := sandbox.ProjectDir
	templates := filepath.Join(stackPath, "templates")
	newTemplates := filepath.Join(stackPath, "test")

	err = os.Rename(templates, newTemplates)
	if err != nil {
		t.Fatal(err)
	}
	defer func() {
		err = os.Rename(newTemplates, templates)
		if err != nil {
			t.Fatal(err)
		}
	}()

	// run stack package
	args := []string{"stack", "package"}
	_, err = cmdtest.RunAppsody(sandbox, args...)

	if err != nil {
		if !strings.Contains(err.Error(), "Unable to reach templates directory. Current directory must be the root of the stack") {
			t.Errorf("String \"Unable to reach templates directory. Current directory must be the root of the stack\" not found in output: '%v'", err.Error())
		}

	} else {
		t.Fatal("Stack package command unexpectedly passed with no templates directory present")
	}

}

func TestPackageInvalidCustomVars(t *testing.T) {

	sandbox, cleanup := cmdtest.TestSetupWithSandbox(t, true)
	defer cleanup()

	var outBuffer bytes.Buffer
	log := &cmd.LoggingConfig{}
	log.InitLogging(&outBuffer, &outBuffer)

<<<<<<< HEAD
	stackDir := filepath.Join(sandbox.TestDataPath, "starter")
	var err error
	if runtime.GOOS == "windows" {
		err = cmd.CopyDir(log, stackDir, (filepath.Join(sandbox.ProjectDir, "starter")))
	} else {
		err = cmd.CopyDir(log, stackDir, sandbox.ProjectDir)
	}
=======
	stackDir := filepath.Join(cmdtest.TestDirPath, "starter")
	err := cmd.CopyDir(log, stackDir, (filepath.Join(sandbox.ProjectDir, "starter")))
>>>>>>> 77d17ef4
	if err != nil {
		t.Errorf("Problem copying %s to %s: %v", stackDir, (filepath.Join(sandbox.ProjectDir, "starter")), err)
	} else {
		t.Logf("Copied %s to %s", stackDir, (filepath.Join(sandbox.ProjectDir, "starter")))
	}

	// Because the 'starter' folder has been copied, the stack.yaml file will be in the 'starter'
	// folder within the temp directory that has been generated for sandboxing purposes, rather than
	// the usual core temp directory
	sandbox.ProjectDir = filepath.Join(sandbox.ProjectDir, "starter")

	stackPath := sandbox.ProjectDir
	stackYaml := filepath.Join(stackPath, "stack.yaml")

	// change variable to not begin with alphanumeric character
	restoreLine := ""
	file, err := ioutil.ReadFile(stackYaml)
	if err != nil {
		t.Fatal(err)
	}

	lines := strings.Split(string(file), "\n")

	for i, line := range lines {
		if strings.Contains(line, "variable1") {
			restoreLine = lines[i]
			lines[i] = "  ^variable1: value1"
		}
	}
	output := strings.Join(lines, "\n")
	err = ioutil.WriteFile(stackYaml, []byte(output), 0644)

	if err != nil {
		t.Fatal(err)
	}

	// run stack package
	args := []string{"stack", "package"}
	_, err = cmdtest.RunAppsody(sandbox, args...)

	if err != nil {
		if !strings.Contains(err.Error(), "Error creating templating mal: Variable name didn't start with alphanumeric character") {
			t.Errorf("String \"Error creating templating mal: Variable name didn't start with alphanumeric character\" not found in output: '%v'", err.Error())
		}

	} else {
		t.Fatal("Stack package command unexpectedly passed with invalid stack.yaml")
	}

	for i, line := range lines {
		if strings.Contains(line, "  ^variable1") {
			lines[i] = restoreLine
		}
	}

	output = strings.Join(lines, "\n")
	err = ioutil.WriteFile(stackYaml, []byte(output), 0644)

	if err != nil {
		t.Fatal(err)
	}

}

func TestPackageInvalidCustomVarMap(t *testing.T) {

	sandbox, cleanup := cmdtest.TestSetupWithSandbox(t, true)
	defer cleanup()

	var outBuffer bytes.Buffer
	log := &cmd.LoggingConfig{}
	log.InitLogging(&outBuffer, &outBuffer)

<<<<<<< HEAD
	stackDir := filepath.Join(sandbox.TestDataPath, "starter")
	var err error
	if runtime.GOOS == "windows" {
		err = cmd.CopyDir(log, stackDir, (filepath.Join(sandbox.ProjectDir, "starter")))
	} else {
		err = cmd.CopyDir(log, stackDir, sandbox.ProjectDir)
	}
=======
	stackDir := filepath.Join(cmdtest.TestDirPath, "starter")
	err := cmd.CopyDir(log, stackDir, (filepath.Join(sandbox.ProjectDir, "starter")))
>>>>>>> 77d17ef4
	if err != nil {
		t.Errorf("Problem copying %s to %s: %v", stackDir, (filepath.Join(sandbox.ProjectDir, "starter")), err)
	} else {
		t.Logf("Copied %s to %s", stackDir, (filepath.Join(sandbox.ProjectDir, "starter")))
	}

	// Because the 'starter' folder has been copied, the stack.yaml file will be in the 'starter'
	// folder within the temp directory that has been generated for sandboxing purposes, rather than
	// the usual core temp directory
	sandbox.ProjectDir = filepath.Join(sandbox.ProjectDir, "starter")

	stackPath := sandbox.ProjectDir
	stackYaml := filepath.Join(stackPath, "stack.yaml")

	// use invalid formatting for map
	restoreLine := ""
	file, err := ioutil.ReadFile(stackYaml)
	if err != nil {
		t.Fatal(err)
	}

	lines := strings.Split(string(file), "\n")

	for i, line := range lines {
		if strings.Contains(line, "variable1") {
			restoreLine = lines[i]
			lines[i] = "  variable1: \n    value1: s"
		}
	}
	output := strings.Join(lines, "\n")
	err = ioutil.WriteFile(stackYaml, []byte(output), 0644)

	if err != nil {
		t.Fatal(err)
	}

	// run stack package
	args := []string{"stack", "package"}
	_, err = cmdtest.RunAppsody(sandbox, args...)

	if err != nil {
		if !strings.Contains(err.Error(), "cannot unmarshal !!map into string") {
			t.Errorf("String \"cannot unmarshal !!map into string\" not found in output: '%v'", err.Error())
		}

	} else {
		t.Fatal("Stack package command unexpectedly passed with invalid stack.yaml")
	}

	for i, line := range lines {
		if strings.Contains(line, "value1:") {
			lines[i] = restoreLine
		}
	}

	output = strings.Join(lines, "\n")
	err = ioutil.WriteFile(stackYaml, []byte(output), 0644)

	if err != nil {
		t.Fatal(err)
	}

}

func TestPackageInvalidVersion(t *testing.T) {

	sandbox, cleanup := cmdtest.TestSetupWithSandbox(t, true)
	defer cleanup()

	var outBuffer bytes.Buffer
	log := &cmd.LoggingConfig{}
	log.InitLogging(&outBuffer, &outBuffer)

<<<<<<< HEAD
	stackDir := filepath.Join(sandbox.TestDataPath, "starter")
	var err error
	if runtime.GOOS == "windows" {
		err = cmd.CopyDir(log, stackDir, (filepath.Join(sandbox.ProjectDir, "starter")))
	} else {
		err = cmd.CopyDir(log, stackDir, sandbox.ProjectDir)
	}
=======
	stackDir := filepath.Join(cmdtest.TestDirPath, "starter")
	err := cmd.CopyDir(log, stackDir, (filepath.Join(sandbox.ProjectDir, "starter")))
>>>>>>> 77d17ef4
	if err != nil {
		t.Errorf("Problem copying %s to %s: %v", stackDir, (filepath.Join(sandbox.ProjectDir, "starter")), err)
	} else {
		t.Logf("Copied %s to %s", stackDir, (filepath.Join(sandbox.ProjectDir, "starter")))
	}

	// Because the 'starter' folder has been copied, the stack.yaml file will be in the 'starter'
	// folder within the temp directory that has been generated for sandboxing purposes, rather than
	// the usual core temp directory
	sandbox.ProjectDir = filepath.Join(sandbox.ProjectDir, "starter")

	stackPath := sandbox.ProjectDir
	stackYaml := filepath.Join(stackPath, "stack.yaml")

	// change version to only have 2 numbers
	restoreLine := ""
	file, err := ioutil.ReadFile(stackYaml)
	if err != nil {
		t.Fatal(err)
	}

	lines := strings.Split(string(file), "\n")

	for i, line := range lines {
		if strings.Contains(line, "version:") {
			restoreLine = lines[i]
			lines[i] = "version: 0.1"
		}
	}
	output := strings.Join(lines, "\n")
	err = ioutil.WriteFile(stackYaml, []byte(output), 0644)

	if err != nil {
		t.Fatal(err)
	}

	// run stack package
	args := []string{"stack", "package"}
	_, err = cmdtest.RunAppsody(sandbox, args...)

	if err != nil {
		if !strings.Contains(err.Error(), "Error creating templating mal: Verison format incorrect") {
			t.Errorf("String \"Error creating templating mal: Verison format incorrect\" not found in output: '%v'", err.Error())
		}

	} else {
		t.Fatal("Stack package command unexpectedly passed with invalid stack.yaml")
	}

	for i, line := range lines {
		if strings.Contains(line, "version:") {
			lines[i] = restoreLine
		}
	}

	output = strings.Join(lines, "\n")
	err = ioutil.WriteFile(stackYaml, []byte(output), 0644)

	if err != nil {
		t.Fatal(err)
	}

}

// function that returns a boolean if the file is writable or not
func canWrite(filepath string) (bool, error) {
	file, err := os.OpenFile(filepath, os.O_WRONLY, 0666)
	if err != nil {
		if os.IsPermission(err) {
			return false, err
		}
	}
	file.Close()
	return true, nil

}

func setupStackPackageTests(testDataPath string) (string, string, cmd.StackYaml, map[string]string, error) {
	var loggingConfig = &cmd.LoggingConfig{}
	loggingConfig.InitLogging(os.Stdout, os.Stderr)
	var rootConfig = &cmd.RootCommandConfig{LoggingConfig: loggingConfig}
	var labels = map[string]string{}
	var stackYaml cmd.StackYaml
	stackID := "starter"
	imageNamespace := "appsody"
	imageRegistry := "dev.local"
	buildImage := imageNamespace + "/" + stackID + ":SNAPSHOT"
	projectPath := filepath.Join(testDataPath, "starter")

	rootConfig.ProjectDir = projectPath
	rootConfig.Dryrun = false

	err := cmd.InitConfig(rootConfig)
	if err != nil {
		return imageNamespace, imageRegistry, stackYaml, labels, errors.Errorf("Error getting config: %v", err)
	}

	source, err := ioutil.ReadFile(filepath.Join(projectPath, "stack.yaml"))
	if err != nil {
		return imageNamespace, imageRegistry, stackYaml, labels, errors.Errorf("Error reading stackyaml: %v", err)
	}

	err = yaml.Unmarshal(source, &stackYaml)
	if err != nil {
		return imageNamespace, imageRegistry, stackYaml, labels, errors.Errorf("Error parsing stackyaml: %v", err)
	}

	labels, err = cmd.GetLabelsForStackImage(stackID, buildImage, stackYaml, rootConfig)
	if err != nil {
		return imageNamespace, imageRegistry, stackYaml, labels, errors.Errorf("Error getting labels: %v", err)
	}

	return imageNamespace, imageRegistry, stackYaml, labels, err

}<|MERGE_RESOLUTION|>--- conflicted
+++ resolved
@@ -240,35 +240,17 @@
 	log := &cmd.LoggingConfig{}
 	log.InitLogging(&outBuffer, &outBuffer)
 
-<<<<<<< HEAD
-	stackDir := filepath.Join(sandbox.TestDataPath, "starter")
-	var err error
-	if runtime.GOOS == "windows" {
-		err = cmd.CopyDir(log, stackDir, (filepath.Join(sandbox.ProjectDir, "starter")))
-	} else {
-		err = cmd.CopyDir(log, stackDir, sandbox.ProjectDir)
-	}
-=======
-	stackDir := filepath.Join(cmdtest.TestDirPath, "starter")
-	err := cmd.CopyDir(log, stackDir, (filepath.Join(sandbox.ProjectDir, "starter")))
->>>>>>> 77d17ef4
-	if err != nil {
-		t.Errorf("Problem copying %s to %s: %v", stackDir, (filepath.Join(sandbox.ProjectDir, "starter")), err)
-	} else {
-		t.Logf("Copied %s to %s", stackDir, (filepath.Join(sandbox.ProjectDir, "starter")))
-	}
-
 	// Because the 'starter' folder has been copied, the stack.yaml file will be in the 'starter'
 	// folder within the temp directory that has been generated for sandboxing purposes, rather than
 	// the usual core temp directory
-	sandbox.ProjectDir = filepath.Join(sandbox.ProjectDir, "starter")
+	sandbox.ProjectDir = filepath.Join(sandbox.TestDataPath, "starter")
 
 	// rename stack.yaml to test
 	stackPath := sandbox.ProjectDir
 	stackYaml := filepath.Join(stackPath, "stack.yaml")
 	newStackYaml := filepath.Join(stackPath, "test")
 
-	err = os.Rename(stackYaml, newStackYaml)
+	err := os.Rename(stackYaml, newStackYaml)
 	if err != nil {
 		t.Fatal(err)
 	}
@@ -308,28 +290,10 @@
 	log := &cmd.LoggingConfig{}
 	log.InitLogging(&outBuffer, &outBuffer)
 
-<<<<<<< HEAD
-	stackDir := filepath.Join(sandbox.TestDataPath, "starter")
-	var err error
-	if runtime.GOOS == "windows" {
-		err = cmd.CopyDir(log, stackDir, (filepath.Join(sandbox.ProjectDir, "starter")))
-	} else {
-		err = cmd.CopyDir(log, stackDir, sandbox.ProjectDir)
-	}
-=======
-	stackDir := filepath.Join(cmdtest.TestDirPath, "starter")
-	err := cmd.CopyDir(log, stackDir, (filepath.Join(sandbox.ProjectDir, "starter")))
->>>>>>> 77d17ef4
-	if err != nil {
-		t.Errorf("Problem copying %s to %s: %v", stackDir, (filepath.Join(sandbox.ProjectDir, "starter")), err)
-	} else {
-		t.Logf("Copied %s to %s", stackDir, (filepath.Join(sandbox.ProjectDir, "starter")))
-	}
-
 	// Because the 'starter' folder has been copied, the stack.yaml file will be in the 'starter'
 	// folder within the temp directory that has been generated for sandboxing purposes, rather than
 	// the usual core temp directory
-	sandbox.ProjectDir = filepath.Join(sandbox.ProjectDir, "starter")
+	sandbox.ProjectDir = filepath.Join(sandbox.TestDataPath, "starter")
 
 	stackPath := sandbox.ProjectDir
 	stackYaml := filepath.Join(stackPath, "stack.yaml")
@@ -393,35 +357,17 @@
 	log := &cmd.LoggingConfig{}
 	log.InitLogging(&outBuffer, &outBuffer)
 
-<<<<<<< HEAD
-	stackDir := filepath.Join(sandbox.TestDataPath, "starter")
-	var err error
-	if runtime.GOOS == "windows" {
-		err = cmd.CopyDir(log, stackDir, (filepath.Join(sandbox.ProjectDir, "starter")))
-	} else {
-		err = cmd.CopyDir(log, stackDir, sandbox.ProjectDir)
-	}
-=======
-	stackDir := filepath.Join(cmdtest.TestDirPath, "starter")
-	err := cmd.CopyDir(log, stackDir, (filepath.Join(sandbox.ProjectDir, "starter")))
->>>>>>> 77d17ef4
-	if err != nil {
-		t.Errorf("Problem copying %s to %s: %v", stackDir, (filepath.Join(sandbox.ProjectDir, "starter")), err)
-	} else {
-		t.Logf("Copied %s to %s", stackDir, (filepath.Join(sandbox.ProjectDir, "starter")))
-	}
-
 	// Because the 'starter' folder has been copied, the stack.yaml file will be in the 'starter'
 	// folder within the temp directory that has been generated for sandboxing purposes, rather than
 	// the usual core temp directory
-	sandbox.ProjectDir = filepath.Join(sandbox.ProjectDir, "starter")
+	sandbox.ProjectDir = filepath.Join(sandbox.TestDataPath, "starter")
 
 	// rename templates directory to test
 	stackPath := sandbox.ProjectDir
 	templates := filepath.Join(stackPath, "templates")
 	newTemplates := filepath.Join(stackPath, "test")
 
-	err = os.Rename(templates, newTemplates)
+	err := os.Rename(templates, newTemplates)
 	if err != nil {
 		t.Fatal(err)
 	}
@@ -456,28 +402,10 @@
 	log := &cmd.LoggingConfig{}
 	log.InitLogging(&outBuffer, &outBuffer)
 
-<<<<<<< HEAD
-	stackDir := filepath.Join(sandbox.TestDataPath, "starter")
-	var err error
-	if runtime.GOOS == "windows" {
-		err = cmd.CopyDir(log, stackDir, (filepath.Join(sandbox.ProjectDir, "starter")))
-	} else {
-		err = cmd.CopyDir(log, stackDir, sandbox.ProjectDir)
-	}
-=======
-	stackDir := filepath.Join(cmdtest.TestDirPath, "starter")
-	err := cmd.CopyDir(log, stackDir, (filepath.Join(sandbox.ProjectDir, "starter")))
->>>>>>> 77d17ef4
-	if err != nil {
-		t.Errorf("Problem copying %s to %s: %v", stackDir, (filepath.Join(sandbox.ProjectDir, "starter")), err)
-	} else {
-		t.Logf("Copied %s to %s", stackDir, (filepath.Join(sandbox.ProjectDir, "starter")))
-	}
-
 	// Because the 'starter' folder has been copied, the stack.yaml file will be in the 'starter'
 	// folder within the temp directory that has been generated for sandboxing purposes, rather than
 	// the usual core temp directory
-	sandbox.ProjectDir = filepath.Join(sandbox.ProjectDir, "starter")
+	sandbox.ProjectDir = filepath.Join(sandbox.TestDataPath, "starter")
 
 	stackPath := sandbox.ProjectDir
 	stackYaml := filepath.Join(stackPath, "stack.yaml")
@@ -541,28 +469,10 @@
 	log := &cmd.LoggingConfig{}
 	log.InitLogging(&outBuffer, &outBuffer)
 
-<<<<<<< HEAD
-	stackDir := filepath.Join(sandbox.TestDataPath, "starter")
-	var err error
-	if runtime.GOOS == "windows" {
-		err = cmd.CopyDir(log, stackDir, (filepath.Join(sandbox.ProjectDir, "starter")))
-	} else {
-		err = cmd.CopyDir(log, stackDir, sandbox.ProjectDir)
-	}
-=======
-	stackDir := filepath.Join(cmdtest.TestDirPath, "starter")
-	err := cmd.CopyDir(log, stackDir, (filepath.Join(sandbox.ProjectDir, "starter")))
->>>>>>> 77d17ef4
-	if err != nil {
-		t.Errorf("Problem copying %s to %s: %v", stackDir, (filepath.Join(sandbox.ProjectDir, "starter")), err)
-	} else {
-		t.Logf("Copied %s to %s", stackDir, (filepath.Join(sandbox.ProjectDir, "starter")))
-	}
-
 	// Because the 'starter' folder has been copied, the stack.yaml file will be in the 'starter'
 	// folder within the temp directory that has been generated for sandboxing purposes, rather than
 	// the usual core temp directory
-	sandbox.ProjectDir = filepath.Join(sandbox.ProjectDir, "starter")
+	sandbox.ProjectDir = filepath.Join(sandbox.TestDataPath, "starter")
 
 	stackPath := sandbox.ProjectDir
 	stackYaml := filepath.Join(stackPath, "stack.yaml")
@@ -626,28 +536,10 @@
 	log := &cmd.LoggingConfig{}
 	log.InitLogging(&outBuffer, &outBuffer)
 
-<<<<<<< HEAD
-	stackDir := filepath.Join(sandbox.TestDataPath, "starter")
-	var err error
-	if runtime.GOOS == "windows" {
-		err = cmd.CopyDir(log, stackDir, (filepath.Join(sandbox.ProjectDir, "starter")))
-	} else {
-		err = cmd.CopyDir(log, stackDir, sandbox.ProjectDir)
-	}
-=======
-	stackDir := filepath.Join(cmdtest.TestDirPath, "starter")
-	err := cmd.CopyDir(log, stackDir, (filepath.Join(sandbox.ProjectDir, "starter")))
->>>>>>> 77d17ef4
-	if err != nil {
-		t.Errorf("Problem copying %s to %s: %v", stackDir, (filepath.Join(sandbox.ProjectDir, "starter")), err)
-	} else {
-		t.Logf("Copied %s to %s", stackDir, (filepath.Join(sandbox.ProjectDir, "starter")))
-	}
-
 	// Because the 'starter' folder has been copied, the stack.yaml file will be in the 'starter'
 	// folder within the temp directory that has been generated for sandboxing purposes, rather than
 	// the usual core temp directory
-	sandbox.ProjectDir = filepath.Join(sandbox.ProjectDir, "starter")
+	sandbox.ProjectDir = filepath.Join(sandbox.TestDataPath, "starter")
 
 	stackPath := sandbox.ProjectDir
 	stackYaml := filepath.Join(stackPath, "stack.yaml")
