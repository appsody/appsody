// Copyright © 2019 IBM Corporation and others.
//
// Licensed under the Apache License, Version 2.0 (the "License");
// you may not use this file except in compliance with the License.
// You may obtain a copy of the License at
//
//     http://www.apache.org/licenses/LICENSE-2.0
//
// Unless required by applicable law or agreed to in writing, software
// distributed under the License is distributed on an "AS IS" BASIS,
// WITHOUT WARRANTIES OR CONDITIONS OF ANY KIND, either express or implied.
// See the License for the specific language governing permissions and
// limitations under the License.
package cmd_test

import (
	"path/filepath"
	"strings"
	"testing"

	"github.com/appsody/appsody/cmd/cmdtest"
)

func TestRepoAdd(t *testing.T) {
	sandbox, cleanup := cmdtest.TestSetupWithSandbox(t, true)
	defer cleanup()

	// see how many repos we currently have
	startRepos := getRepoListOutput(t, sandbox)

	addRepoName := "LocalTestRepo"
	addRepoURL, err := cmdtest.AddLocalRepo(sandbox, addRepoName, filepath.Join(cmdtest.TestDirPath, "index.yaml"))
	if err != nil {
		t.Fatal(err)
	}
	// see how many repos we have after running repo add
	endRepos := getRepoListOutput(t, sandbox)

	if (len(startRepos) + 1) != len(endRepos) {
		t.Errorf("Expected %d repos but found %d", (len(startRepos) + 1), len(endRepos))
	} else {
		// check that the correct repo name and url were added
		found := false
		for _, repo := range endRepos {
			if repo.Name == addRepoName && repo.URL == addRepoURL {
				found = true
				break
			}
		}
		if !found {
			t.Errorf("Expected repo with name '%s' and url '%s'", addRepoName, addRepoURL)
		}
	}
}

func TestRepoAddDryRun(t *testing.T) {
	sandbox, cleanup := cmdtest.TestSetupWithSandbox(t, true)
	defer cleanup()

	// see how many repos we currently have
	startRepos := getRepoListOutput(t, sandbox)

	args := []string{"repo", "add", "experimental", "https://github.com/appsody/stacks/releases/latest/download/experimental-index.yaml", "--dryrun", "--config", filepath.Join(sandbox.TestDataPath, "default_repository_config", "config.yaml")}
	output, err := cmdtest.RunAppsody(sandbox, args...)
	if err != nil {
		t.Error(err)
	}
	if !strings.Contains(output, "Dry Run - Skip") {
		t.Error("Did not find expected error 'Dry run - Skip' in output")
	}
	// see how many repos we have after running repo add
	endRepos := getRepoListOutput(t, sandbox)

	if len(startRepos) != len(endRepos) {
		t.Errorf("Expected %d repos but found %d", len(startRepos), len(endRepos))
	}
}

func TestRepoAddErrors(t *testing.T) {

<<<<<<< HEAD
	var repoAddErrorTests = []struct {
		testName      string
		args          []string // input
		expectedError string   // expected to be in the error message
	}{
		{"No args", nil, "you must specify repository name and URL"},
		{"One arg", []string{"reponame"}, "you must specify repository name and URL"},
		{"No url scheme", []string{"test", "localhost"}, "unsupported protocol scheme"},
		{"Non-existing url", []string{"test", "http://localhost/doesnotexist"}, "refused"},
		{"Repo name over 50 characters", []string{"reponametoolongtestreponametoolongtestreponametoolongtest", "http://localhost/doesnotexist"}, "must be less than 50 characters"},
		{"Repo name is invalid", []string{"test!", "http://localhost/doesnotexist"}, "Invalid repository name"},
		{"Repo name already exists", []string{"incubator", "http://localhost/doesnotexist"}, "already exists"},
		{"Url already exists", []string{"test", "https://github.com/appsody/stacks/releases/latest/download/incubator-index.yaml"}, "already exists"},
		{"Badly formatted repo config", []string{"test", "http://localhost/doesnotexist", "--config", filepath.Join(sandbox.TestDataPath, "bad_format_repository_config", "config.yaml")}, "Failed to parse repository file yaml"},
	}

	for _, tt := range repoAddErrorTests {
=======
	for _, testData := range repoAddErrorTests {
		// need to set testData to a new variable scoped under the for loop
		// otherwise tests run in parallel may get the wrong testData
		// because the for loop reassigns it before the func runs
		tt := testData

>>>>>>> 67f6d5dc
		// call t.Run so that we can name and report on individual tests
		t.Run(tt.testName, func(t *testing.T) {

			sandbox, cleanup := cmdtest.TestSetupWithSandbox(t, true)
			defer cleanup()

			// see how many repos we currently have
			startRepos := getRepoListOutput(t, sandbox)

			args := append([]string{"repo", "add"}, tt.args...)
			output, err := cmdtest.RunAppsody(sandbox, args...)

			if err == nil {
				t.Error("Expected non-zero exit code.")
			}

			if !strings.Contains(output, tt.expectedError) {
				t.Errorf("Did not find expected error '%s' in output", tt.expectedError)
			}

			// see how many repos we have after running repo add
			endRepos := getRepoListOutput(t, sandbox)
			if len(startRepos) != len(endRepos) {
				t.Errorf("Expected %d repos but found %d", len(startRepos), len(endRepos))
			}
		})
	}
}

func getRepoListOutput(t *testing.T, sandbox *cmdtest.TestSandbox) []cmdtest.Repository {
	output, err := cmdtest.RunAppsody(sandbox, "repo", "list")
	if err != nil {
		t.Fatal(err)
	}
	startRepos := cmdtest.ParseRepoList(output)
	return startRepos
}<|MERGE_RESOLUTION|>--- conflicted
+++ resolved
@@ -78,40 +78,39 @@
 
 func TestRepoAddErrors(t *testing.T) {
 
-<<<<<<< HEAD
 	var repoAddErrorTests = []struct {
 		testName      string
 		args          []string // input
-		expectedError string   // expected to be in the error message
+		configDir     string
+		expectedError string // expected to be in the error message
 	}{
-		{"No args", nil, "you must specify repository name and URL"},
-		{"One arg", []string{"reponame"}, "you must specify repository name and URL"},
-		{"No url scheme", []string{"test", "localhost"}, "unsupported protocol scheme"},
-		{"Non-existing url", []string{"test", "http://localhost/doesnotexist"}, "refused"},
-		{"Repo name over 50 characters", []string{"reponametoolongtestreponametoolongtestreponametoolongtest", "http://localhost/doesnotexist"}, "must be less than 50 characters"},
-		{"Repo name is invalid", []string{"test!", "http://localhost/doesnotexist"}, "Invalid repository name"},
-		{"Repo name already exists", []string{"incubator", "http://localhost/doesnotexist"}, "already exists"},
-		{"Url already exists", []string{"test", "https://github.com/appsody/stacks/releases/latest/download/incubator-index.yaml"}, "already exists"},
-		{"Badly formatted repo config", []string{"test", "http://localhost/doesnotexist", "--config", filepath.Join(sandbox.TestDataPath, "bad_format_repository_config", "config.yaml")}, "Failed to parse repository file yaml"},
+		{"No args", nil, "", "you must specify repository name and URL"},
+		{"One arg", []string{"reponame"}, "", "you must specify repository name and URL"},
+		{"No url scheme", []string{"test", "localhost"}, "", "unsupported protocol scheme"},
+		{"Non-existing url", []string{"test", "http://localhost/doesnotexist"}, "", "refused"},
+		{"Repo name over 50 characters", []string{"reponametoolongtestreponametoolongtestreponametoolongtest", "http://localhost/doesnotexist"}, "", "must be less than 50 characters"},
+		{"Repo name is invalid", []string{"test!", "http://localhost/doesnotexist"}, "", "Invalid repository name"},
+		{"Repo name already exists", []string{"incubator", "http://localhost/doesnotexist"}, "", "already exists"},
+		{"Url already exists", []string{"test", "https://github.com/appsody/stacks/releases/latest/download/incubator-index.yaml"}, "", "already exists"},
+		{"Badly formatted repo config", []string{"test", "http://localhost/doesnotexist"}, "bad_format_repository_config", "Failed to parse repository file yaml"},
 	}
 
-	for _, tt := range repoAddErrorTests {
-=======
 	for _, testData := range repoAddErrorTests {
 		// need to set testData to a new variable scoped under the for loop
 		// otherwise tests run in parallel may get the wrong testData
 		// because the for loop reassigns it before the func runs
 		tt := testData
 
->>>>>>> 67f6d5dc
 		// call t.Run so that we can name and report on individual tests
 		t.Run(tt.testName, func(t *testing.T) {
 
 			sandbox, cleanup := cmdtest.TestSetupWithSandbox(t, true)
 			defer cleanup()
 
+			sandbox.SetConfigInTestData(tt.configDir)
+
 			// see how many repos we currently have
-			startRepos := getRepoListOutput(t, sandbox)
+			//startRepos := getRepoListOutput(t, sandbox)
 
 			args := append([]string{"repo", "add"}, tt.args...)
 			output, err := cmdtest.RunAppsody(sandbox, args...)
@@ -125,10 +124,10 @@
 			}
 
 			// see how many repos we have after running repo add
-			endRepos := getRepoListOutput(t, sandbox)
-			if len(startRepos) != len(endRepos) {
-				t.Errorf("Expected %d repos but found %d", len(startRepos), len(endRepos))
-			}
+			//endRepos := getRepoListOutput(t, sandbox)
+			//if len(startRepos) != len(endRepos) {
+			// t.Errorf("Expected %d repos but found %d", len(startRepos), len(endRepos))
+			// }
 		})
 	}
 }
