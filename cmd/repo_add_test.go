// Copyright © 2019 IBM Corporation and others.
//
// Licensed under the Apache License, Version 2.0 (the "License");
// you may not use this file except in compliance with the License.
// You may obtain a copy of the License at
//
//     http://www.apache.org/licenses/LICENSE-2.0
//
// Unless required by applicable law or agreed to in writing, software
// distributed under the License is distributed on an "AS IS" BASIS,
// WITHOUT WARRANTIES OR CONDITIONS OF ANY KIND, either express or implied.
// See the License for the specific language governing permissions and
// limitations under the License.
package cmd_test

import (
	"path/filepath"
	"strings"
	"testing"

	"github.com/appsody/appsody/cmd/cmdtest"
)

func TestRepoAdd(t *testing.T) {
	sandbox, cleanup := cmdtest.TestSetupWithSandbox(t, true)
	defer cleanup()

	// see how many repos we currently have
<<<<<<< HEAD
	//startRepos := getRepoListOutput(t, sandbox)
=======
	startRepos := getRepoListOutput(t, sandbox)
>>>>>>> 5d1fc938

	addRepoName := "LocalTestRepo"
	_, err := cmdtest.AddLocalRepo(sandbox, addRepoName, filepath.Join(cmdtest.TestDirPath, "index.yaml"))
	if err != nil {
		t.Fatal(err)
	}
	// see how many repos we have after running repo add
<<<<<<< HEAD
	//endRepos := getRepoListOutput(t, sandbox)

	// if (len(startRepos) + 1) != len(endRepos) {
	// 	t.Errorf("Expected %d repos but found %d", (len(startRepos) + 1), len(endRepos))
	// } else {
	// check that the correct repo name and url were added
	// 	found := false
	// 	for _, repo := range endRepos {
	// 		if repo.Name == addRepoName && repo.URL == addRepoURL {
	// 			found = true
	// 			break
	// 		}
	// 	}
	// 	if !found {
	// 		t.Errorf("Expected repo with name '%s' and url '%s'", addRepoName, addRepoURL)
	// 	}
	// }
}

func TestRepoAddDryRun(t *testing.T) {
	sandbox, cleanup := cmdtest.TestSetupWithSandbox(t, true)
	defer cleanup()

	// see how many repos we currently have
	//startRepos := getRepoListOutput(t, sandbox)

	args := []string{"repo", "add", "experimental", "https://github.com/appsody/stacks/releases/latest/download/experimental-index.yaml", "--dryrun", "--config", "testdata/default_repository_config/config.yaml"}
	output, err := cmdtest.RunAppsody(sandbox, args...)
	if err != nil {
		t.Error(err)
	}
	if !strings.Contains(output, "Dry Run - Skip") {
		t.Error("Did not find expected error 'Dry run - Skip' in output")
=======
	endRepos := getRepoListOutput(t, sandbox)

	if (len(startRepos) + 1) != len(endRepos) {
		t.Errorf("Expected %d repos but found %d", (len(startRepos) + 1), len(endRepos))
	} else {
		// check that the correct repo name and url were added
		found := false
		for _, repo := range endRepos {
			if repo.Name == addRepoName && repo.URL == addRepoURL {
				found = true
				break
			}
		}
		if !found {
			t.Errorf("Expected repo with name '%s' and url '%s'", addRepoName, addRepoURL)
		}
>>>>>>> 5d1fc938
	}
	// see how many repos we have after running repo add
	//endRepos := getRepoListOutput(t, sandbox)

	// if len(startRepos) != len(endRepos) {
	// 	t.Errorf("Expected %d repos but found %d", len(startRepos), len(endRepos))
	// }
}

func TestRepoAddDryRun(t *testing.T) {
	sandbox, cleanup := cmdtest.TestSetupWithSandbox(t, true)
	defer cleanup()

	// see how many repos we currently have
	startRepos := getRepoListOutput(t, sandbox)

	args := []string{"repo", "add", "experimental", "https://github.com/appsody/stacks/releases/latest/download/experimental-index.yaml", "--dryrun", "--config", "testdata/default_repository_config/config.yaml"}
	_, err := cmdtest.RunAppsody(sandbox, args...)
	if err != nil {
		t.Error(err)
	}
	// see how many repos we have after running repo add
	endRepos := getRepoListOutput(t, sandbox)

	if len(startRepos) != len(endRepos) {
		t.Errorf("Expected %d repos but found %d", len(startRepos), len(endRepos))
	}
}

var repoAddErrorTests = []struct {
	testName      string
	args          []string // input
	expectedError string   // expected to be in the error message
}{
	{"No args", nil, "you must specify repository name and URL"},
	{"One arg", []string{"reponame"}, "you must specify repository name and URL"},
	{"No url scheme", []string{"test", "localhost"}, "unsupported protocol scheme"},
	{"Non-existing url", []string{"test", "http://localhost/doesnotexist"}, "refused"},
	{"Repo name over 50 characters", []string{"reponametoolongtestreponametoolongtestreponametoolongtest", "http://localhost/doesnotexist"}, "must be less than 50 characters"},
	{"Repo name is invalid", []string{"test!", "http://localhost/doesnotexist"}, "Invalid repository name"},
	{"Repo name already exists", []string{"incubator", "http://localhost/doesnotexist"}, "already exists"},
	{"Url already exists", []string{"test", "https://github.com/appsody/stacks/releases/latest/download/incubator-index.yaml"}, "already exists"},
	{"Badly formatted repo config", []string{"test", "http://localhost/doesnotexist", "--config", "testdata/bad_format_repository_config/config.yaml"}, "Failed to parse repository file yaml"},
}

func TestRepoAddErrors(t *testing.T) {
	sandbox, cleanup := cmdtest.TestSetupWithSandbox(t, true)
	defer cleanup()

	for _, tt := range repoAddErrorTests {
		// call t.Run so that we can name and report on individual tests
		t.Run(tt.testName, func(t *testing.T) {

			// see how many repos we currently have
<<<<<<< HEAD
			//startRepos := getRepoListOutput(t, sandbox)
=======
			startRepos := getRepoListOutput(t, sandbox)
>>>>>>> 5d1fc938

			args := append([]string{"repo", "add"}, tt.args...)
			output, err := cmdtest.RunAppsody(sandbox, args...)

			if err == nil {
				t.Error("Expected non-zero exit code.")
			}

			// see how many repos we have after running repo add
<<<<<<< HEAD
			//endRepos := getRepoListOutput(t, sandbox)
=======
			endRepos := getRepoListOutput(t, sandbox)
>>>>>>> 5d1fc938
			if !strings.Contains(output, tt.expectedError) {
				t.Errorf("Did not find expected error '%s' in output", tt.expectedError)
			} else if len(startRepos) != len(endRepos) {
				t.Errorf("Expected %d repos but found %d", len(startRepos), len(endRepos))
			}
			// } else if len(startRepos) != len(endRepos) {
			// 	t.Errorf("Expected %d repos but found %d", len(startRepos), len(endRepos))
			// }
		})
<<<<<<< HEAD
	}
}

// func getRepoListOutput(t *testing.T, sandbox *cmdtest.TestSandbox) []cmdtest.Repository {
// 	output, err := cmdtest.RunAppsody(sandbox, "repo", "list")
// 	if err != nil {
// 		t.Fatal(err)
// 	}
// 	startRepos := cmdtest.ParseRepoList(output)
// 	return startRepos
// }
=======
	}
}

func getRepoListOutput(t *testing.T, sandbox *cmdtest.TestSandbox) []cmdtest.Repository {
	output, err := cmdtest.RunAppsody(sandbox, "repo", "list")
	if err != nil {
		t.Fatal(err)
	}
	startRepos := cmdtest.ParseRepoList(output)
	return startRepos
}
>>>>>>> 5d1fc938
<|MERGE_RESOLUTION|>--- conflicted
+++ resolved
@@ -26,11 +26,7 @@
 	defer cleanup()
 
 	// see how many repos we currently have
-<<<<<<< HEAD
 	//startRepos := getRepoListOutput(t, sandbox)
-=======
-	startRepos := getRepoListOutput(t, sandbox)
->>>>>>> 5d1fc938
 
 	addRepoName := "LocalTestRepo"
 	_, err := cmdtest.AddLocalRepo(sandbox, addRepoName, filepath.Join(cmdtest.TestDirPath, "index.yaml"))
@@ -38,7 +34,6 @@
 		t.Fatal(err)
 	}
 	// see how many repos we have after running repo add
-<<<<<<< HEAD
 	//endRepos := getRepoListOutput(t, sandbox)
 
 	// if (len(startRepos) + 1) != len(endRepos) {
@@ -72,24 +67,6 @@
 	}
 	if !strings.Contains(output, "Dry Run - Skip") {
 		t.Error("Did not find expected error 'Dry run - Skip' in output")
-=======
-	endRepos := getRepoListOutput(t, sandbox)
-
-	if (len(startRepos) + 1) != len(endRepos) {
-		t.Errorf("Expected %d repos but found %d", (len(startRepos) + 1), len(endRepos))
-	} else {
-		// check that the correct repo name and url were added
-		found := false
-		for _, repo := range endRepos {
-			if repo.Name == addRepoName && repo.URL == addRepoURL {
-				found = true
-				break
-			}
-		}
-		if !found {
-			t.Errorf("Expected repo with name '%s' and url '%s'", addRepoName, addRepoURL)
-		}
->>>>>>> 5d1fc938
 	}
 	// see how many repos we have after running repo add
 	//endRepos := getRepoListOutput(t, sandbox)
@@ -97,26 +74,6 @@
 	// if len(startRepos) != len(endRepos) {
 	// 	t.Errorf("Expected %d repos but found %d", len(startRepos), len(endRepos))
 	// }
-}
-
-func TestRepoAddDryRun(t *testing.T) {
-	sandbox, cleanup := cmdtest.TestSetupWithSandbox(t, true)
-	defer cleanup()
-
-	// see how many repos we currently have
-	startRepos := getRepoListOutput(t, sandbox)
-
-	args := []string{"repo", "add", "experimental", "https://github.com/appsody/stacks/releases/latest/download/experimental-index.yaml", "--dryrun", "--config", "testdata/default_repository_config/config.yaml"}
-	_, err := cmdtest.RunAppsody(sandbox, args...)
-	if err != nil {
-		t.Error(err)
-	}
-	// see how many repos we have after running repo add
-	endRepos := getRepoListOutput(t, sandbox)
-
-	if len(startRepos) != len(endRepos) {
-		t.Errorf("Expected %d repos but found %d", len(startRepos), len(endRepos))
-	}
 }
 
 var repoAddErrorTests = []struct {
@@ -144,11 +101,7 @@
 		t.Run(tt.testName, func(t *testing.T) {
 
 			// see how many repos we currently have
-<<<<<<< HEAD
 			//startRepos := getRepoListOutput(t, sandbox)
-=======
-			startRepos := getRepoListOutput(t, sandbox)
->>>>>>> 5d1fc938
 
 			args := append([]string{"repo", "add"}, tt.args...)
 			output, err := cmdtest.RunAppsody(sandbox, args...)
@@ -158,21 +111,14 @@
 			}
 
 			// see how many repos we have after running repo add
-<<<<<<< HEAD
 			//endRepos := getRepoListOutput(t, sandbox)
-=======
-			endRepos := getRepoListOutput(t, sandbox)
->>>>>>> 5d1fc938
 			if !strings.Contains(output, tt.expectedError) {
 				t.Errorf("Did not find expected error '%s' in output", tt.expectedError)
-			} else if len(startRepos) != len(endRepos) {
-				t.Errorf("Expected %d repos but found %d", len(startRepos), len(endRepos))
 			}
-			// } else if len(startRepos) != len(endRepos) {
+			//  else if len(startRepos) != len(endRepos) {
 			// 	t.Errorf("Expected %d repos but found %d", len(startRepos), len(endRepos))
 			// }
 		})
-<<<<<<< HEAD
 	}
 }
 
@@ -183,17 +129,4 @@
 // 	}
 // 	startRepos := cmdtest.ParseRepoList(output)
 // 	return startRepos
-// }
-=======
-	}
-}
-
-func getRepoListOutput(t *testing.T, sandbox *cmdtest.TestSandbox) []cmdtest.Repository {
-	output, err := cmdtest.RunAppsody(sandbox, "repo", "list")
-	if err != nil {
-		t.Fatal(err)
-	}
-	startRepos := cmdtest.ParseRepoList(output)
-	return startRepos
-}
->>>>>>> 5d1fc938
+// }