--- conflicted
+++ resolved
@@ -569,11 +569,7 @@
 		deploymentManifest.Namespace = config.namespace
 	}
 
-<<<<<<< HEAD
-	err = writeAppsodyApplication(appsodyApplication, configFile)
-=======
-	err = writeDeploymentManifest(deploymentManifest, config)
->>>>>>> e2c0c5de
+	err = writeDeploymentManifest(deploymentManifest, config.appDeployFile)
 	if err != nil {
 		return err
 	}
@@ -596,15 +592,8 @@
 	return deploymentManifest, err
 }
 
-<<<<<<< HEAD
-func writeAppsodyApplication(appsodyApplication v1beta1.AppsodyApplication, configFile string) error {
-	output, err := yaml.Marshal(appsodyApplication)
-=======
-func writeDeploymentManifest(deploymentManifest DeploymentManifest, config *buildCommandConfig) error {
-	configFile := config.appDeployFile
-
+func writeDeploymentManifest(deploymentManifest DeploymentManifest, configFile string) error {
 	output, err := yaml.Marshal(deploymentManifest)
->>>>>>> e2c0c5de
 	if err != nil {
 		return errors.Errorf("Could not marshall deployment manifest to YAML when updating the %s: %s", configFile, err)
 	}
