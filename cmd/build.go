--- conflicted
+++ resolved
@@ -151,14 +151,8 @@
 	if execError != nil {
 		return execError
 	}
-<<<<<<< HEAD
-	if config.push {
+	if config.pushURL != "" || config.push {
 		err := ImagePush(buildImage, config.Buildah, config.Dryrun)
-=======
-	if config.pushURL != "" || config.push {
-
-		err := DockerPush(buildImage, config.Dryrun)
->>>>>>> bdda87d4
 		if err != nil {
 			return errors.Errorf("Could not push the docker image - exiting. Error: %v", err)
 		}
