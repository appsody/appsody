--- conflicted
+++ resolved
@@ -1327,7 +1327,7 @@
 	}
 
 	pushCmd := exec.Command(cmdName, cmdArgs...)
-<<<<<<< HEAD
+
 	pushOut, pushErr := pushCmd.Output()
 	if pushErr != nil {
 		if !(strings.Contains(pushErr.Error(), "[DEPRECATION NOTICE] registry v2") || strings.Contains(string(pushOut[:]), "[DEPRECATION NOTICE] registry v2")) {
@@ -1335,11 +1335,6 @@
 
 			return pushErr
 		}
-=======
-	kout, kerr := SeperateOutput(pushCmd)
-	if kerr != nil {
-		return errors.Errorf("docker push failed: %s", kout)
->>>>>>> 5be50767
 	}
 	return kerr
 }
