// Copyright © 2019 IBM Corporation and others.
//
// Licensed under the Apache License, Version 2.0 (the "License");
// you may not use this file except in compliance with the License.
// You may obtain a copy of the License at
//
//     http://www.apache.org/licenses/LICENSE-2.0
//
// Unless required by applicable law or agreed to in writing, software
// distributed under the License is distributed on an "AS IS" BASIS,
// WITHOUT WARRANTIES OR CONDITIONS OF ANY KIND, either express or implied.
// See the License for the specific language governing permissions and
// limitations under the License.
package cmd

import (
	"archive/tar"
	"bufio"
	"bytes"
	"compress/gzip"
	"crypto/sha256"
	"encoding/json"
	"fmt"
	"hash"
	"io"
	"io/ioutil"
	"net/http"
	"os"
	"os/exec"
	"path/filepath"
	"regexp"
	"runtime"
	"strconv"
	"strings"
	"time"

	"github.com/pkg/errors"
	"github.com/spf13/viper"

	"gopkg.in/yaml.v2"
)

type ProjectConfig struct {
	Stack           string
	ProjectName     string `mapstructure:"project-name"`
	ApplicationName string `mapstructure:"application-name"`
	Version         string
	Description     string
	License         string
	Maintainers     []Maintainer
}

type NotAnAppsodyProject string

func (e NotAnAppsodyProject) Error() string { return string(e) }

const ConfigFile = ".appsody-config.yaml"

const LatestVersionURL = "https://github.com/appsody/appsody/releases/latest"

const workDirNotSet = ""

const ociKeyPrefix = "org.opencontainers.image."

const appsodyKeyPrefix = "dev.appsody.stack."

// Checks whether an inode (it does not bother
// about file or folder) exists or not.
func Exists(path string) (bool, error) {
	_, err := os.Stat(path)
	if err == nil {
		return true, nil
	}
	if os.IsNotExist(err) {
		return false, nil
	}
	return true, err
}

func GetEnvVar(searchEnvVar string, config *RootCommandConfig) (string, error) {
	if config.cachedEnvVars == nil {
		config.cachedEnvVars = make(map[string]string)
	}

	if value, present := config.cachedEnvVars[searchEnvVar]; present {
		Debug.logf("Environment variable found cached: %s Value: %s", searchEnvVar, value)
		return value, nil
	}

	// Docker and Buildah produce slightly different output
	// for `inspect` command. Array of maps vs. maps
	var dataBuildah map[string]interface{}
	var dataDocker []map[string]interface{}
	projectConfig, projectConfigErr := getProjectConfig(config)
	if projectConfigErr != nil {
		return "", projectConfigErr
	}
	imageName := projectConfig.Stack
	pullErrs := pullImage(imageName, config)
	if pullErrs != nil {
		return "", pullErrs
	}
	cmdName := "docker"
	cmdArgs := []string{"image", "inspect", imageName}
	if config.Buildah {
		cmdName = "buildah"
		cmdArgs = []string{"inspect", "--format={{.Config}}", imageName}
	}

	inspectCmd := exec.Command(cmdName, cmdArgs...)
	inspectOut, inspectErr := inspectCmd.Output()
	if inspectErr != nil {
		return "", errors.Errorf("Could not inspect the image: %v", inspectErr)

	}

	var err error
	var envVars []interface{}
	if config.Buildah {
		err = json.Unmarshal([]byte(inspectOut), &dataBuildah)
		if err != nil {
			return "", errors.New("error unmarshaling data from inspect command - exiting")
		}
		buildahConfig := dataBuildah["config"].(map[string]interface{})
		envVars = buildahConfig["Env"].([]interface{})

	} else {
		err = json.Unmarshal([]byte(inspectOut), &dataDocker)
		if err != nil {
			return "", errors.New("error unmarshaling data from inspect command - exiting")

		}
		dockerConfig := dataDocker[0]["Config"].(map[string]interface{})

		envVars = dockerConfig["Env"].([]interface{})
	}

	Debug.log("Number of environment variables in stack image: ", len(envVars))
	Debug.log("All environment variables in stack image: ", envVars)
	var varFound = false
	for _, envVar := range envVars {
		nameValuePair := strings.SplitN(envVar.(string), "=", 2)
		name, value := nameValuePair[0], nameValuePair[1]
		config.cachedEnvVars[name] = value
		if name == searchEnvVar {
			varFound = true
		}
	}
	if varFound {
		Debug.logf("Environment variable found: %s Value: %s", searchEnvVar, config.cachedEnvVars[searchEnvVar])
		return config.cachedEnvVars[searchEnvVar], nil
	}
	Debug.log("Could not find env var: ", searchEnvVar)
	return "", nil
}

func getEnvVarBool(searchEnvVar string, config *RootCommandConfig) (bool, error) {
	strVal, envErr := GetEnvVar(searchEnvVar, config)
	if envErr != nil {
		return false, envErr
	}
	return strings.Compare(strings.TrimSpace(strings.ToUpper(strVal)), "TRUE") == 0, nil
}

func getEnvVarInt(searchEnvVar string, config *RootCommandConfig) (int, error) {

	strVal, envErr := GetEnvVar(searchEnvVar, config)
	if envErr != nil {
		return 0, envErr
	}
	intVal, err := strconv.Atoi(strVal)
	if err != nil {
		return 0, err
	}
	return intVal, nil

}

func getExtractDir(config *RootCommandConfig) (string, error) {
	extractDir, envErr := GetEnvVar("APPSODY_PROJECT_DIR", config)
	if envErr != nil {
		return "", envErr
	}
	if extractDir == "" {
		Warning.log("The stack image does not contain APPSODY_PROJECT_DIR. Using /project")
		return "/project", nil
	}
	return extractDir, nil
}

func getVolumeArgs(config *RootCommandConfig) ([]string, error) {
	volumeArgs := []string{}
	stackMounts, envErr := GetEnvVar("APPSODY_MOUNTS", config)
	if envErr != nil {
		return nil, envErr
	}
	if stackMounts == "" {
		Warning.log("The stack image does not contain APPSODY_MOUNTS")
		return volumeArgs, nil
	}
	stackMountList := strings.Split(stackMounts, ";")
	homeDir := UserHomeDir()
	homeDirOverride := os.Getenv("APPSODY_MOUNT_HOME")
	homeDirOverridden := false
	if homeDirOverride != "" {
		Debug.logf("Overriding home mount dir from '%s' to APPSODY_MOUNT_HOME value '%s' ", homeDir, homeDirOverride)
		homeDir = homeDirOverride
		homeDirOverridden = true
	}
	projectDir, perr := getProjectDir(config)
	if perr != nil {
		return volumeArgs, perr

	}
	projectDirOverride := os.Getenv("APPSODY_MOUNT_PROJECT")
	projectDirOverridden := false
	if projectDirOverride != "" {
		Debug.logf("Overriding project mount dir from '%s' to APPSODY_MOUNT_PROJECT value '%s' ", projectDir, projectDirOverride)
		projectDir = projectDirOverride
		projectDirOverridden = true
	}

	for _, mount := range stackMountList {
		if mount == "" {
			continue
		}
		var mappedMount string
		var overridden bool
		if strings.HasPrefix(mount, "~") {
			mappedMount = strings.Replace(mount, "~", homeDir, 1)
			overridden = homeDirOverridden
		} else {
			mappedMount = filepath.Join(projectDir, mount)
			overridden = projectDirOverridden
		}
		// mappedMount contains local and container (linux) paths. When on windows, the Join above replaces all '/' with '\' and
		// breaks the linux paths. This method is to always use '/' because windows docker tolerates this.
		mappedMount = filepath.ToSlash(mappedMount)

		if !overridden && !mountExistsLocally(mappedMount) {
			Warning.log("Could not mount ", mappedMount, " because the local file was not found.")
			continue
		}
		volumeArgs = append(volumeArgs, "-v", mappedMount)
	}
	Debug.log("Mapped mount args: ", volumeArgs)
	return volumeArgs, nil
}

func mountExistsLocally(mount string) bool {
	localFile := strings.Split(mount, ":")
	if runtime.GOOS == "windows" {
		//Windows may prepend the drive ID to the path
		//ex. C:\whatever\path\:/linux/dir
		if len(localFile) > 2 {
			//This is the case where we have three strings, the first one being
			//the drive ID
			// C: \whatever\path and /linux/dir
			localFile[0] += ":" + localFile[1]
			//We append the second string to the first
			//thus reconstituting the entire local path
		}
	}
	Debug.log("Checking for existence of local file or directory to mount: ", localFile[0])
	fileExists, _ := Exists(localFile[0])
	return fileExists
}

func getProjectDir(config *RootCommandConfig) (string, error) {
	appsodyConfig := filepath.Join(config.ProjectDir, ConfigFile)
	projectDir, err := Exists(appsodyConfig)
	if err != nil {
		Error.log(err)
		return config.ProjectDir, err
	}
	if !projectDir {
		var e NotAnAppsodyProject = "The current directory is not a valid appsody project. Run `appsody init <stack>` to create one. Run `appsody list` to see the available stacks."
		return config.ProjectDir, &e
	}
	return config.ProjectDir, nil
}

<<<<<<< HEAD
// IsValidProjectName tests the given string against Appsody name rules.
// This common set of name rules for Appsody must comply to Kubernetes
// resource and Docker container name rules. The current rules are:
// 1. Must start with a lowercase letter
// 2. Must contain only lowercase letters, digits, and dashes
// 3. Must end with a letter or digit
// 4. Must be less than 128 characters
func IsValidProjectName(name string) (bool, error) {
	match, err := regexp.MatchString("^[a-z]([a-z0-9-]*[a-z0-9])?$", name)
=======
// isValidContainerName tests the given string against Appsody name rules.
// This common set of name rules for Appsody must comply to Kubernetes
// resource and Docker container name rules. The current rules are:
// 1. Must start with a lowercase letter
// 2. May only contain lowercase letters, digits, and dashes
// 3. Must end with a letter or digit
// 4. Must be less than 128 characters
func isValidContainerName(name string) (bool, error) {
	match, err := regexp.MatchString("^[a-z][a-z0-9-]*[a-z0-9]$", name)
>>>>>>> 5dff6dbc

	if err != nil {
		return false, err
	}

	if match {
		if len(name) < 128 {
			return match, nil
		}
		return false, errors.Errorf("Invalid project-name \"%s\". The name cannot be longer than 128 characters", name)
	}

	return match, errors.Errorf("Invalid project-name \"%s\". The name must start with a lowercase letter, contain only lowercase letters, numbers, or dashes, and cannot end in a dash.", name)

}

func setProjectName(projectDir string, projectName string) error {
	appsodyConfig := filepath.Join(projectDir, ConfigFile)
	v := viper.New()
	v.SetConfigFile(appsodyConfig)
	err := v.ReadInConfig()

	if err != nil {
		return err
	}

	if projectName != "" && projectName != "my-project" {
<<<<<<< HEAD
		match, err := IsValidProjectName(projectName)
=======
		match, err := isValidContainerName(projectName)
>>>>>>> 5dff6dbc

		if !match {
			return err
		}

		v.Set("project-name", projectName)
		err = v.WriteConfig()
		if err != nil {
			return err
		}

		Info.log("Your Appsody project name is ", projectName)
	} else {
<<<<<<< HEAD
		projectName, err = ConvertToValidProjectName(projectDir)
=======
		projectName, err = convertToValidContainerName(projectDir)
>>>>>>> 5dff6dbc
		if err != nil {
			return err
		}

		v.Set("project-name", projectName)
		err = v.WriteConfig()

		if err != nil {
			return err
		}
		Info.log("Your Appsody project name is ", projectName)
	}
	return nil
}

<<<<<<< HEAD
// ConvertToValidProjectName takes an existing string or directory path
// and returns a name that conforms to isValidContainerName rules
func ConvertToValidProjectName(projectDir string) (string, error) {
	projectName := strings.ToLower(filepath.Base(projectDir))
	match, _ := IsValidProjectName(projectName)
=======
// convertToValidContainerName takes an existing string or directory path
// and returns a name that conforms to isValidContainerName rules
func convertToValidContainerName(projectDir string) (string, error) {
	projectName := strings.ToLower(filepath.Base(projectDir))
	match, _ := isValidContainerName(projectName)
>>>>>>> 5dff6dbc

	if !match {
		projectName = strings.ToLower(filepath.Base(projectDir))
		if len(projectName) >= 128 {
			projectName = projectName[0:127]
		}

		if projectName[0] < 'a' || projectName[0] > 'z' {
			projectName = "appsody-" + projectName
		}

		reg, err := regexp.Compile("[^a-z0-9]+")
		if err != nil {
			return "", err
		}
		projectName = reg.ReplaceAllString(projectName, "-")

<<<<<<< HEAD
		if projectName[len(projectName)-1] == '-' {
			projectName = projectName + "app"
		}
=======
		match, err := isValidContainerName(projectName)
>>>>>>> 5dff6dbc

		match, err := IsValidProjectName(projectName)
		if !match {
			return projectName, err
		}
	}

	return projectName, nil
}

func getProjectName(config *RootCommandConfig) (string, error) {
	dir, err := getProjectDir(config)
	if err != nil {
		return "my-project", err
	}
	if config.projectName != "" && config.projectName != "my-project" {
<<<<<<< HEAD
		match, err := IsValidProjectName(config.projectName)
=======
		match, err := isValidContainerName(config.projectName)
>>>>>>> 5dff6dbc

		if !match {
			return "", err
		}
		return config.projectName, err
	}
	appsodyConfig := filepath.Join(dir, ConfigFile)
	v := viper.New()
	v.SetConfigFile(appsodyConfig)
	err = v.ReadInConfig()

	if err != nil {
		return "my-project", err
	}

	projectName := v.GetString("project-name")

	if projectName != "" && projectName != "my-project" {
<<<<<<< HEAD
		match, err := IsValidProjectName(projectName)
=======
		match, err := isValidContainerName(projectName)
>>>>>>> 5dff6dbc

		if !match {
			return "", err
		}
		config.projectName = projectName
		return projectName, err
	}

<<<<<<< HEAD
	projectName, err = ConvertToValidProjectName(dir)
=======
	projectName, err = convertToValidContainerName(dir)
>>>>>>> 5dff6dbc
	if err != nil {
		return "", err
	}

	v.Set("project-name", projectName)
	err = v.WriteConfig()

	if err != nil {
		return "", err
	}
	Info.log("Your Appsody project name is ", projectName)

	config.projectName = projectName
	return projectName, nil

}

func getProjectConfig(config *RootCommandConfig) (ProjectConfig, error) {
	if config.ProjectConfig == nil {
		var projectConfig ProjectConfig
		dir, perr := getProjectDir(config)
		if perr != nil {
			var tempProjectConfig ProjectConfig
			return tempProjectConfig, errors.Errorf("The current directory is not a valid appsody project. Run appsody init <stack> to create one: %v", perr)

		}
		appsodyConfig := filepath.Join(dir, ConfigFile)

		v := viper.New()
		v.SetConfigFile(appsodyConfig)
		Debug.log("Project config file set to: ", appsodyConfig)

		err := v.ReadInConfig()

		if err != nil {
			return projectConfig, errors.Errorf("Error reading project config %v", err)
		}

		err = v.Unmarshal(&projectConfig)
		if err != nil {
			return projectConfig, errors.Errorf("Error reading project config %v", err)

		}

		projectName := v.GetString("project-name")
		stack := v.GetString("stack")

		Debug.log("Project stack from config file: ", projectConfig.Stack)
		imageRepo := config.CliConfig.GetString("images")
		Debug.log("Image repository set to: ", imageRepo)
		if imageRepo != "index.docker.io" {
			projectConfig.Stack = imageRepo + "/" + projectConfig.Stack
		}
		projectConfig.Stack = stack
		projectConfig.ProjectName = projectName

		config.ProjectConfig = &projectConfig
	}
	return *config.ProjectConfig, nil
}

func getOperatorHome(config *RootCommandConfig) string {
	operatorHome := config.CliConfig.GetString("operator")
	Debug.log("Operator home set to: ", operatorHome)
	return operatorHome
}

func execAndWait(command string, args []string, logger appsodylogger, dryrun bool) error {

	return execAndWaitWithWorkDir(command, args, logger, workDirNotSet, dryrun)
}
func execAndWaitWithWorkDir(command string, args []string, logger appsodylogger, workdir string, dryrun bool) error {

	err := execAndWaitWithWorkDirReturnErr(command, args, logger, workdir, dryrun)
	if err != nil {
		return errors.Errorf("Error running %s command: %v", command, err)

	}
	return nil

}

// CopyFile uses OS commands to copy a file from a source to a destination
func CopyFile(source string, dest string) error {
	_, err := os.Stat(source)
	if err != nil {
		Error.logf("Cannot find source file %s to copy", source)
		return err
	}

	var execCmd string
	var execArgs = []string{source, dest}

	if runtime.GOOS == "windows" {
		execCmd = "CMD"
		winArgs := []string{"/C", "COPY"}
		execArgs = append(winArgs[0:], execArgs...)

	} else {
		execCmd = "cp"
	}
	copyCmd := exec.Command(execCmd, execArgs...)
	cmdOutput, cmdErr := copyCmd.Output()
	_, err = os.Stat(dest)
	if err != nil {
		Error.logf("Could not copy %s to %s - output of copy command %s %s\n", source, dest, cmdOutput, cmdErr)
		return errors.New("Error in copy: " + cmdErr.Error())
	}
	Debug.logf("Copy of %s to %s was successful \n", source, dest)
	return nil
}

// MoveDir moves a directory to another directory, even if they are on different partitions
func MoveDir(fromDir string, toDir string) error {
	Debug.log("Moving ", fromDir, " to ", toDir)
	// Let's try os.Rename first
	err := os.Rename(fromDir, toDir)
	if err == nil {
		// We did it - returning
		//Error.log("Could not move ", extractDir, " to ", targetDir, " ", err)
		return nil
	}
	// If we are here, we need to use copy
	Debug.log("os.Rename did not work to move directories... attempting copy. From dir:", fromDir, " target dir: ", toDir)
	err = copyDir(fromDir, toDir)
	if err != nil {
		Error.log("Could not move ", fromDir, " to ", toDir)
		return err
	}
	return nil
}

func copyDir(fromDir string, toDir string) error {
	_, err := os.Stat(fromDir)
	if err != nil {
		Error.logf("Cannot find source directory %s to copy", fromDir)
		return err
	}

	var execCmd string
	var execArgs = []string{fromDir, toDir}

	if runtime.GOOS == "windows" {
		execCmd = "CMD"
		winArgs := []string{"/C", "XCOPY", "/I", "/E", "/H", "/K"}
		execArgs = append(winArgs[0:], execArgs...)

	} else {
		execCmd = "cp"
		bashArgs := []string{"-rf"}
		execArgs = append(bashArgs[0:], execArgs...)
	}
	Debug.log("About to run: ", execCmd, execArgs)
	copyCmd := exec.Command(execCmd, execArgs...)
	cmdOutput, cmdErr := copyCmd.Output()
	_, err = os.Stat(toDir)
	if err != nil {
		Error.logf("Could not copy %s to %s - output of copy command %s %s\n", fromDir, toDir, cmdOutput, cmdErr)
		return errors.New("Error in copy: " + cmdErr.Error())
	}
	Debug.logf("Directory copy of %s to %s was successful \n", fromDir, toDir)
	return nil
}

// CheckPrereqs checks the prerequisites to run the CLI
func CheckPrereqs() error {
	dockerCmd := "docker"
	dockerArgs := []string{"ps"}
	checkDockerCmd := exec.Command(dockerCmd, dockerArgs...)
	_, cmdErr := checkDockerCmd.Output()
	if cmdErr != nil {
		return errors.New("docker does not seem to be installed or running - failed to execute docker ps")
	}
	return nil
}

// UserHomeDir returns the current user's home directory or '.'
func UserHomeDir() string {
	homeDir, homeErr := os.UserHomeDir()

	if homeErr != nil {
		Error.log("Unable to find user's home directory", homeErr)
		return "."
	}
	return homeDir
}

func getConfigLabels(config *RootCommandConfig) (map[string]string, error) {
	var labels = make(map[string]string)

	projectConfig, projectConfigErr := getProjectConfig(config)
	if projectConfigErr != nil {
		return labels, projectConfigErr
	}

	t := time.Now()

	labels[ociKeyPrefix+"created"] = t.Format(time.RFC3339)

	var maintainersString string
	for index, maintainer := range projectConfig.Maintainers {
		maintainersString += maintainer.Name + " (" + maintainer.Email + ")"
		if index < len(projectConfig.Maintainers)-1 {
			maintainersString += ", "
		}
	}

	if maintainersString != "" {
		labels[ociKeyPrefix+"authors"] = maintainersString
	}

	if projectConfig.Version != "" {
		labels[ociKeyPrefix+"version"] = projectConfig.Version
	}

	if projectConfig.License != "" {
		labels[ociKeyPrefix+"licenses"] = projectConfig.License
	}

	if projectConfig.ProjectName != "" {
		labels[ociKeyPrefix+"title"] = projectConfig.ProjectName
	}
	if projectConfig.Description != "" {
		labels[ociKeyPrefix+"description"] = projectConfig.Description
	}

	if projectConfig.Stack != "" {
		labels[appsodyKeyPrefix+"configured"] = projectConfig.Stack
	}

	if projectConfig.ApplicationName != "" {
		labels["dev.appsody.application"] = projectConfig.ApplicationName
	}

	return labels, nil
}

func getGitLabels(config *RootCommandConfig) (map[string]string, error) {
	gitInfo, err := GetGitInfo(config.Dryrun)
	if err != nil {
		return nil, err
	}

	var labels = make(map[string]string)

	if gitInfo.RemoteURL != "" {
		labels[ociKeyPrefix+"url"] = gitInfo.RemoteURL
		labels[ociKeyPrefix+"documentation"] = gitInfo.RemoteURL
		labels[ociKeyPrefix+"source"] = gitInfo.RemoteURL + "tree/" + gitInfo.Branch
	}

	var commitInfo = gitInfo.Commit
	revisionKey := appsodyKeyPrefix + "revision"
	if commitInfo.SHA != "" {
		labels[revisionKey] = commitInfo.SHA
		if gitInfo.ChangesMade {
			labels[revisionKey] += "-modified"
		}
	}

	return labels, nil
}

func getStackLabels(config *RootCommandConfig) (map[string]string, error) {
	if config.cachedStackLabels == nil {
		config.cachedStackLabels = make(map[string]string)
		var data []map[string]interface{}
		var buildahData map[string]interface{}
		var containerConfig map[string]interface{}
		projectConfig, projectConfigErr := getProjectConfig(config)
		if projectConfigErr != nil {
			return nil, projectConfigErr
		}
		imageName := projectConfig.Stack
		pullErrs := pullImage(imageName, config)
		if pullErrs != nil {
			return nil, pullErrs
		}

		if config.Buildah {
			cmdName := "buildah"
			cmdArgs := []string{"inspect", "--format", "{{.Config}}", imageName}
			Debug.Logf("About to run %s with args %s ", cmdName, cmdArgs)
			inspectCmd := exec.Command(cmdName, cmdArgs...)
			inspectOut, inspectErr := inspectCmd.Output()
			if inspectErr != nil {
				return config.cachedStackLabels, errors.Errorf("Could not inspect the image: %v", inspectErr)
			}
			err := json.Unmarshal([]byte(inspectOut), &buildahData)
			if err != nil {
				return config.cachedStackLabels, errors.Errorf("Error unmarshaling data from inspect command - exiting %v", err)
			}
			containerConfig = buildahData["config"].(map[string]interface{})
			Debug.Log("Config inspected by buildah: ", config)
		} else {
			inspectOut, inspectErr := RunDockerInspect(imageName)
			if inspectErr != nil {
				return config.cachedStackLabels, errors.Errorf("Could not inspect the image: %v", inspectErr)
			}
			err := json.Unmarshal([]byte(inspectOut), &data)
			if err != nil {
				return config.cachedStackLabels, errors.Errorf("Error unmarshaling data from inspect command - exiting %v", err)
			}
			containerConfig = data[0]["Config"].(map[string]interface{})
		}

		if containerConfig["Labels"] != nil {
			labelsMap := containerConfig["Labels"].(map[string]interface{})

			for key, value := range labelsMap {
				config.cachedStackLabels[key] = value.(string)
			}
		}
	}
	return config.cachedStackLabels, nil
}

func getExposedPorts(config *RootCommandConfig) ([]string, error) {
	// TODO cache this so the docker inspect command only runs once per cli invocation
	var data []map[string]interface{}
	var buildahData map[string]interface{}
	var portValues []string
	var containerConfig map[string]interface{}
	projectConfig, projectConfigErr := getProjectConfig(config)
	if projectConfigErr != nil {
		return nil, projectConfigErr
	}
	imageName := projectConfig.Stack
	pullErrs := pullImage(imageName, config)
	if pullErrs != nil {
		return nil, pullErrs
	}

	if config.Buildah {
		cmdName := "buildah"
		cmdArgs := []string{"inspect", "--format", "{{.Config}}", imageName}
		Debug.Logf("About to run %s with args %s ", cmdName, cmdArgs)
		inspectCmd := exec.Command(cmdName, cmdArgs...)
		inspectOut, inspectErr := inspectCmd.Output()
		if inspectErr != nil {
			return portValues, errors.Errorf("Could not inspect the image: %v", inspectErr)
		}
		err := json.Unmarshal([]byte(inspectOut), &buildahData)
		if err != nil {
			return portValues, errors.Errorf("Error unmarshaling data from inspect command - exiting %v", err)
		}
		containerConfig = buildahData["config"].(map[string]interface{})
		Debug.Log("Config inspected by buildah: ", config)
	} else {
		inspectOut, inspectErr := RunDockerInspect(imageName)
		if inspectErr != nil {
			return portValues, errors.Errorf("Could not inspect the image: %v", inspectErr)
		}
		err := json.Unmarshal([]byte(inspectOut), &data)
		if err != nil {
			return portValues, errors.Errorf("Error unmarshaling data from inspect command - exiting %v", err)
		}
		containerConfig = data[0]["Config"].(map[string]interface{})
	}

	if containerConfig["ExposedPorts"] != nil {
		exposedPorts := containerConfig["ExposedPorts"].(map[string]interface{})

		portValues = make([]string, 0, len(exposedPorts))
		for k := range exposedPorts {
			portValues = append(portValues, strings.Split(k, "/tcp")[0])
		}

	}
	return portValues, nil

}

//GenKnativeYaml generates a simple yaml for KNative serving
func GenKnativeYaml(yamlTemplate string, deployPort int, serviceName string, deployImage string, pullImage bool, configFile string, dryrun bool) (fileName string, yamlErr error) {
	// KNative serving YAML representation in a struct
	type Y struct {
		APIVersion string `yaml:"apiVersion"`
		Kind       string `yaml:"kind"`
		Metadata   struct {
			Name      string `yaml:"name"`
			Namespace string `yaml:"namespace,omitempty"`
		} `yaml:"metadata"`
		Spec struct {
			RunLatest struct {
				Configuration struct {
					RevisionTemplate struct {
						Spec struct {
							Container struct {
								Image           string           `yaml:"image"`
								ImagePullPolicy string           `yaml:"imagePullPolicy"`
								Ports           []map[string]int `yaml:"ports"`
							} `yaml:"container"`
						} `yaml:"spec"`
					} `yaml:"revisionTemplate"`
				} `yaml:"configuration"`
			} `yaml:"runLatest"`
		} `yaml:"spec"`
	}
	yamlMap := Y{}
	err := yaml.Unmarshal([]byte(yamlTemplate), &yamlMap)
	//Set the name
	yamlMap.Metadata.Name = serviceName
	//Set the image
	yamlMap.Spec.RunLatest.Configuration.RevisionTemplate.Spec.Container.Image = deployImage
	//Set the image pull policy to Never if we're not pushing an image to a registry
	if !pullImage {
		yamlMap.Spec.RunLatest.Configuration.RevisionTemplate.Spec.Container.ImagePullPolicy = "Never"
	}
	//Set the containerPort
	ports := yamlMap.Spec.RunLatest.Configuration.RevisionTemplate.Spec.Container.Ports
	if len(ports) > 1 {
		//KNative only allows a single port entry
		Warning.log("KNative yaml template defines more than one port. This is invalid.")
	}

	if len(ports) >= 1 {
		found := false
		for _, thePort := range ports {
			Debug.log("Detected KNative template port: ", thePort)
			_, found = thePort["containerPort"]
			if found {
				Debug.log("YAML template defined a single port - setting it to: ", deployPort)
				thePort["containerPort"] = deployPort
				break
			}
		}
		if !found {
			//This template is invalid because the only value that's allowed is containerPort
			Warning.log("The Knative template defines a port with a key other than containerPort. This is invalid.")
			Warning.log("Adding containerPort - you will have to edit the yaml file manually.")
			newPort := map[string]int{"containerPort": deployPort}
			ports = append(ports, newPort)
			yamlMap.Spec.RunLatest.Configuration.RevisionTemplate.Spec.Container.Ports = ports
		}
	} else { //no ports defined
		var newPorts [1]map[string]int
		newPorts[0] = map[string]int{"containerPort": deployPort}
		yamlMap.Spec.RunLatest.Configuration.RevisionTemplate.Spec.Container.Ports = newPorts[:]
	}
	if err != nil {
		Error.log("Could not create the YAML structure from template. Exiting.")
		return "", err
	}
	Debug.logf("YAML map: \n%v\n", yamlMap)
	yamlStr, err := yaml.Marshal(&yamlMap)
	if err != nil {
		Error.log("Could not create the YAML string from Map. Exiting.")
		return "", err
	}
	Debug.logf("Generated YAML: \n%s\n", yamlStr)
	// Generate file based on supplied config, defaulting to app-deploy.yaml
	yamlFile := configFile
	if dryrun {
		Info.log("Skipping creation of yaml file with prefix: ", yamlFile)
		return yamlFile, nil
	}
	err = ioutil.WriteFile(yamlFile, yamlStr, 0666)
	if err != nil {
		return "", fmt.Errorf("Could not create the yaml file for KNative deployment %v", err)
	}
	return yamlFile, nil
}

//GenDeploymentYaml generates a simple yaml for a plaing K8S deployment
func GenDeploymentYaml(appName string, imageName string, ports []string, pdir string, dockerMounts []string, depsMount string, dryrun bool) (fileName string, err error) {

	// Codewind workspace root dir constant
	codeWindWorkspace := "/"

	// Deployment YAML structs
	type Port struct {
		Name          string `yaml:"name,omitempty"`
		ContainerPort int    `yaml:"containerPort"`
	}
	type EnvVar struct {
		Name  string `yaml:"name,omitempty"`
		Value string `yaml:"value,omitempty"`
	}
	type VolumeMount struct {
		Name      string `yaml:"name"`
		MountPath string `yaml:"mountPath"`
		SubPath   string `yaml:"subPath,omitempty"`
	}
	type Container struct {
		Args            []string  `yaml:"args,omitempty"`
		Command         []string  `yaml:"command,omitempty"`
		Env             []*EnvVar `yaml:"env,omitempty"`
		Image           string    `yaml:"image"`
		ImagePullPolicy string    `yaml:"imagePullPolicy,omitempty"`
		Name            string    `yaml:"name,omitempty"`
		Ports           []*Port   `yaml:"ports,omitempty"`
		SecurityContext struct {
			Privileged bool `yaml:"privileged"`
		} `yaml:"securityContext,omitempty"`
		VolumeMounts []VolumeMount `yaml:"volumeMounts"`
		WorkingDir   string        `yaml:"workingDir,omitempty"`
	}
	type Volume struct {
		Name                  string `yaml:"name"`
		PersistentVolumeClaim struct {
			ClaimName string `yaml:"claimName"`
		} `yaml:"persistentVolumeClaim,omitempty"`
		EmptyDir struct {
			Medium string `yaml:"medium"`
		} `yaml:"emptyDir,omitempty"`
	}

	type Deployment struct {
		APIVersion string `yaml:"apiVersion"`
		Kind       string `yaml:"kind"`
		Metadata   struct {
			Name      string `yaml:"name"`
			Namespace string `yaml:"namespace,omitempty"`
		} `yaml:"metadata"`
		Spec struct {
			Selector struct {
				MatchLabels map[string]string `yaml:"matchLabels"`
			} `yaml:"selector"`
			Replicas    int `yaml:"replicas"`
			PodTemplate struct {
				Metadata struct {
					Labels map[string]string `yaml:"labels"`
				} `yaml:"metadata"`
				Spec struct {
					ServiceAccountName string       `yaml:"serviceAccountName,omitempty"`
					Containers         []*Container `yaml:"containers"`
					Volumes            []*Volume    `yaml:"volumes"`
				} `yaml:"spec"`
			} `yaml:"template"`
		} `yaml:"spec"`
	}

	yamlMap := Deployment{}
	yamlTemplate := getDeploymentTemplate()
	err = yaml.Unmarshal([]byte(yamlTemplate), &yamlMap)
	if err != nil {
		Error.log("Could not create the YAML structure from template. Exiting.")
		return "", err
	}
	//Set the name
	yamlMap.Metadata.Name = appName
	//Set the service account if provided by an env var
	serviceAccount := os.Getenv("SERVICE_ACCOUNT_NAME")
	if serviceAccount != "" {
		Debug.Log("Detected service account name env var: ", serviceAccount)
		yamlMap.Spec.PodTemplate.Spec.ServiceAccountName = serviceAccount
	} else {
		Debug.log("No service account name env var, leaving the appsody-sa default")
	}
	//Set the image
	yamlMap.Spec.PodTemplate.Spec.Containers[0].Name = appName
	yamlMap.Spec.PodTemplate.Spec.Containers[0].Image = imageName

	//Set the containerPort
	containerPorts := make([]*Port, 0)
	for i, port := range ports {
		//KNative only allows a single port entry
		if i == 0 {
			yamlMap.Spec.PodTemplate.Spec.Containers[0].Ports = containerPorts
		}
		Debug.Log("Adding port to yaml: ", port)
		newContainerPort := new(Port)
		newContainerPort.ContainerPort, err = strconv.Atoi(port)
		if err != nil {
			return "", err
		}
		yamlMap.Spec.PodTemplate.Spec.Containers[0].Ports = append(yamlMap.Spec.PodTemplate.Spec.Containers[0].Ports, newContainerPort)
	}
	//Set the Pod release label to the container name
	yamlMap.Spec.PodTemplate.Metadata.Labels["release"] = appName
	//Set the workspace volume PVC
	workspaceVolumeName := "appsody-workspace"
	workspacePvcName := os.Getenv("PVC_NAME")
	if workspacePvcName == "" {
		workspacePvcName = "appsody-workspace"
	}

	workspaceVolume := Volume{Name: workspaceVolumeName}
	workspaceVolume.PersistentVolumeClaim.ClaimName = workspacePvcName
	volumeIdx := len(yamlMap.Spec.PodTemplate.Spec.Volumes)
	if volumeIdx < 1 {
		yamlMap.Spec.PodTemplate.Spec.Volumes = make([]*Volume, 1)
		yamlMap.Spec.PodTemplate.Spec.Volumes[0] = &workspaceVolume
	} else {
		yamlMap.Spec.PodTemplate.Spec.Volumes = append(yamlMap.Spec.PodTemplate.Spec.Volumes, &workspaceVolume)
	}
	//Set the volume mounts
	//Start with the Controller
	appsodyMountController := os.Getenv("APPSODY_MOUNT_CONTROLLER")
	var controllerSubpath string
	if appsodyMountController != "" {
		appsodyMountControllerDir, err := filepath.Rel(codeWindWorkspace, filepath.Dir(appsodyMountController))
		if err != nil {
			Debug.Log("Problems with APPSODY_MOUNT_CONTROLLER: ", appsodyMountController)
			return "", err
		}
		controllerSubpath = filepath.Join(".", appsodyMountControllerDir)
		Debug.Log("APPSODY_MOUNT_CONTROLLER found - setting subpath to: ", controllerSubpath)
	} else {
		controllerSubpath = "./.extensions/codewind-appsody-extension/bin/"
		Debug.Log("No APPSODY_MOUNT_CONTROLLER found - setting subpath to: ", controllerSubpath)

	}
	controllerVolumeMount := VolumeMount{"appsody-workspace", "/.appsody", controllerSubpath}
	volumeMounts := &yamlMap.Spec.PodTemplate.Spec.Containers[0].VolumeMounts
	volMountIdx := len(*volumeMounts)
	if volMountIdx == 0 {
		*volumeMounts = make([]VolumeMount, 1)
		(*volumeMounts)[0] = controllerVolumeMount
	} else {
		*volumeMounts = append(*volumeMounts, controllerVolumeMount)
	}

	//Now the code mounts
	//We need to iterate through the docker mounts

	for _, appsodyMount := range dockerMounts {
		if appsodyMount == "-v" {
			continue
		}
		appsodyMountComponents := strings.Split(appsodyMount, ":")
		targetMount := appsodyMountComponents[1]
		sourceMount, err := filepath.Rel(codeWindWorkspace, appsodyMountComponents[0])
		if err != nil {
			Debug.Log("Problem with the appsody mount: ", appsodyMountComponents[0])
			return "", err
		}

		sourceSubpath := filepath.Join(".", sourceMount)
		newVolumeMount := VolumeMount{"appsody-workspace", targetMount, sourceSubpath}
		Debug.Log("Appending volume mount: ", newVolumeMount)
		*volumeMounts = append(*volumeMounts, newVolumeMount)
	}
	// Dependencies mount

	if depsMount != "" {
		// Now the volume mount
		depVolumeMount := VolumeMount{Name: "dependencies", MountPath: depsMount}
		*volumeMounts = append(*volumeMounts, depVolumeMount)
	}

	//subPath := filepath.Base(pdir)
	//workspaceMount := VolumeMount{"appsody-workspace", "/project/user-app", subPath}
	//yamlMap.Spec.PodTemplate.Spec.Containers[0].VolumeMounts = append(yamlMap.Spec.PodTemplate.Spec.Containers[0].VolumeMounts, workspaceMount)

	//Set the deployment selector and pod label
	projectLabel := appName
	yamlMap.Spec.Selector.MatchLabels["app"] = projectLabel
	yamlMap.Spec.PodTemplate.Metadata.Labels["app"] = projectLabel

	Debug.logf("YAML map: \n%v\n", yamlMap)
	yamlStr, err := yaml.Marshal(&yamlMap)
	if err != nil {
		Error.log("Could not create the YAML string from Map. Exiting.")
		return "", err
	}
	Debug.logf("Generated YAML: \n%s\n", yamlStr)
	// Generate file based on supplied config, defaulting to app-deploy.yaml
	yamlFile := filepath.Join(pdir, "app-deploy.yaml")
	if dryrun {
		Info.log("Skipping creation of yaml file with prefix: ", yamlFile)
		return yamlFile, nil
	}
	err = ioutil.WriteFile(yamlFile, yamlStr, 0666)
	if err != nil {
		return "", fmt.Errorf("Could not create the yaml file for deployment %v", err)
	}
	return yamlFile, nil
}
func getDeploymentTemplate() string {
	yamltempl := `
apiVersion: apps/v1
kind: Deployment
metadata:
  name: APPSODY_APP_NAME
spec:
  selector:
    matchLabels:
      app: appsody
  replicas: 1
  template:
    metadata:
      labels:
        app: appsody
    spec:
      serviceAccountName: appsody-sa
      containers:
      - name: APPSODY_APP_NAME
        image: APPSODY_STACK
        imagePullPolicy: Always
        command: ["/.appsody/appsody-controller"]
      volumes:
      - name: dependencies
        emptyDir: {}
`
	return yamltempl
}

//GenServiceYaml returns the file name of a generated K8S Service yaml
func GenServiceYaml(appName string, ports []string, pdir string, dryrun bool) (fileName string, err error) {
	type Port struct {
		Name       string `yaml:"name,omitempty"`
		Port       int    `yaml:"port"`
		TargetPort int    `yaml:"targetPort"`
	}
	type Service struct {
		APIVersion string `yaml:"apiVersion"`
		Kind       string `yaml:"kind"`
		Metadata   struct {
			Name   string            `yaml:"name"`
			Labels map[string]string `yaml:"labels"`
		} `yaml:"metadata"`
		Spec struct {
			Selector    map[string]string `yaml:"selector"`
			ServiceType string            `yaml:"type"`
			Ports       []Port            `yaml:"ports"`
		} `yaml:"spec"`
	}

	var service Service
	service.APIVersion = "v1"
	service.Kind = "Service"
	service.Metadata.Name = fmt.Sprintf("%s-%s", appName, "service")

	//Set the release label to the container name
	service.Metadata.Labels = make(map[string]string, 1)
	service.Metadata.Labels["release"] = appName

	service.Spec.Selector = make(map[string]string, 1)
	service.Spec.Selector["app"] = appName
	service.Spec.ServiceType = "NodePort"
	service.Spec.Ports = make([]Port, len(ports))
	for i, port := range ports {
		service.Spec.Ports[i].Name = fmt.Sprintf("port-%d", i)
		iPort, err := strconv.Atoi(port)
		if err != nil {
			return "", err
		}
		service.Spec.Ports[i].Port = iPort
		service.Spec.Ports[i].TargetPort = iPort
	}

	yamlStr, err := yaml.Marshal(&service)
	if err != nil {
		Error.log("Could not create the YAML string from Map. Exiting.")
		return "", err
	}
	Debug.logf("Generated YAML: \n%s\n", yamlStr)
	// Generate file based on supplied config, defaulting to app-deploy.yaml
	yamlFile := filepath.Join(pdir, "app-service.yaml")
	if dryrun {
		Info.log("Skipping creation of yaml file with prefix: ", yamlFile)
		return yamlFile, nil
	}
	err = ioutil.WriteFile(yamlFile, yamlStr, 0666)
	if err != nil {
		return "", fmt.Errorf("Could not create the yaml file for the service %v", err)
	}
	return yamlFile, nil
}

//GenRouteYaml returns the file name of a generated K8S Service yaml
func GenRouteYaml(appName string, pdir string, port int, dryrun bool) (fileName string, err error) {
	type IngressPath struct {
		Path    string `yaml:"path"`
		Backend struct {
			ServiceName string `yaml:"serviceName"`
			ServicePort int    `yaml:"servicePort"`
		} `yaml:"backend"`
	}
	type IngressRule struct {
		Host string `yaml:"host"`
		HTTP struct {
			Paths []IngressPath `yaml:"paths"`
		} `yaml:"http"`
	}

	type Ingress struct {
		APIVersion string `yaml:"apiVersion"`
		Kind       string `yaml:"kind"`
		Metadata   struct {
			Name string `yaml:"name"`
		} `yaml:"metadata"`
		Spec struct {
			Rules []IngressRule `yaml:"rules"`
		} `yaml:"spec"`
	}

	var ingress Ingress
	ingress.APIVersion = "extensions/v1beta1"
	ingress.Kind = "Ingress"
	ingress.Metadata.Name = fmt.Sprintf("%s-%s", appName, "ingress")

	ingress.Spec.Rules = make([]IngressRule, 1)
	//cheIngressHost := os.Getenv("CHE_INGRESS_HOST")
	//Ignore the CW variable for now
	ingressHost := ""
	if ingressHost != "" {
		ingress.Spec.Rules[0].Host = ingressHost
	} else {
		// We set it to a host name that's resolvable by nip.io
		ingress.Spec.Rules[0].Host = fmt.Sprintf("%s.%s.%s", appName, getK8sMasterIP(dryrun), "nip.io")
	}
	ingress.Spec.Rules[0].Host = ingressHost
	ingress.Spec.Rules[0].HTTP.Paths = make([]IngressPath, 1)
	ingress.Spec.Rules[0].HTTP.Paths[0].Path = "/"
	ingress.Spec.Rules[0].HTTP.Paths[0].Backend.ServiceName = fmt.Sprintf("%s-%s", appName, "service")
	ingress.Spec.Rules[0].HTTP.Paths[0].Backend.ServicePort = port

	yamlStr, err := yaml.Marshal(&ingress)
	if err != nil {
		Error.log("Could not create the YAML string from Map. Exiting.")
		return "", err
	}
	Debug.logf("Generated YAML: \n%s\n", yamlStr)
	// Generate file based on supplied config, defaulting to app-deploy.yaml
	yamlFile := filepath.Join(pdir, "app-ingress.yaml")
	if dryrun {
		Info.log("Skipping creation of yaml file with prefix: ", yamlFile)
		return yamlFile, nil
	}
	err = ioutil.WriteFile(yamlFile, yamlStr, 0666)
	if err != nil {
		return "", fmt.Errorf("Could not create the yaml file for the route %v", err)
	}
	return yamlFile, nil
}

func getK8sMasterIP(dryrun bool) string {
	cmdParms := []string{"node", "--selector", "node-role.kubernetes.io/master", "-o", "jsonpath={.items[0].status.addresses[?(.type==\"InternalIP\")].address}"}
	ip, err := KubeGet(cmdParms, "", dryrun)
	if err == nil {
		return ip
	}
	Debug.log("Could not retrieve the master IP address - returning x.x.x.x: ", err)
	return "x.x.x.x"
}

func getIngressPort(config *RootCommandConfig) int {
	ports, err := getExposedPorts(config)

	knownHTTPPorts := []string{"80", "8080", "8008", "3000", "9080"}
	if err != nil {
		Debug.Log("Error trying to obtain the exposed ports: ", err)
		return 0
	}
	if len(ports) < 1 {
		Debug.log("Container doesn't expose any port - returning 0")
		return 0
	}
	iPort := 0
	for _, port := range ports {
		for _, knownPort := range knownHTTPPorts {
			if port == knownPort {
				iPort, err := strconv.Atoi(port)
				if err == nil {
					return iPort
				}
			}
		}
	}
	//If we haven't returned yet, there was no match
	//Pick the first port and return it
	Debug.Log("No known HTTP port detected, returning the first one on the list.")
	iPort, err = strconv.Atoi(ports[0])
	if err == nil {
		return iPort
	}
	Debug.Logf("Error converting port %s - returning 0: %v", ports[0], err)
	return 0
}

func getKNativeTemplate() string {
	yamltempl := `
apiVersion: serving.knative.dev/v1alpha1
kind: Service
metadata:
  name: test
spec:
  runLatest:
    configuration:
      revisionTemplate:
        spec:
          container:
            image: myimage
            imagePullPolicy: Always
            ports:
            - containerPort: 8080
`
	return yamltempl
}

// DockerTag tags a docker image
func DockerTag(imageToTag string, tag string, dryrun bool) error {
	Info.log("Tagging Docker image as ", tag)
	cmdName := "docker"
	cmdArgs := []string{"image", "tag", imageToTag, tag}
	if dryrun {
		Info.log("Dry run - skipping execution of: ", cmdName, " ", strings.Join(cmdArgs, " "))
		return nil
	}
	tagCmd := exec.Command(cmdName, cmdArgs...)
	tagOut, tagErr := tagCmd.Output()
	if tagErr != nil {
		Error.log("Could not inspect the image: ", tagErr, " ", string(tagOut[:]))
		return tagErr
	}
	Debug.log("Docker tag command output: ", string(tagOut[:]))
	return nil
}

//DockerPush pushes a docker image to a docker registry (assumes that the user has done docker login)
func DockerPush(imageToPush string, dryrun bool) error {
	Info.log("Pushing docker image ", imageToPush)
	cmdName := "docker"
	cmdArgs := []string{"push", imageToPush}
	if dryrun {
		Info.log("Dry run - skipping execution of: ", cmdName, " ", strings.Join(cmdArgs, " "))
		return nil
	}
	pushCmd := exec.Command(cmdName, cmdArgs...)
	pushOut, pushErr := pushCmd.Output()
	if pushErr != nil {
		Error.log("Could not push the image: ", pushErr, " ", string(pushOut[:]))
		return pushErr
	}
	Debug.log("Docker push command output: ", string(pushOut[:]))
	return nil
}

// DockerRunBashCmd issues a shell command in a docker image, overriding its entrypoint
func DockerRunBashCmd(options []string, image string, bashCmd string, config *RootCommandConfig) (cmdOutput string, err error) {
	cmdName := "docker"
	var cmdArgs []string
	pullErrs := pullImage(image, config)
	if pullErrs != nil {
		return "", pullErrs
	}
	if len(options) >= 0 {
		cmdArgs = append([]string{"run"}, options...)
	} else {
		cmdArgs = []string{"run"}
	}
	cmdArgs = append(cmdArgs, "--entrypoint", "/bin/bash", image, "-c", bashCmd)
	Info.log("Running command: ", cmdName, " ", strings.Join(cmdArgs, " "))
	dockerCmd := exec.Command(cmdName, cmdArgs...)
	dockerOutBytes, err := dockerCmd.Output()
	if err != nil {
		Error.log("Could not run the docker image: ", err)
		return "", err
	}
	dockerOut := strings.TrimSpace(string(dockerOutBytes))
	return dockerOut, nil
}

//KubeGet issues kubectl get <arg>
func KubeGet(args []string, namespace string, dryrun bool) (string, error) {
	Info.log("Attempting to get resource from Kubernetes ...")
	kcmd := "kubectl"
	kargs := []string{"get"}
	kargs = append(kargs, args...)
	if namespace != "" {
		kargs = append(kargs, "--namespace", namespace)
	}

	if dryrun {
		Info.log("Dry run - skipping execution of: ", kcmd, " ", strings.Join(kargs, " "))
		return "", nil
	}
	Info.log("Running command: ", kcmd, " ", strings.Join(kargs, " "))
	execCmd := exec.Command(kcmd, kargs...)
	kout, kerr := execCmd.Output()
	if kerr != nil {
		return "", errors.Errorf("kubectl get failed: %s", string(kout[:]))
	}
	return string(kout[:]), nil
}

//KubeApply issues kubectl apply -f <filename>
func KubeApply(fileToApply string, namespace string, dryrun bool) error {
	Info.log("Attempting to apply resource in Kubernetes ...")
	kcmd := "kubectl"
	kargs := []string{"apply", "-f", fileToApply}
	if namespace != "" {
		kargs = append(kargs, "--namespace", namespace)
	}

	if dryrun {
		Info.log("Dry run - skipping execution of: ", kcmd, " ", strings.Join(kargs, " "))
		return nil
	}
	Info.log("Running command: ", kcmd, " ", strings.Join(kargs, " "))
	execCmd := exec.Command(kcmd, kargs...)
	kout, kerr := execCmd.Output()
	if kerr != nil {
		Error.log("kubectl apply failed: ", kerr, " ", string(kout[:]))
		return kerr
	}
	Debug.log("kubectl apply success: ", string(kout[:]))
	return nil
}

//KubeDelete issues kubectl delete -f <filename>
func KubeDelete(fileToApply string, namespace string, dryrun bool) error {
	Info.log("Attempting to delete resource from Kubernetes...")
	kcmd := "kubectl"
	kargs := []string{"delete", "-f", fileToApply}
	if namespace != "" {
		kargs = append(kargs, "--namespace", namespace)
	}

	if dryrun {
		Info.log("Dry run - skipping execution of: ", kcmd, " ", strings.Join(kargs, " "))
		return nil
	}
	Info.log("Running command: ", kcmd, " ", strings.Join(kargs, " "))
	execCmd := exec.Command(kcmd, kargs...)
	var stderr bytes.Buffer
	execCmd.Stderr = &stderr
	kout, kerr := execCmd.Output()
	if kerr != nil {
		errorText := strings.Trim(stderr.String(), "\n")
		Error.log(errorText)
		Error.log("kubectl delete failed: ", kerr)
		return errors.Errorf("kubectl delete failed: %v %s", kerr, errorText)
	}
	Debug.log("kubectl delete success: ", string(kout[:]))
	return nil
}

//KubeGetNodePortURL kubectl get svc <service> -o jsonpath=http://{.status.loadBalancer.ingress[0].hostname}:{.spec.ports[0].nodePort} and prints the return URL
func KubeGetNodePortURL(service string, namespace string, dryrun bool) (url string, err error) {
	kargs := append([]string{"svc"}, service)
	kargs = append(kargs, "-o", "jsonpath=http://{.status.loadBalancer.ingress[0].hostname}:{.spec.ports[0].nodePort}")
	out, err := KubeGet(kargs, namespace, dryrun)
	// Performing the kubectl apply
	if err != nil {
		return "", errors.Errorf("Failed to find deployed service IP and Port: %s", err)
	}
	return out, nil
}

//KubeGetRouteURL issues kubectl get svc <service> -o jsonpath=http://{.status.loadBalancer.ingress[0].hostname}:{.spec.ports[0].nodePort} and prints the return URL
func KubeGetRouteURL(service string, namespace string, dryrun bool) (url string, err error) {
	kargs := append([]string{"route"}, service)
	kargs = append(kargs, "-o", "jsonpath={.status.ingress[0].host}")
	out, err := KubeGet(kargs, namespace, dryrun)
	// Performing the kubectl apply
	if err != nil {
		return "", errors.Errorf("Failed to find deployed service IP and Port: %s", err)
	}
	return out, nil
}

//KubeGetKnativeURL issues kubectl get rt <service> -o jsonpath="{.status.url}" and prints the return URL
func KubeGetKnativeURL(service string, namespace string, dryrun bool) (url string, err error) {
	kcmd := "kubectl"
	kargs := append([]string{"get", "rt"}, service)
	kargs = append(kargs, "-o", "jsonpath=\"{.status.url}\"")
	if namespace != "" {
		kargs = append(kargs, "--namespace", namespace)
	}

	if dryrun {
		Info.log("Dry run - skipping execution of: ", kcmd, " ", strings.Join(kargs, " "))
		return "", nil
	}
	Info.log("Running command: ", kcmd, " ", strings.Join(kargs, " "))
	execCmd := exec.Command(kcmd, kargs...)
	kout, kerr := execCmd.Output()
	if kerr != nil {
		return "", errors.Errorf("kubectl get failed: %s", string(kout[:]))
	}
	return string(kout[:]), nil
}

//KubeGetDeploymentURL searches for an exposed hostname and port for the deployed service
func KubeGetDeploymentURL(service string, namespace string, dryrun bool) (url string, err error) {
	url, err = KubeGetKnativeURL(service, namespace, dryrun)
	if err == nil {
		return url, nil
	}
	url, err = KubeGetRouteURL(service, namespace, dryrun)
	if err == nil {
		return url, nil
	}
	url, err = KubeGetNodePortURL(service, namespace, dryrun)
	if err == nil {
		return url, nil
	}
	Error.log("Failed to get deployment hostname and port: ", err)
	return "", err
}

//pullCmd
// enable extract to use `buildah` sequences for image extraction.
// Pull the given docker image
func pullCmd(imageToPull string, buildah bool, dryrun bool) error {
	cmdName := "docker"
	if buildah {
		cmdName = "buildah"
	}
	pullArgs := []string{"pull", imageToPull}
	if dryrun {
		Info.log("Dry run - skipping execution of: ", cmdName, " ", strings.Join(pullArgs, " "))
		return nil
	}
	Info.log("Pulling docker image ", imageToPull)
	err := execAndWaitReturnErr(cmdName, pullArgs, Info, dryrun)
	if err != nil {
		Warning.log("Docker image pull failed: ", err)
		return err
	}
	return nil
}

func checkDockerImageExistsLocally(imageToPull string) bool {
	cmdName := "docker"
	cmdArgs := []string{"image", "ls", "-q", imageToPull}
	imagelsCmd := exec.Command(cmdName, cmdArgs...)
	imagelsOut, imagelsErr := imagelsCmd.Output()
	imagelsOutStr := strings.TrimSpace(string(imagelsOut))
	Debug.log("Docker image ls command output: ", imagelsOutStr)

	if imagelsErr != nil {
		Warning.log("Could not run docker image ls -q for the image: ", imageToPull, " error: ", imagelsErr, " Check to make sure docker is available.")
		return false
	}
	if imagelsOutStr != "" {
		return true
	}
	return false
}

//pullImage
// pulls buildah / docker image, if APPSODY_PULL_POLICY set to IFNOTPRESENT
//it checks for image in local repo and pulls if not in the repo
func pullImage(imageToPull string, config *RootCommandConfig) error {
	if config.imagePulled == nil {
		config.imagePulled = make(map[string]bool)
	}
	Debug.logf("%s image pulled status: %t", imageToPull, config.imagePulled[imageToPull])
	if config.imagePulled[imageToPull] {
		Debug.log("Image has been pulled already: ", imageToPull)
		return nil
	}
	config.imagePulled[imageToPull] = true

	localImageFound := false
	pullPolicyAlways := true
	pullPolicy := os.Getenv("APPSODY_PULL_POLICY") // Always or IfNotPresent
	if pullPolicy == "" || strings.ToUpper(pullPolicy) == "ALWAYS" {
		Debug.log("Pull policy Always")
	} else if strings.ToUpper(pullPolicy) == "IFNOTPRESENT" {
		Debug.log("Pull policy IfNotPresent, checking for local image")
		pullPolicyAlways = false
	}
	if !pullPolicyAlways {
		localImageFound = checkDockerImageExistsLocally(imageToPull)
	}

	if pullPolicyAlways || (!pullPolicyAlways && !localImageFound) {
		err := pullCmd(imageToPull, config.Buildah, config.Dryrun)
		if err != nil {
			if pullPolicyAlways {
				localImageFound = checkDockerImageExistsLocally(imageToPull)
			}
			if !localImageFound {
				return errors.Errorf("Could not find the image either in docker hub or locally: %s", imageToPull)

			}
		}
	}
	if localImageFound {
		Info.log("Using local cache for image ", imageToPull)
	}
	return nil
}

func execAndListenWithWorkDirReturnErr(command string, args []string, logger appsodylogger, workdir string, dryrun bool) (*exec.Cmd, error) {
	var execCmd *exec.Cmd
	var err error
	if dryrun {
		Info.log("Dry Run - Skipping command: ", command, " ", strings.Join(args, " "))
	} else {
		Info.log("Running command: ", command, " ", strings.Join(args, " "))
		execCmd = exec.Command(command, args...)
		if workdir != "" {
			execCmd.Dir = workdir
		}
		cmdReader, err := execCmd.StdoutPipe()
		if err != nil {
			Error.log("Error creating StdoutPipe for Cmd ", err)
			return nil, err
		}

		errReader, err := execCmd.StderrPipe()
		if err != nil {
			Error.log("Error creating StderrPipe for Cmd ", err)
			return nil, err
		}

		outScanner := bufio.NewScanner(cmdReader)
		outScanner.Buffer(make([]byte, 0, 64*1024), 1024*1024)
		go func() {
			for outScanner.Scan() {
				logger.log(outScanner.Text())
			}
		}()

		errScanner := bufio.NewScanner(errReader)
		errScanner.Buffer(make([]byte, 0, 64*1024), 1024*1024)
		go func() {
			for errScanner.Scan() {
				logger.log(errScanner.Text())
			}
		}()

		err = execCmd.Start()
		if err != nil {
			Debug.log("Error running ", command, " command: ", errScanner.Text(), err)
			return nil, err
		}
	}
	return execCmd, err
}

func execAndWaitReturnErr(command string, args []string, logger appsodylogger, dryrun bool) error {
	return execAndWaitWithWorkDirReturnErr(command, args, logger, "", dryrun)
}
func execAndWaitWithWorkDirReturnErr(command string, args []string, logger appsodylogger, workdir string, dryrun bool) error {
	var err error
	var execCmd *exec.Cmd
	if dryrun {
		Info.log("Dry Run - Skipping command: ", command, " ", strings.Join(args, " "))
	} else {
		execCmd, err = execAndListenWithWorkDirReturnErr(command, args, logger, workdir, dryrun)
		if err != nil {
			return err
		}
		err = execCmd.Wait()
		if err != nil {
			return err
		}
	}
	return err
}

func createChecksumHash(fileName string) (hash.Hash, error) {
	Debug.log("Checksum oldFile", fileName)
	newFile, err := os.Open(fileName)
	if err != nil {
		return nil, errors.Errorf("File open failed for %s controller binary: %v", fileName, err)

	}
	defer newFile.Close()

	computedSha256 := sha256.New()
	if _, err := io.Copy(computedSha256, newFile); err != nil {
		return nil, errors.Errorf("sha256 copy failed for %s controller binary %v", fileName, err)
	}
	return computedSha256, nil
}

func checksum256TestFile(newFileName string, oldFileName string) (bool, error) {
	var checkValue bool

	oldSha256, errOld := createChecksumHash(oldFileName)
	if errOld != nil {
		return false, errOld
	}
	newSha256, errNew := createChecksumHash(newFileName)
	if errNew != nil {
		return false, errNew
	}
	Debug.logf("%x\n", oldSha256.Sum(nil))
	Debug.logf("%x\n", newSha256.Sum(nil))
	checkValue = bytes.Equal(oldSha256.Sum(nil), newSha256.Sum(nil))

	Debug.log("Checksum returned: ", checkValue)

	return checkValue, nil
}

func getLatestVersion() string {
	var version string
	Debug.log("Getting latest version ", LatestVersionURL)
	resp, err := http.Get(LatestVersionURL)
	if err != nil {
		Warning.log("Unable to check the most recent version of Appsody in GitHub.... continuing.")
	} else {
		url := resp.Request.URL.String()
		r, _ := regexp.Compile(`[\d]+\.[\d]+\.[\d]+$`)

		version = r.FindString(url)
	}
	Debug.log("Got version ", version)
	return version
}

func doVersionCheck(config *RootCommandConfig) {
	var latest = getLatestVersion()
	var currentTime = time.Now().Format("2006-01-02 15:04:05 -0700 MST")

	if latest != "" && VERSION != "vlatest" && VERSION != latest {
		switch os := runtime.GOOS; os {
		case "darwin":
			Info.logf("\n*\n*\n*\n\nA new CLI update is available.\nPlease run `brew upgrade appsody` to upgrade from %s --> %s.\n\n*\n*\n*", VERSION, latest)
		default:
			Info.logf("\n*\n*\n*\n\nA new CLI update is available.\nPlease go to https://appsody.dev/docs/getting-started/installation#upgrading-appsody and upgrade from %s --> %s.\n\n*\n*\n*", VERSION, latest)
		}
	}

	config.CliConfig.Set("lastversioncheck", currentTime)
	if err := config.CliConfig.WriteConfig(); err != nil {
		Error.logf("Writing default config file %s", err)

	}
}

func getLastCheckTime(config *RootCommandConfig) string {
	return config.CliConfig.GetString("lastversioncheck")
}

func checkTime(config *RootCommandConfig) {
	var lastCheckTime = getLastCheckTime(config)

	lastTime, err := time.Parse("2006-01-02 15:04:05 -0700 MST", lastCheckTime)
	if err != nil {
		Debug.logf("Could not parse the config file's lastversioncheck: %v. Continuing with a new version check...", err)
		doVersionCheck(config)
	} else if time.Since(lastTime).Hours() > 24 {
		doVersionCheck(config)
	}

}

// TEMPORARY CODE: sets the old v1 index to point to the new v2 index (latest)
// this code should be removed when we think everyone is using the latest index.
func setNewIndexURL(config *RootCommandConfig) {

	var repoFile = getRepoFileLocation(config)
	var oldIndexURL = "https://raw.githubusercontent.com/appsody/stacks/master/index.yaml"
	var newIndexURL = "https://github.com/appsody/stacks/releases/latest/download/incubator-index.yaml"

	data, err := ioutil.ReadFile(repoFile)
	if err != nil {
		Warning.log("Unable to read repository file")
	}

	replaceURL := bytes.Replace(data, []byte(oldIndexURL), []byte(newIndexURL), -1)

	if err = ioutil.WriteFile(repoFile, replaceURL, 0644); err != nil {
		Warning.log(err)
	}
}

func IsEmptyDir(name string) bool {
	f, err := os.Open(name)

	if err != nil {
		return true
	}
	defer f.Close()

	_, err = f.Readdirnames(1)

	return err == io.EOF
}

// tar and zip a directory into .tar.gz
func Targz(source, target string) error {
	filename := filepath.Base(source)
	Info.log("source is: ", source)
	Info.log("filename is: ", filename)
	Info.log("target is: ", target)
	target = target + filename + ".tar.gz"
	//target = filepath.Join(target, fmt.Sprintf("%s.tar.gz", filename))
	Info.log("new target is: ", target)
	tarfile, err := os.Create(target)
	if err != nil {
		return err
	}
	defer tarfile.Close()

	var fileWriter io.WriteCloser = tarfile
	fileWriter = gzip.NewWriter(tarfile)
	defer fileWriter.Close()

	tarball := tar.NewWriter(fileWriter)
	defer tarball.Close()

	info, err := os.Stat(source)
	if err != nil {
		return err
	}

	var baseDir string
	if info.IsDir() {
		baseDir = filepath.Base(source)
	}

	return filepath.Walk(source,
		func(path string, info os.FileInfo, err error) error {
			if err != nil {
				return err
			}
			header, err := tar.FileInfoHeader(info, info.Name())
			if err != nil {
				return err
			}

			if baseDir != "" {
				header.Name = "." + strings.TrimPrefix(path, source)
			}

			if err := tarball.WriteHeader(header); err != nil {
				return err
			}

			if info.IsDir() {
				return nil
			}

			file, err := os.Open(path)
			if err != nil {
				return err
			}
			defer file.Close()
			_, err = io.Copy(tarball, file)
			return err
		})
}<|MERGE_RESOLUTION|>--- conflicted
+++ resolved
@@ -280,7 +280,6 @@
 	return config.ProjectDir, nil
 }
 
-<<<<<<< HEAD
 // IsValidProjectName tests the given string against Appsody name rules.
 // This common set of name rules for Appsody must comply to Kubernetes
 // resource and Docker container name rules. The current rules are:
@@ -290,17 +289,6 @@
 // 4. Must be less than 128 characters
 func IsValidProjectName(name string) (bool, error) {
 	match, err := regexp.MatchString("^[a-z]([a-z0-9-]*[a-z0-9])?$", name)
-=======
-// isValidContainerName tests the given string against Appsody name rules.
-// This common set of name rules for Appsody must comply to Kubernetes
-// resource and Docker container name rules. The current rules are:
-// 1. Must start with a lowercase letter
-// 2. May only contain lowercase letters, digits, and dashes
-// 3. Must end with a letter or digit
-// 4. Must be less than 128 characters
-func isValidContainerName(name string) (bool, error) {
-	match, err := regexp.MatchString("^[a-z][a-z0-9-]*[a-z0-9]$", name)
->>>>>>> 5dff6dbc
 
 	if err != nil {
 		return false, err
@@ -328,11 +316,7 @@
 	}
 
 	if projectName != "" && projectName != "my-project" {
-<<<<<<< HEAD
 		match, err := IsValidProjectName(projectName)
-=======
-		match, err := isValidContainerName(projectName)
->>>>>>> 5dff6dbc
 
 		if !match {
 			return err
@@ -346,11 +330,7 @@
 
 		Info.log("Your Appsody project name is ", projectName)
 	} else {
-<<<<<<< HEAD
 		projectName, err = ConvertToValidProjectName(projectDir)
-=======
-		projectName, err = convertToValidContainerName(projectDir)
->>>>>>> 5dff6dbc
 		if err != nil {
 			return err
 		}
@@ -366,19 +346,11 @@
 	return nil
 }
 
-<<<<<<< HEAD
 // ConvertToValidProjectName takes an existing string or directory path
 // and returns a name that conforms to isValidContainerName rules
 func ConvertToValidProjectName(projectDir string) (string, error) {
 	projectName := strings.ToLower(filepath.Base(projectDir))
 	match, _ := IsValidProjectName(projectName)
-=======
-// convertToValidContainerName takes an existing string or directory path
-// and returns a name that conforms to isValidContainerName rules
-func convertToValidContainerName(projectDir string) (string, error) {
-	projectName := strings.ToLower(filepath.Base(projectDir))
-	match, _ := isValidContainerName(projectName)
->>>>>>> 5dff6dbc
 
 	if !match {
 		projectName = strings.ToLower(filepath.Base(projectDir))
@@ -396,13 +368,9 @@
 		}
 		projectName = reg.ReplaceAllString(projectName, "-")
 
-<<<<<<< HEAD
 		if projectName[len(projectName)-1] == '-' {
 			projectName = projectName + "app"
 		}
-=======
-		match, err := isValidContainerName(projectName)
->>>>>>> 5dff6dbc
 
 		match, err := IsValidProjectName(projectName)
 		if !match {
@@ -419,11 +387,7 @@
 		return "my-project", err
 	}
 	if config.projectName != "" && config.projectName != "my-project" {
-<<<<<<< HEAD
 		match, err := IsValidProjectName(config.projectName)
-=======
-		match, err := isValidContainerName(config.projectName)
->>>>>>> 5dff6dbc
 
 		if !match {
 			return "", err
@@ -442,11 +406,7 @@
 	projectName := v.GetString("project-name")
 
 	if projectName != "" && projectName != "my-project" {
-<<<<<<< HEAD
 		match, err := IsValidProjectName(projectName)
-=======
-		match, err := isValidContainerName(projectName)
->>>>>>> 5dff6dbc
 
 		if !match {
 			return "", err
@@ -455,11 +415,7 @@
 		return projectName, err
 	}
 
-<<<<<<< HEAD
 	projectName, err = ConvertToValidProjectName(dir)
-=======
-	projectName, err = convertToValidContainerName(dir)
->>>>>>> 5dff6dbc
 	if err != nil {
 		return "", err
 	}
