// Copyright © 2019 IBM Corporation and others.
//
// Licensed under the Apache License, Version 2.0 (the "License");
// you may not use this file except in compliance with the License.
// You may obtain a copy of the License at
//
//     http://www.apache.org/licenses/LICENSE-2.0
//
// Unless required by applicable law or agreed to in writing, software
// distributed under the License is distributed on an "AS IS" BASIS,
// WITHOUT WARRANTIES OR CONDITIONS OF ANY KIND, either express or implied.
// See the License for the specific language governing permissions and
// limitations under the License.
package cmd

import (
	"archive/tar"
	"bufio"
	"bytes"
	"compress/gzip"

	//"crypto/sha256"
	"encoding/json"
	"fmt"

	//"hash"
	"io"
	"io/ioutil"
	"net/http"
	"os"
	"os/exec"
	"path/filepath"
	"regexp"
	"runtime"
	"strings"
	"time"

	"github.com/pkg/errors"
	"github.com/spf13/viper"
)

type ProjectConfig struct {
	Stack           string
	ProjectName     string `mapstructure:"project-name"`
	ApplicationName string `mapstructure:"application-name"`
	Version         string
	Description     string
	License         string
	Maintainers     []Maintainer
}
type OwnerReference struct {
	APIVersion         string `yaml:"apiVersion"`
	Kind               string `yaml:"kind"`
	BlockOwnerDeletion bool   `yaml:"blockOwnerDeletion"`
	Controller         bool   `yaml:"controller"`
	Name               string `yaml:"name"`
	UID                string `yaml:"uid"`
}

type NotAnAppsodyProject string

func (e NotAnAppsodyProject) Error() string { return string(e) }

const ConfigFile = ".appsody-config.yaml"

const LatestVersionURL = "https://github.com/appsody/appsody/releases/latest"
const workDirNotSet = ""

const ociKeyPrefix = "org.opencontainers.image."

const appsodyStackKeyPrefix = "dev.appsody.stack."

const appsodyImageCommitKeyPrefix = "dev.appsody.image.commit."

// Checks whether an inode (it does not bother
// about file or folder) exists or not.
func Exists(path string) (bool, error) {
	_, err := os.Stat(path)
	if err == nil {
		return true, nil
	}
	if os.IsNotExist(err) {
		return false, nil
	}
	return true, err
}

// CopyFile uses OS commands to copy a file from a source to a destination
func CopyFile(log *LoggingConfig, source string, dest string) error {
	_, err := os.Stat(source)
	if err != nil {
		log.Error.logf("Cannot find source file %s to copy", source)
		return err
	}

	var execCmd string
	var execArgs = []string{source, dest}

	if runtime.GOOS == "windows" {
		execCmd = "CMD"
		winArgs := []string{"/C", "COPY"}
		execArgs = append(winArgs[0:], execArgs...)

	} else {
		execCmd = "cp"
	}
	copyCmd := exec.Command(execCmd, execArgs...)
	cmdOutput, cmdErr := SeparateOutput(copyCmd)

	if cmdErr != nil {
		log.Error.logf("Could not copy %s to %s - output of copy command %s %s\n", source, dest, cmdOutput, cmdErr)
		return errors.New("Error in copy: " + cmdOutput)
	}

	log.Debug.logf("Copy of %s to %s was successful \n", source, dest)
	return nil
}

// MoveDir moves a directory to another directory, even if they are on different partitions
func MoveDir(log *LoggingConfig, fromDir string, toDir string) error {
	log.Debug.log("Moving ", fromDir, " to ", toDir)
	// Let's try os.Rename first
	err := os.Rename(fromDir, toDir)
	if err == nil {
		// We did it - returning
		return nil
	}
	// If we are here, we need to use copy
	log.Debug.log("os.Rename did not work to move directories... attempting copy. From dir:", fromDir, " target dir: ", toDir)
	err = CopyDir(log, fromDir, toDir)
	if err != nil {
		log.Error.log("Could not move ", fromDir, " to ", toDir)
		return err
	}
	return nil
}

// CopyDir Copies folder from source destination to target destination
func CopyDir(log *LoggingConfig, fromDir string, toDir string) error {
	// fail if fromDir does not exist on the file system
	fromDirExists, err := Exists(fromDir)
	if err != nil {
		return errors.Errorf("Error checking source %v", err)
	}

	if !fromDirExists {
		log.Error.logf("Source %s does not exist.", fromDir)
		return errors.Errorf("Source %s does not exist.", fromDir)
	}

	// fail if toDir exists on the file system
	// toDir should just be the name of the target directory, not an existing file or directory
	// if toDir is an existing file or directory it causes inconsistent results between windows and non-windows
	toDirExists, err := Exists(toDir)
	if err != nil {
		return errors.Errorf("Error checking target %v", err)
	}

	if toDirExists {
		log.Error.logf("Target %s exists. It must only be a name of the target directory for the copy.", toDir)
		return errors.Errorf("Target %s exists. It should only be the name of the target directory for the copy", toDir)
	}

	var execCmd string
	var execArgs = []string{fromDir, toDir}

	if runtime.GOOS == "windows" {
		execCmd = "CMD"
		winArgs := []string{"/C", "XCOPY", "/I", "/E", "/H", "/K"}
		execArgs = append(winArgs[0:], execArgs...)

	} else {
		execCmd = "cp"
		bashArgs := []string{"-rf"}
		execArgs = append(bashArgs[0:], execArgs...)
	}
	log.Debug.log("About to run: ", execCmd, execArgs)
	copyCmd := exec.Command(execCmd, execArgs...)
	cmdOutput, cmdErr := SeparateOutput(copyCmd)
	if cmdErr != nil {
		return errors.Errorf("Could not copy %s to %s: %v", fromDir, toDir, cmdOutput)
	}
	_, err = os.Stat(toDir)
	if err != nil {
		log.Error.logf("Could not copy %s to %s - output of copy command %s %s\n", fromDir, toDir, cmdOutput, cmdErr)
		return errors.New("Error in copy: " + err.Error())
	}
	log.Debug.logf("Directory copy of %s to %s was successful \n", fromDir, toDir)
	return nil
}

func IsEmptyDir(name string) bool {
	f, err := os.Open(name)

	if err != nil {
		return true
	}
	defer f.Close()

	_, err = f.Readdirnames(1)

	return err == io.EOF
}

func downloadFile(log *LoggingConfig, href string, writer io.Writer) error {

	// allow file:// scheme
	t := &http.Transport{
		Proxy: http.ProxyFromEnvironment,
	}
	log.Debug.log("Proxy function for HTTP transport set to: ", &t.Proxy)
	if runtime.GOOS == "windows" {
		// For Windows, remove the root url. It seems to work fine with an empty string.
		t.RegisterProtocol("file", http.NewFileTransport(http.Dir("")))
	} else {
		t.RegisterProtocol("file", http.NewFileTransport(http.Dir("/")))
	}

	httpClient := &http.Client{Transport: t}

	req, err := http.NewRequest("GET", href, nil)
	if err != nil {
		return err
	}

	resp, err := httpClient.Do(req)
	if err != nil {
		return err
	}

	defer resp.Body.Close()
	if resp.StatusCode != 200 {
		buf, err := ioutil.ReadAll(resp.Body)
		if err != nil {
			log.Debug.log("Could not read contents of response body: ", err)
		} else {
			log.Debug.logf("Contents http response:\n%s", buf)
		}
		return fmt.Errorf("Could not download %s: %s", href, resp.Status)
	}

	_, err = io.Copy(writer, resp.Body)
	if err != nil {
		return fmt.Errorf("Could not copy http response body to writer: %s", err)
	}
	return nil
}

func downloadFileToDisk(log *LoggingConfig, url string, destFile string, dryrun bool) error {
	if dryrun {
		log.Info.logf("Dry Run -Skipping download of url: %s to destination %s", url, destFile)

	} else {
		outFile, err := os.Create(destFile)
		if err != nil {
			return err
		}
		defer outFile.Close()

		err = downloadFile(log, url, outFile)
		if err != nil {
			return err
		}
	}
	return nil
}

// tar and zip a directory into .tar.gz
func Targz(log *LoggingConfig, source, target, filename string) error {
	log.Debug.log("source is: ", source)
	log.Debug.log("filename is: ", filename)
	log.Debug.log("target is: ", target)
	target = target + filename + ".tar.gz"
	//target = filepath.Join(target, fmt.Sprintf("%s.tar.gz", filename))
	log.Info.log(filename, " archive file created at : ", target)
	tarfile, err := os.Create(target)
	if err != nil {
		return err
	}
	defer tarfile.Close()

	var fileWriter io.WriteCloser = tarfile
	fileWriter = gzip.NewWriter(tarfile)
	defer fileWriter.Close()

	tarball := tar.NewWriter(fileWriter)
	defer tarball.Close()

	info, err := os.Stat(source)
	if err != nil {
		return err
	}

	var baseDir string
	if info.IsDir() {
		baseDir = filepath.Base(source)
	}

	return filepath.Walk(source,
		func(path string, info os.FileInfo, err error) error {
			if err != nil {
				return err
			}
			header, err := tar.FileInfoHeader(info, info.Name())
			if err != nil {
				return err
			}

			if baseDir != "" {
				header.Name = "." + strings.TrimPrefix(path, source)
			}

			if err := tarball.WriteHeader(header); err != nil {
				return err
			}

			if info.IsDir() {
				return nil
			}

			file, err := os.Open(path)
			if err != nil {
				return err
			}
			defer file.Close()
			_, err = io.Copy(tarball, file)
			return err
		})
}

//RemoveIfExists - Checks if inode exists and removes it if it does
func RemoveIfExists(path string) error {
	pathExists, err := Exists(path)
	if err != nil {
		return errors.Errorf("Error checking that: %v exists: %v", path, err)
	}
	if pathExists {
		err = os.RemoveAll(path)
		if err != nil {
			return errors.Errorf("Error removing: %v and children: %v", path, err)
		}
	}
	return nil
}

func getExtractDir(config *RootCommandConfig) (string, error) {
	extractDir, envErr := GetEnvVar("APPSODY_PROJECT_DIR", config)
	if envErr != nil {
		return "", envErr
	}
	if extractDir == "" {
		config.Warning.log("The stack image does not contain APPSODY_PROJECT_DIR. Using /project")
		return "/project", nil
	}
	return extractDir, nil
}

func getVolumeArgs(config *RootCommandConfig) ([]string, error) {
	volumeArgs := []string{}
	stackMounts, envErr := GetEnvVar("APPSODY_MOUNTS", config)
	if envErr != nil {
		return nil, envErr
	}
	if stackMounts == "" {
		config.Warning.log("The stack image does not contain APPSODY_MOUNTS")
		return volumeArgs, nil
	}
	stackMountList := strings.Split(stackMounts, ";")
	homeDir, homeErr := os.UserHomeDir()
	if homeErr != nil {
		return nil, homeErr
	}
	homeDirOverride := os.Getenv("APPSODY_MOUNT_HOME")
	homeDirOverridden := false
	if homeDirOverride != "" {
		config.Debug.logf("Overriding home mount dir from '%s' to APPSODY_MOUNT_HOME value '%s' ", homeDir, homeDirOverride)
		homeDir = homeDirOverride
		homeDirOverridden = true
	}
	projectDir, perr := getProjectDir(config)
	if perr != nil {
		return volumeArgs, perr

	}
	projectDirOverride := os.Getenv("APPSODY_MOUNT_PROJECT")
	projectDirOverridden := false
	if projectDirOverride != "" {
		config.Debug.logf("Overriding project mount dir from '%s' to APPSODY_MOUNT_PROJECT value '%s' ", projectDir, projectDirOverride)
		projectDir = projectDirOverride
		projectDirOverridden = true
	}

	for _, mount := range stackMountList {
		if mount == "" {
			continue
		}
		var mappedMount string
		var overridden bool
		if strings.HasPrefix(mount, "~") {
			mappedMount = strings.Replace(mount, "~", homeDir, 1)
			overridden = homeDirOverridden
		} else {
			mappedMount = filepath.Join(projectDir, mount)
			overridden = projectDirOverridden
		}
		// mappedMount contains local and container (linux) paths. When on windows, the Join above replaces all '/' with '\' and
		// breaks the linux paths. This method is to always use '/' because windows docker tolerates this.
		mappedMount = filepath.ToSlash(mappedMount)

		if !overridden && !mountExistsLocally(config.LoggingConfig, mappedMount) {
			config.Warning.log("Could not mount ", mappedMount, " because the local file was not found.")
			continue
		}
		volumeArgs = append(volumeArgs, "-v", mappedMount)
	}
	config.Debug.log("Mapped mount args: ", volumeArgs)
	return volumeArgs, nil
}

func mountExistsLocally(log *LoggingConfig, mount string) bool {
	localFile := strings.Split(mount, ":")
	if runtime.GOOS == "windows" {
		//Windows may prepend the drive ID to the path
		//ex. C:\whatever\path\:/linux/dir
		if len(localFile) > 2 {
			//This is the case where we have three strings, the first one being
			//the drive ID
			// C: \whatever\path and /linux/dir
			localFile[0] += ":" + localFile[1]
			//We append the second string to the first
			//thus reconstituting the entire local path
		}
	}
	log.Debug.log("Checking for existence of local file or directory to mount: ", localFile[0])
	fileExists, _ := Exists(localFile[0])
	lintMountPathForSingleFile(localFile[0], log)
	return fileExists
}

func getProjectDir(config *RootCommandConfig) (string, error) {
	appsodyConfig := filepath.Join(config.ProjectDir, ConfigFile)
	projectDir, err := Exists(appsodyConfig)
	if err != nil {
		config.Error.log(err)
		return config.ProjectDir, err
	}
	if !projectDir {
		var e NotAnAppsodyProject = "The current directory is not a valid appsody project. Run `appsody init <stack>` to create one. Run `appsody list` to see the available stacks."
		return config.ProjectDir, &e
	}
	return config.ProjectDir, nil
}

func IsValidProjectName(name string) (bool, error) {
	return isValidParamName(name, "project-name")
}

func IsValidApplicationName(name string) (bool, error) {
	return isValidParamName(name, "application-name")
}

// IsValidParamName tests the given string against Appsody name rules.
// This common set of name rules for Appsody must comply to Kubernetes
// resource name, Kubernetes label value, and Docker container name rules.
// The current rules are:
// 1. Must start with a lowercase letter
// 2. Must contain only lowercase letters, digits, and dashes
// 3. Must end with a letter or digit
// 4. Must be 68 characters or less
func isValidParamName(name, param string) (bool, error) {
	if name == "" {
		return false, errors.Errorf("Invalid %s. The name cannot be an empty string", param)
	}
	if len(name) > 68 {
		return false, errors.Errorf("Invalid %s \"%s\". The name must be 68 characters or less", param, name)
	}

	match, err := regexp.MatchString("^[a-z]([a-z0-9-]*[a-z0-9])?$", name)
	if err != nil {
		return false, err
	}

	if match {
		return true, nil
	}
	return false, errors.Errorf("Invalid %s \"%s\". The name must start with a lowercase letter, contain only lowercase letters, numbers, or dashes, and cannot end in a dash.", param, name)
}

func getProjectName(config *RootCommandConfig) (string, error) {
	defaultProjectName := "my-project"
	dir, err := getProjectDir(config)
	if err != nil {
		return defaultProjectName, err
	}
	// check to see if project-name is set in .appsody-config.yaml
	projectConfig, err := getProjectConfig(config)
	if err != nil {
		return defaultProjectName, err
	}
	if projectConfig.ProjectName != "" {
		// project-name is in .appsody-config.yaml
		valid, err := IsValidProjectName(projectConfig.ProjectName)
		if !valid {
			return defaultProjectName, err
		}
		return projectConfig.ProjectName, nil
	}
	// project-name is not in .appsody-config.yaml so use the directory name and save
	projectName, err := ConvertToValidProjectName(dir)
	if err != nil {
		return defaultProjectName, err
	}

	err = saveProjectNameToConfig(projectName, config)
	if err != nil {
		config.Warning.Log("Unable to save project name to ", ConfigFile)
	}

	return projectName, nil
}

func getProjectConfigFileContents(config *RootCommandConfig) (*ProjectConfig, error) {

	dir, perr := getProjectDir(config)
	if perr != nil {
		return nil, perr
	}
	appsodyConfig := filepath.Join(dir, ConfigFile)

	v := viper.New()
	v.SetConfigFile(appsodyConfig)
	config.Debug.log("Project config file set to: ", appsodyConfig)

	err := v.ReadInConfig()

	if err != nil {
		return nil, errors.Errorf("Error reading project config %v", err)
	}

	var projectConfig ProjectConfig
	err = v.Unmarshal(&projectConfig)
	if err != nil {
		return &projectConfig, errors.Errorf("Error reading project config %v", err)
	}
	return &projectConfig, nil
}
func getStackRegistryFromConfigFile(config *RootCommandConfig) (string, error) {
	projectConfig, err := getProjectConfigFileContents(config)
	if err != nil {
		return "", err
	}

	if stack := projectConfig.Stack; stack != "" {
		// stack is in .appsody-config.yaml
		stackElements := strings.Split(stack, "/")
		if len(stackElements) == 3 {
			config.Debug.Log("Stack registry detected in project config file: ", stackElements[0])
			return stackElements[0], nil
		}
		if len(stackElements) < 3 {
			return "", nil
		}
		return "", errors.Errorf("Invalid stack image name detected in project config file: %s", stack)
	}
	return "", errors.New("No stack image name detected in project config file")

}
func getProjectConfig(config *RootCommandConfig) (*ProjectConfig, error) {
	if config.ProjectConfig != nil {
		return config.ProjectConfig, nil
	}
	projectConfig, err := getProjectConfigFileContents(config)
	if err != nil {
		return nil, err
	}
	config.Debug.logf("Project stack before override: %s", projectConfig.Stack)

	imageComponents := strings.Split(projectConfig.Stack, "/")
	if len(imageComponents) < 3 {
		imageRepo := config.CliConfig.GetString("images")
		config.Debug.log("Image repository in the appsody config file: ", imageRepo)
		projectConfig.Stack = imageRepo + "/" + projectConfig.Stack
	}
	//Override the stack registry URL
	projectConfig.Stack, err = OverrideStackRegistry(config.StackRegistry, projectConfig.Stack)
	if err != nil {
		return projectConfig, err
	}

	//Buildah cannot pull from index.docker.io - only pulls from docker.io
	projectConfig.Stack, err = NormalizeImageName(projectConfig.Stack)
	if err != nil {
		return projectConfig, err
	}

	config.Debug.Logf("Project stack after override: %s is: %s", config.StackRegistry, projectConfig.Stack)
	config.ProjectConfig = projectConfig
	return config.ProjectConfig, nil
}

func execAndWait(log *LoggingConfig, command string, args []string, logger appsodylogger, dryrun bool) error {

	return execAndWaitWithWorkDir(log, command, args, logger, workDirNotSet, dryrun)
}

// CheckPrereqs checks the prerequisites to run the CLI
func CheckPrereqs(config *RootCommandConfig) error {
	if config.Buildah {
		buildahCmd := "buildah"
		buildahArgs := []string{"containers"}
		checkBuildahCmd := exec.Command(buildahCmd, buildahArgs...)
		_, buildahCmdErr := checkBuildahCmd.Output()
		if buildahCmdErr != nil {
			return errors.Errorf("buildah does not seem to be installed or capable of running in this environment - failed to execute buildah containers: %v", buildahCmdErr)
		}
		return nil
	}
	dockerCmd := "docker"
	dockerArgs := []string{"ps"}
	checkDockerCmd := exec.Command(dockerCmd, dockerArgs...)
	_, cmdErr := checkDockerCmd.Output()
	if cmdErr != nil {
		return errors.New("docker does not seem to be installed or running - failed to execute docker ps")
	}
	return nil
}

func getConfigLabels(projectConfig ProjectConfig, filename string, log *LoggingConfig) (map[string]string, error) {
	var labels = make(map[string]string)

	t := time.Now()

	labels[ociKeyPrefix+"created"] = t.Format(time.RFC3339)

	var maintainersString string
	for index, maintainer := range projectConfig.Maintainers {
		maintainersString += maintainer.Name + " <" + maintainer.Email + ">"
		if index < len(projectConfig.Maintainers)-1 {
			maintainersString += ", "
		}
	}

	if maintainersString != "" {
		labels[ociKeyPrefix+"authors"] = maintainersString
	}

	if projectConfig.Version != "" {
		if valid, err := IsValidKubernetesLabelValue(projectConfig.Version); !valid {
			return labels, errors.Errorf("%s version value is invalid. %v", ConfigFile, err)
		}
		labels[ociKeyPrefix+"version"] = projectConfig.Version
	}

	if projectConfig.License != "" {
		if valid, err := IsValidKubernetesLabelValue(projectConfig.License); !valid {
			return labels, errors.Errorf("%s license value is invalid. %v", ConfigFile, err)
		} else if err := checkValidLicense(log, projectConfig.License); err != nil {
			return labels, errors.Errorf("The %v SPDX license ID is invalid: %v.", filename, err)
		}
		labels[ociKeyPrefix+"licenses"] = projectConfig.License
	}

	if projectConfig.ProjectName != "" {
		labels[ociKeyPrefix+"title"] = projectConfig.ProjectName
	}
	if projectConfig.Description != "" {
		labels[ociKeyPrefix+"description"] = projectConfig.Description
	}

	if projectConfig.Stack != "" {
		labels[appsodyStackKeyPrefix+"configured"] = projectConfig.Stack
	}

	if projectConfig.ApplicationName != "" {
		if valid, err := IsValidKubernetesLabelValue(projectConfig.ApplicationName); !valid {
			return labels, errors.Errorf("%s application-name value is invalid. %v", ConfigFile, err)
		}
		labels["dev.appsody.app.name"] = projectConfig.ApplicationName
	}

	return labels, nil
}

func getExposedPorts(config *RootCommandConfig) ([]string, error) {
	// TODO cache this so the docker inspect command only runs once per cli invocation
	var data []map[string]interface{}
	var buildahData map[string]interface{}
	var portValues []string
	var containerConfig map[string]interface{}
	projectConfig, projectConfigErr := getProjectConfig(config)
	if projectConfigErr != nil {
		return nil, projectConfigErr
	}
	imageName := projectConfig.Stack
	pullErrs := pullImage(imageName, config)
	if pullErrs != nil {
		return nil, pullErrs
	}

	inspectOut, inspectErr := inspectImage(imageName, config)
	if inspectErr != nil {
		return portValues, errors.Errorf("Could not inspect the image: %v", inspectErr)
	}
	if config.Buildah {
		err := json.Unmarshal([]byte(inspectOut), &buildahData)
		if err != nil {
			return portValues, errors.Errorf("Error unmarshaling data from inspect command - exiting %v", err)
		}
		containerConfig = buildahData["config"].(map[string]interface{})
		config.Debug.Log("Config inspected by buildah: ", config)
	} else {
		err := json.Unmarshal([]byte(inspectOut), &data)
		if err != nil {
			return portValues, errors.Errorf("Error unmarshaling data from inspect command - exiting %v", err)
		}
		containerConfig = data[0]["Config"].(map[string]interface{})
	}

	if containerConfig["ExposedPorts"] != nil {
		exposedPorts := containerConfig["ExposedPorts"].(map[string]interface{})

		portValues = make([]string, 0, len(exposedPorts))
		for k := range exposedPorts {
			portValues = append(portValues, strings.Split(k, "/tcp")[0])
		}

	}
	return portValues, nil

}

//ImagePush pushes a docker image to a docker registry (assumes that the user has done docker login)
func ImagePush(log *LoggingConfig, imageToPush string, buildah bool, dryrun bool) error {
	log.Info.log("Pushing image ", imageToPush)
	cmdName := "docker"
	if buildah {
		cmdName = "buildah"
	}

	cmdArgs := []string{"push", imageToPush}
	if dryrun {
		log.Info.log("Dry run - skipping execution of: ", cmdName, " ", strings.Join(cmdArgs, " "))
		return nil
	}

	pushCmd := exec.Command(cmdName, cmdArgs...)

	pushOut, pushErr := SeparateOutput(pushCmd)
	if pushErr != nil {
		if !(strings.Contains(pushErr.Error(), "[DEPRECATION NOTICE] registry v2") || strings.Contains(string(pushOut[:]), "[DEPRECATION NOTICE] registry v2")) {
			log.Error.log("Could not push the image: ", pushErr, " ", string(pushOut[:]))

			return errors.New("Error in pushing image: " + pushOut)
		}
		return errors.New("Error in pushing image: " + pushOut)

	}
	return pushErr
}

// DockerRunBashCmd issues a shell command in a docker image, overriding its entrypoint
// Assume this is only used for Stack images
func DockerRunBashCmd(options []string, image string, bashCmd string, config *RootCommandConfig) (string, error) {
	cmdName := "docker"
	var cmdArgs []string
	pullErrs := pullImage(image, config)
	if pullErrs != nil {
		return "", pullErrs
	}
	if len(options) >= 0 {
		cmdArgs = append([]string{"run"}, options...)
	} else {
		cmdArgs = []string{"run"}
	}

	cmdArgs = append(cmdArgs, "--entrypoint", "/bin/bash", image, "-c", bashCmd)
	config.Info.log("Running command: ", cmdName, " ", ArgsToString(cmdArgs))
	dockerCmd := exec.Command(cmdName, cmdArgs...)

	kout, kerr := SeparateOutput(dockerCmd)
	if kerr != nil {
		return kout, kerr
	}
	return strings.TrimSpace(string(kout[:])), nil
}

//pullCmd
// enable extract to use `buildah` sequences for image extraction.
// Pull the given docker image
func pullCmd(log *LoggingConfig, imageToPull string, buildah bool, dryrun bool) error {
	cmdName := "docker"
	if buildah {
		cmdName = "buildah"
	}
	pullArgs := []string{"pull", imageToPull}
	if dryrun {
		log.Info.log("Dry run - skipping execution of: ", cmdName, " ", strings.Join(pullArgs, " "))
		return nil
	}
	log.Info.log("Pulling docker image ", imageToPull)
	err := execAndWaitReturnErr(log, cmdName, pullArgs, log.Info, dryrun)
	if err != nil {
		log.Warning.log("Docker image pull failed: ", err)
		return err
	}
	return nil
}

func checkImageExistsLocally(log *LoggingConfig, imageToPull string, buildah bool) bool {

	cmdName := "docker"
	if buildah {
		cmdName = "buildah"
	}
	imageNameComponents := strings.Split(imageToPull, "/")
	if len(imageNameComponents) == 3 {
		if imageNameComponents[0] == "index.docker.io" || imageNameComponents[0] == "docker.io" {
			imageToPull = fmt.Sprintf("%s/%s", imageNameComponents[1], imageNameComponents[2])
		}
	}

	cmdArgs := []string{"image", "ls", "-q", imageToPull}
	imagelsCmd := exec.Command(cmdName, cmdArgs...)
	imagelsOut, imagelsErr := SeparateOutput(imagelsCmd)
	log.Debug.log("Docker image ls command output: ", imagelsOut)

	if imagelsErr != nil {
		log.Warning.log("Could not run docker image ls -q for the image: ", imageToPull, " error: ", imagelsErr, " Check to make sure docker is available.")
		return false
	}
	if imagelsOut != "" {
		return true
	}
	return false
}

//pullImage
// pulls buildah / docker image, if APPSODY_PULL_POLICY set to IFNOTPRESENT
//it checks for image in local repo and pulls if not in the repo
func pullImage(imageToPull string, config *RootCommandConfig) error {
	if config.imagePulled == nil {
		config.imagePulled = make(map[string]bool)
	}

	config.Debug.logf("%s image pulled status: %t", imageToPull, config.imagePulled[imageToPull])
	if config.imagePulled[imageToPull] {
		config.Debug.log("Image has been pulled already: ", imageToPull)
		return nil
	}
	config.imagePulled[imageToPull] = true

	localImageFound := false
	pullPolicyAlways := true
	pullPolicy := os.Getenv("APPSODY_PULL_POLICY") // Always or IfNotPresent

	// for local stack development path such as stack validate, stack create, ...
	if strings.Contains(imageToPull, "dev.local/") {
		pullPolicy = "IFNOTPRESENT"
	}

	if pullPolicy == "" || strings.ToUpper(pullPolicy) == "ALWAYS" {
		config.Debug.log("Pull policy Always")
	} else if strings.ToUpper(pullPolicy) == "IFNOTPRESENT" {
		config.Debug.log("Pull policy IfNotPresent, checking for local image")
		pullPolicyAlways = false
	}
	if !pullPolicyAlways {
		localImageFound = checkImageExistsLocally(config.LoggingConfig, imageToPull, config.Buildah)
	}

	if pullPolicyAlways || (!pullPolicyAlways && !localImageFound) {
		err := pullCmd(config.LoggingConfig, imageToPull, config.Buildah, config.Dryrun)
		if err != nil {
			if pullPolicyAlways {
				localImageFound = checkImageExistsLocally(config.LoggingConfig, imageToPull, config.Buildah)
			}
			if !localImageFound {
				return errors.Errorf("Could not find the image either in docker hub or locally: %s", imageToPull)

			}
		}
	}
	if localImageFound {
		config.Info.log("Using local cache for image ", imageToPull)
	}
	return nil
}

func inspectImage(imageToInspect string, config *RootCommandConfig) (string, error) {

	cmdName := "docker"
	cmdArgs := []string{"image", "inspect", imageToInspect}
	if config.Buildah {
		cmdName = "buildah"
		cmdArgs = []string{"inspect", "--format={{.Config}}", imageToInspect}
	}

	inspectCmd := exec.Command(cmdName, cmdArgs...)
	inspectOut, inspectErr := SeparateOutput(inspectCmd)
	if inspectErr != nil {
		return "", errors.Errorf("Could not inspect the image: %s", inspectOut)
	}
	return inspectOut, nil
}

func execAndListenWithWorkDirReturnErr(log *LoggingConfig, command string, args []string, logger appsodylogger, workdir string, dryrun bool) (*exec.Cmd, error) {
	var execCmd *exec.Cmd
	var err error
	if dryrun {
		log.Info.log("Dry Run - Skipping command: ", command, " ", ArgsToString(args))
	} else {
		log.Info.log("Running command: ", command, " ", ArgsToString(args))
		execCmd = exec.Command(command, args...)
		if workdir != "" {
			execCmd.Dir = workdir
		}
		cmdReader, err := execCmd.StdoutPipe()
		if err != nil {
			log.Error.log("Error creating StdoutPipe for Cmd ", err)
			return nil, err
		}

		errReader, err := execCmd.StderrPipe()
		if err != nil {
			log.Error.log("Error creating StderrPipe for Cmd ", err)
			return nil, err
		}

		outScanner := bufio.NewScanner(cmdReader)
		outScanner.Buffer(make([]byte, 0, 64*1024), 1024*1024)
		go func() {
			for outScanner.Scan() {
				logger.log(outScanner.Text())
			}
		}()

		errScanner := bufio.NewScanner(errReader)
		errScanner.Buffer(make([]byte, 0, 64*1024), 1024*1024)
		go func() {
			for errScanner.Scan() {
				logger.log(errScanner.Text())
			}
		}()

		err = execCmd.Start()
		if err != nil {
			log.Debug.log("Error running ", command, " command: ", errScanner.Text(), err)
			return nil, err
		}
	}
	return execCmd, err
}

func execAndWaitReturnErr(log *LoggingConfig, command string, args []string, logger appsodylogger, dryrun bool) error {
	return execAndWaitWithWorkDirReturnErr(log, command, args, logger, "", dryrun)
}

func getLatestVersion(log *LoggingConfig) string {
	var version string
	log.Debug.log("Getting latest version ", LatestVersionURL)
	resp, err := http.Get(LatestVersionURL)
	if err != nil {
		log.Warning.log("Unable to check the most recent version of Appsody in GitHub.... continuing.")
	} else {
		url := resp.Request.URL.String()
		r, _ := regexp.Compile(`[\d]+\.[\d]+\.[\d]+$`)

		version = r.FindString(url)
	}
	log.Debug.log("Got version ", version)
	return version
}

<<<<<<< HEAD
// TEMPORARY CODE: sets the old v1 index to point to the new v2 index (latest)
// this code should be removed when we think everyone is using the latest index.
func setNewIndexURL(config *RootCommandConfig) {

	var repoFile = getRepoFileLocation(config)
	var oldIndexURL = "https://raw.githubusercontent.com/appsody/stacks/master/index.yaml"
	var newIndexURL = "https://github.com/appsody/stacks/releases/latest/download/incubator-index.yaml"

	data, err := ioutil.ReadFile(repoFile)
	if err != nil {
		config.Warning.log("Unable to read repository file")
	}

	replaceURL := bytes.Replace(data, []byte(oldIndexURL), []byte(newIndexURL), -1)

	if err = ioutil.WriteFile(repoFile, replaceURL, 0644); err != nil {
		config.Warning.log(err)
	}
=======
func doVersionCheck(config *RootCommandConfig) {
	var latest = getLatestVersion(config.LoggingConfig)
	var currentTime = time.Now().Format("2006-01-02 15:04:05 -0700 MST")
	if latest != "" && VERSION != "vlatest" && VERSION != latest {
		updateString := GetUpdateString(runtime.GOOS, VERSION, latest)
		config.Warning.logf(updateString)
	}

	config.CliConfig.Set("lastversioncheck", currentTime)
	if err := config.CliConfig.WriteConfig(); err != nil {
		config.Error.logf("Writing default config file %s", err)

	}
}

// GetUpdateString Returns a format string to advise the user how to upgrade
func GetUpdateString(osName string, version string, latest string) string {
	var updateString string
	switch osName {
	case "darwin":
		updateString = "Please run `brew upgrade appsody` to upgrade"
	default:
		updateString = "Please go to https://appsody.dev/docs/getting-started/installation#upgrading-appsody and upgrade"
	}
	return fmt.Sprintf("\n*\n*\n*\n\nA new CLI update is available.\n%s from %s --> %s.\n\n*\n*\n*\n", updateString, version, latest)
}

func getLastCheckTime(config *RootCommandConfig) string {
	return config.CliConfig.GetString("lastversioncheck")
}

func checkTime(config *RootCommandConfig) {
	var lastCheckTime = getLastCheckTime(config)

	lastTime, err := time.Parse("2006-01-02 15:04:05 -0700 MST", lastCheckTime)
	if err != nil {
		config.Debug.logf("Could not parse the config file's lastversioncheck: %v. Continuing with a new version check...", err)
		doVersionCheck(config)
	} else if time.Since(lastTime).Hours() > 24 {
		doVersionCheck(config)
	}

}

// TEMPORARY CODE: sets the old repo name "appsodyhub" to the new name "incubator"
// this code should be removed when we think everyone is using the new name.
func setNewRepoName(config *RootCommandConfig) {
	var repoFile RepositoryFile
	_, repoErr := repoFile.getRepos(config)
	if repoErr != nil {
		config.Warning.log("Unable to read repository file")
	}
	appsodyhubRepo := repoFile.GetRepo("appsodyhub")
	if appsodyhubRepo != nil && appsodyhubRepo.URL == incubatorRepositoryURL {
		config.Info.log("Migrating your repo name from 'appsodyhub' to 'incubator'")
		appsodyhubRepo.Name = "incubator"
		err := repoFile.WriteFile(getRepoFileLocation(config))
		if err != nil {
			config.Warning.logf("Failed to write file to repository location: %v", err)
		}
	}
}

func IsEmptyDir(name string) bool {
	f, err := os.Open(name)

	if err != nil {
		return true
	}
	defer f.Close()

	_, err = f.Readdirnames(1)

	return err == io.EOF
}

func downloadFile(log *LoggingConfig, href string, writer io.Writer) error {

	// allow file:// scheme
	t := &http.Transport{
		Proxy: http.ProxyFromEnvironment,
	}
	log.Debug.log("Proxy function for HTTP transport set to: ", &t.Proxy)
	if runtime.GOOS == "windows" {
		// For Windows, remove the root url. It seems to work fine with an empty string.
		t.RegisterProtocol("file", http.NewFileTransport(http.Dir("")))
	} else {
		t.RegisterProtocol("file", http.NewFileTransport(http.Dir("/")))
	}

	httpClient := &http.Client{Transport: t}

	req, err := http.NewRequest("GET", href, nil)
	if err != nil {
		return err
	}

	resp, err := httpClient.Do(req)
	if err != nil {
		return err
	}

	defer resp.Body.Close()
	if resp.StatusCode != 200 {
		buf, err := ioutil.ReadAll(resp.Body)
		if err != nil {
			log.Debug.log("Could not read contents of response body: ", err)
		} else {
			log.Debug.logf("Contents http response:\n%s", buf)
		}
		return fmt.Errorf("Could not download %s: %s", href, resp.Status)
	}

	_, err = io.Copy(writer, resp.Body)
	if err != nil {
		return fmt.Errorf("Could not copy http response body to writer: %s", err)
	}
	return nil
}

func downloadFileToDisk(log *LoggingConfig, url string, destFile string, dryrun bool) error {
	if dryrun {
		log.Info.logf("Dry Run -Skipping download of url: %s to destination %s", url, destFile)

	} else {
		outFile, err := os.Create(destFile)
		if err != nil {
			return err
		}
		defer outFile.Close()

		err = downloadFile(log, url, outFile)
		if err != nil {
			return err
		}
	}
	return nil
}

// tar and zip a directory into .tar.gz
func Targz(log *LoggingConfig, source, target, filename string) error {
	log.Debug.log("source is: ", source)
	log.Debug.log("filename is: ", filename)
	log.Debug.log("target is: ", target)
	target = target + filename + ".tar.gz"
	//target = filepath.Join(target, fmt.Sprintf("%s.tar.gz", filename))
	log.Info.log(filename, " archive file created at : ", target)
	tarfile, err := os.Create(target)
	if err != nil {
		return err
	}
	defer tarfile.Close()

	var fileWriter io.WriteCloser = tarfile
	fileWriter = gzip.NewWriter(tarfile)
	defer fileWriter.Close()

	tarball := tar.NewWriter(fileWriter)
	defer tarball.Close()

	info, err := os.Stat(source)
	if err != nil {
		return err
	}

	var baseDir string
	if info.IsDir() {
		baseDir = filepath.Base(source)
	}

	return filepath.Walk(source,
		func(path string, info os.FileInfo, err error) error {
			if err != nil {
				return err
			}
			header, err := tar.FileInfoHeader(info, info.Name())
			if err != nil {
				return errors.Wrap(err, "tar.FileInfoHeader")
			}

			log.Debug.logf("FileInfoHeader %s: %+v", info.Name(), header)

			if baseDir != "" {
				header.Name = "." + strings.TrimPrefix(path, source)
			}

			if err := tarball.WriteHeader(header); err != nil {
				return errors.Wrap(err, "tarball.WriteHeader")
			}

			if !info.Mode().IsRegular() {
				return nil
			}

			file, err := os.Open(path)
			if err != nil {
				return err
			}
			defer file.Close()
			_, err = io.Copy(tarball, file)
			return errors.Wrap(err, "io.Copy")
		})
}

//Compares the minimum requirements of a stack against the user to determine whether they can use the stack or not.
func CheckStackRequirements(log *LoggingConfig, requirementArray map[string]string, buildah bool) error {
	versionRegex := regexp.MustCompile(`(\d)+\.(\d)+\.(\d)+`)
	upgradesRequired := 0

	log.Info.log("Checking stack requirements...")

	for technology, minVersion := range requirementArray {
		if minVersion == "" {
			continue
		}
		if technology == "Docker" && buildah {
			log.Debug.log("Skipping Docker requirement - Buildah is being used.")
			continue
		}
		if technology == "Buildah" && !buildah {
			log.Debug.log("Skipping Buildah requirement - Docker is being used.")
			continue
		}
		log.Debug.logf("Checking version requirement: %s %s", technology, minVersion)

		setConstraint, err := semver.NewConstraint(minVersion)
		if err != nil {
			log.Warning.logf("Skipping %s version requirement because the minimum version is invalid: %s", technology, err)
			continue
		}

		var runVersionCmd string
		if strings.ToLower(technology) == "appsody" {
			if VERSION == "0.0.0" || VERSION == "vlatest" {
				log.Warning.log("Skipping appsody version requirement because this is a local build of appsody ", VERSION)
				continue
			}
			runVersionCmd = VERSION
		} else {
			cmd := exec.Command(strings.ToLower(technology), "version")
			runVersionCmd, err = SeparateOutput(cmd)
			if err != nil {
				log.Error.log(err, " - Are you sure ", technology, " is installed?")
				upgradesRequired++
				continue
			}
			log.Debug.logf("Output of running %s: %s", strings.ToLower(technology)+" version", runVersionCmd)
		}

		cutCmdOutput := versionRegex.FindString(runVersionCmd)
		parseUserVersion, parseErr := semver.NewVersion(cutCmdOutput)
		if parseErr != nil {
			log.Warning.logf("Unable to parse %s version - This stack may not work in your current development environment. %s", technology, parseErr)
			// Continue when the version can not be determined
			continue
		}
		log.Debug.logf("Found version of %s to be %s", technology, parseUserVersion)
		compareVersion := setConstraint.Check(parseUserVersion)

		if compareVersion {
			log.Info.log(technology + " requirements met")
		} else {
			log.Error.log("The required version of " + technology + " to use this stack is " + minVersion + " - Please upgrade.")
			upgradesRequired++
		}
	}
	if upgradesRequired > 0 {
		return errors.Errorf("One or more technologies need upgrading to use this stack. Upgrades required: %v", upgradesRequired)
	}
	return nil
>>>>>>> e2c0c5de
}

func SeparateOutput(cmd *exec.Cmd) (string, error) {
	var stdErr, stdOut bytes.Buffer
	cmd.Stderr = &stdErr
	cmd.Stdout = &stdOut
	err := cmd.Run()

	// If there was an error, return the stdErr & err
	if err != nil {
		return err.Error() + ": " + strings.TrimSpace(stdErr.String()), err
	}

	// If there wasn't an error return the stdOut & (lack of) err
	return strings.TrimSpace(stdOut.String()), err
}

// taken from https://medium.com/@skdomino/taring-untaring-files-in-go-6b07cf56bc07
func untar(log *LoggingConfig, dst string, r io.Reader, dryrun bool) error {
	if !dryrun {
		gzr, err := gzip.NewReader(r)
		if err != nil {
			return err
		}
		defer gzr.Close()

		tr := tar.NewReader(gzr)

		for {
			header, err := tr.Next()

			switch {

			// if no more files are found return
			case err == io.EOF:
				return nil

			// return any other error
			case err != nil:
				return err

			// if the header is nil, just skip it (not sure how this happens)
			case header == nil:
				continue
			}

			// the target location where the dir/file should be created
			target := filepath.Join(dst, header.Name)

			// the following switch could also be done using fi.Mode(), not sure if there
			// a benefit of using one vs. the other.
			// fi := header.FileInfo()

			// check the file type
			switch header.Typeflag {

			// if its a dir and it doesn't exist create it
			case tar.TypeDir:
				if _, err := os.Stat(target); err != nil {
					if err := os.MkdirAll(target, 0755); err != nil {
						return err
					}
				}

			// if it's a file create it
			case tar.TypeReg:
				f, err := os.OpenFile(target, os.O_CREATE|os.O_RDWR, os.FileMode(header.Mode))
				if err != nil {
					return err
				}

				// copy over contents
				if _, err := io.Copy(f, tr); err != nil {
					return err
				}

				// manually close here after each file operation; defering would cause each file close
				// to wait until all operations have completed.
				f.Close()
			}
		}
	} else {
		log.Info.logf("Dry Run skipping -Untar of file: %s to destination %s", r, dst)
		return nil
	}
}

// Converts an array of command arguments to a string of arguments
// properly escaped and quoted for copying and running in sh, bash, or zsh
func ArgsToString(args []string) string {
	charsToQuote := ` =*(|<[{?^@#$"'`
	returnStr := ""
	for i := 0; i < len(args); i++ {
		if strings.ContainsAny(args[i], charsToQuote) {
			returnStr += `"` + strings.Replace(args[i], `"`, `\"`, -1) + `"`
		} else {
			returnStr += args[i]
		}
		if i+1 != len(args) {
			returnStr += " "
		}
	}
	return returnStr
}

func dockerStop(rootConfig *RootCommandConfig, imageName string, dryrun bool) error {
	cmdName := "docker"
	cmdArgs := []string{"stop", imageName}
	err := execAndWait(rootConfig.LoggingConfig, cmdName, cmdArgs, rootConfig.Debug, dryrun)
	if err != nil {
		return err
	}
	return nil
}

func containerRemove(log *LoggingConfig, imageName string, buildah bool, dryrun bool) error {
	cmdName := "docker"
	//Added "-f" to force removal if container is still running or image has containers
	cmdArgs := []string{"rm", imageName, "-f"}
	if buildah {
		cmdName = "buildah"
		cmdArgs = []string{"rm", imageName}
	}
	err := execAndWait(log, cmdName, cmdArgs, log.Debug, dryrun)
	if err != nil {
		return err
	}
	return nil
}

func generateCodewindJSON(log *LoggingConfig, indexYaml IndexYaml, indexFilePath string, repoName string) error {
	indexJSONStack := make([]IndexJSONStack, 0)
	prefixName := strings.Title(repoName)
	for _, stack := range indexYaml.Stacks {
		for _, template := range stack.Templates {
			stackJSON := IndexJSONStack{}
			stackJSON.DisplayName = prefixName + " " + stack.Name + " " + template.ID + " template"
			stackJSON.Description = stack.Description
			stackJSON.Language = stack.Language
			stackJSON.ProjectType = "appsodyExtension"
			stackJSON.ProjectStyle = "Appsody"
			stackJSON.Location = template.URL

			link := Links{}
			link.Self = "/devfiles/" + stack.ID + "/devfile.yaml"
			stackJSON.Links = link

			indexJSONStack = append(indexJSONStack, stackJSON)
		}
	}

	// Last thing to do is write the data to the file
	data, err := json.MarshalIndent(&indexJSONStack, "", "	")
	if err != nil {
		return err
	}
	indexFilePath = strings.Replace(indexFilePath, ".yaml", ".json", 1)

	err = ioutil.WriteFile(indexFilePath, data, 0666)
	if err != nil {
		return errors.Errorf("Error writing to json file: %v", err)
	}

	log.Info.logf("Succesfully generated file: %s", indexFilePath)
	return nil
}

func checkOptions(options []string, regex string) error {
	blackListedOptions := regexp.MustCompile(regex)
	for _, value := range options {
		isInBlackListed := blackListedOptions.MatchString(value)
		if isInBlackListed {
			return errors.Errorf("%s is not allowed in --docker-options", value)
		}
	}
	return nil
}<|MERGE_RESOLUTION|>--- conflicted
+++ resolved
@@ -971,299 +971,6 @@
 	return version
 }
 
-<<<<<<< HEAD
-// TEMPORARY CODE: sets the old v1 index to point to the new v2 index (latest)
-// this code should be removed when we think everyone is using the latest index.
-func setNewIndexURL(config *RootCommandConfig) {
-
-	var repoFile = getRepoFileLocation(config)
-	var oldIndexURL = "https://raw.githubusercontent.com/appsody/stacks/master/index.yaml"
-	var newIndexURL = "https://github.com/appsody/stacks/releases/latest/download/incubator-index.yaml"
-
-	data, err := ioutil.ReadFile(repoFile)
-	if err != nil {
-		config.Warning.log("Unable to read repository file")
-	}
-
-	replaceURL := bytes.Replace(data, []byte(oldIndexURL), []byte(newIndexURL), -1)
-
-	if err = ioutil.WriteFile(repoFile, replaceURL, 0644); err != nil {
-		config.Warning.log(err)
-	}
-=======
-func doVersionCheck(config *RootCommandConfig) {
-	var latest = getLatestVersion(config.LoggingConfig)
-	var currentTime = time.Now().Format("2006-01-02 15:04:05 -0700 MST")
-	if latest != "" && VERSION != "vlatest" && VERSION != latest {
-		updateString := GetUpdateString(runtime.GOOS, VERSION, latest)
-		config.Warning.logf(updateString)
-	}
-
-	config.CliConfig.Set("lastversioncheck", currentTime)
-	if err := config.CliConfig.WriteConfig(); err != nil {
-		config.Error.logf("Writing default config file %s", err)
-
-	}
-}
-
-// GetUpdateString Returns a format string to advise the user how to upgrade
-func GetUpdateString(osName string, version string, latest string) string {
-	var updateString string
-	switch osName {
-	case "darwin":
-		updateString = "Please run `brew upgrade appsody` to upgrade"
-	default:
-		updateString = "Please go to https://appsody.dev/docs/getting-started/installation#upgrading-appsody and upgrade"
-	}
-	return fmt.Sprintf("\n*\n*\n*\n\nA new CLI update is available.\n%s from %s --> %s.\n\n*\n*\n*\n", updateString, version, latest)
-}
-
-func getLastCheckTime(config *RootCommandConfig) string {
-	return config.CliConfig.GetString("lastversioncheck")
-}
-
-func checkTime(config *RootCommandConfig) {
-	var lastCheckTime = getLastCheckTime(config)
-
-	lastTime, err := time.Parse("2006-01-02 15:04:05 -0700 MST", lastCheckTime)
-	if err != nil {
-		config.Debug.logf("Could not parse the config file's lastversioncheck: %v. Continuing with a new version check...", err)
-		doVersionCheck(config)
-	} else if time.Since(lastTime).Hours() > 24 {
-		doVersionCheck(config)
-	}
-
-}
-
-// TEMPORARY CODE: sets the old repo name "appsodyhub" to the new name "incubator"
-// this code should be removed when we think everyone is using the new name.
-func setNewRepoName(config *RootCommandConfig) {
-	var repoFile RepositoryFile
-	_, repoErr := repoFile.getRepos(config)
-	if repoErr != nil {
-		config.Warning.log("Unable to read repository file")
-	}
-	appsodyhubRepo := repoFile.GetRepo("appsodyhub")
-	if appsodyhubRepo != nil && appsodyhubRepo.URL == incubatorRepositoryURL {
-		config.Info.log("Migrating your repo name from 'appsodyhub' to 'incubator'")
-		appsodyhubRepo.Name = "incubator"
-		err := repoFile.WriteFile(getRepoFileLocation(config))
-		if err != nil {
-			config.Warning.logf("Failed to write file to repository location: %v", err)
-		}
-	}
-}
-
-func IsEmptyDir(name string) bool {
-	f, err := os.Open(name)
-
-	if err != nil {
-		return true
-	}
-	defer f.Close()
-
-	_, err = f.Readdirnames(1)
-
-	return err == io.EOF
-}
-
-func downloadFile(log *LoggingConfig, href string, writer io.Writer) error {
-
-	// allow file:// scheme
-	t := &http.Transport{
-		Proxy: http.ProxyFromEnvironment,
-	}
-	log.Debug.log("Proxy function for HTTP transport set to: ", &t.Proxy)
-	if runtime.GOOS == "windows" {
-		// For Windows, remove the root url. It seems to work fine with an empty string.
-		t.RegisterProtocol("file", http.NewFileTransport(http.Dir("")))
-	} else {
-		t.RegisterProtocol("file", http.NewFileTransport(http.Dir("/")))
-	}
-
-	httpClient := &http.Client{Transport: t}
-
-	req, err := http.NewRequest("GET", href, nil)
-	if err != nil {
-		return err
-	}
-
-	resp, err := httpClient.Do(req)
-	if err != nil {
-		return err
-	}
-
-	defer resp.Body.Close()
-	if resp.StatusCode != 200 {
-		buf, err := ioutil.ReadAll(resp.Body)
-		if err != nil {
-			log.Debug.log("Could not read contents of response body: ", err)
-		} else {
-			log.Debug.logf("Contents http response:\n%s", buf)
-		}
-		return fmt.Errorf("Could not download %s: %s", href, resp.Status)
-	}
-
-	_, err = io.Copy(writer, resp.Body)
-	if err != nil {
-		return fmt.Errorf("Could not copy http response body to writer: %s", err)
-	}
-	return nil
-}
-
-func downloadFileToDisk(log *LoggingConfig, url string, destFile string, dryrun bool) error {
-	if dryrun {
-		log.Info.logf("Dry Run -Skipping download of url: %s to destination %s", url, destFile)
-
-	} else {
-		outFile, err := os.Create(destFile)
-		if err != nil {
-			return err
-		}
-		defer outFile.Close()
-
-		err = downloadFile(log, url, outFile)
-		if err != nil {
-			return err
-		}
-	}
-	return nil
-}
-
-// tar and zip a directory into .tar.gz
-func Targz(log *LoggingConfig, source, target, filename string) error {
-	log.Debug.log("source is: ", source)
-	log.Debug.log("filename is: ", filename)
-	log.Debug.log("target is: ", target)
-	target = target + filename + ".tar.gz"
-	//target = filepath.Join(target, fmt.Sprintf("%s.tar.gz", filename))
-	log.Info.log(filename, " archive file created at : ", target)
-	tarfile, err := os.Create(target)
-	if err != nil {
-		return err
-	}
-	defer tarfile.Close()
-
-	var fileWriter io.WriteCloser = tarfile
-	fileWriter = gzip.NewWriter(tarfile)
-	defer fileWriter.Close()
-
-	tarball := tar.NewWriter(fileWriter)
-	defer tarball.Close()
-
-	info, err := os.Stat(source)
-	if err != nil {
-		return err
-	}
-
-	var baseDir string
-	if info.IsDir() {
-		baseDir = filepath.Base(source)
-	}
-
-	return filepath.Walk(source,
-		func(path string, info os.FileInfo, err error) error {
-			if err != nil {
-				return err
-			}
-			header, err := tar.FileInfoHeader(info, info.Name())
-			if err != nil {
-				return errors.Wrap(err, "tar.FileInfoHeader")
-			}
-
-			log.Debug.logf("FileInfoHeader %s: %+v", info.Name(), header)
-
-			if baseDir != "" {
-				header.Name = "." + strings.TrimPrefix(path, source)
-			}
-
-			if err := tarball.WriteHeader(header); err != nil {
-				return errors.Wrap(err, "tarball.WriteHeader")
-			}
-
-			if !info.Mode().IsRegular() {
-				return nil
-			}
-
-			file, err := os.Open(path)
-			if err != nil {
-				return err
-			}
-			defer file.Close()
-			_, err = io.Copy(tarball, file)
-			return errors.Wrap(err, "io.Copy")
-		})
-}
-
-//Compares the minimum requirements of a stack against the user to determine whether they can use the stack or not.
-func CheckStackRequirements(log *LoggingConfig, requirementArray map[string]string, buildah bool) error {
-	versionRegex := regexp.MustCompile(`(\d)+\.(\d)+\.(\d)+`)
-	upgradesRequired := 0
-
-	log.Info.log("Checking stack requirements...")
-
-	for technology, minVersion := range requirementArray {
-		if minVersion == "" {
-			continue
-		}
-		if technology == "Docker" && buildah {
-			log.Debug.log("Skipping Docker requirement - Buildah is being used.")
-			continue
-		}
-		if technology == "Buildah" && !buildah {
-			log.Debug.log("Skipping Buildah requirement - Docker is being used.")
-			continue
-		}
-		log.Debug.logf("Checking version requirement: %s %s", technology, minVersion)
-
-		setConstraint, err := semver.NewConstraint(minVersion)
-		if err != nil {
-			log.Warning.logf("Skipping %s version requirement because the minimum version is invalid: %s", technology, err)
-			continue
-		}
-
-		var runVersionCmd string
-		if strings.ToLower(technology) == "appsody" {
-			if VERSION == "0.0.0" || VERSION == "vlatest" {
-				log.Warning.log("Skipping appsody version requirement because this is a local build of appsody ", VERSION)
-				continue
-			}
-			runVersionCmd = VERSION
-		} else {
-			cmd := exec.Command(strings.ToLower(technology), "version")
-			runVersionCmd, err = SeparateOutput(cmd)
-			if err != nil {
-				log.Error.log(err, " - Are you sure ", technology, " is installed?")
-				upgradesRequired++
-				continue
-			}
-			log.Debug.logf("Output of running %s: %s", strings.ToLower(technology)+" version", runVersionCmd)
-		}
-
-		cutCmdOutput := versionRegex.FindString(runVersionCmd)
-		parseUserVersion, parseErr := semver.NewVersion(cutCmdOutput)
-		if parseErr != nil {
-			log.Warning.logf("Unable to parse %s version - This stack may not work in your current development environment. %s", technology, parseErr)
-			// Continue when the version can not be determined
-			continue
-		}
-		log.Debug.logf("Found version of %s to be %s", technology, parseUserVersion)
-		compareVersion := setConstraint.Check(parseUserVersion)
-
-		if compareVersion {
-			log.Info.log(technology + " requirements met")
-		} else {
-			log.Error.log("The required version of " + technology + " to use this stack is " + minVersion + " - Please upgrade.")
-			upgradesRequired++
-		}
-	}
-	if upgradesRequired > 0 {
-		return errors.Errorf("One or more technologies need upgrading to use this stack. Upgrades required: %v", upgradesRequired)
-	}
-	return nil
->>>>>>> e2c0c5de
-}
-
 func SeparateOutput(cmd *exec.Cmd) (string, error) {
 	var stdErr, stdOut bytes.Buffer
 	cmd.Stderr = &stdErr
