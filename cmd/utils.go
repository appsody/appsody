// Copyright © 2019 IBM Corporation and others.
//
// Licensed under the Apache License, Version 2.0 (the "License");
// you may not use this file except in compliance with the License.
// You may obtain a copy of the License at
//
//     http://www.apache.org/licenses/LICENSE-2.0
//
// Unless required by applicable law or agreed to in writing, software
// distributed under the License is distributed on an "AS IS" BASIS,
// WITHOUT WARRANTIES OR CONDITIONS OF ANY KIND, either express or implied.
// See the License for the specific language governing permissions and
// limitations under the License.
package cmd

import (
	"archive/tar"
	"bufio"
	"bytes"
	"compress/gzip"

	//"crypto/sha256"
	"encoding/json"
	"fmt"

	//"hash"
	"io"
	"io/ioutil"
	"net/http"
	"os"
	"os/exec"
	"path/filepath"
	"regexp"
	"runtime"
	"strconv"
	"strings"
	"time"

<<<<<<< HEAD
	"github.com/mitchellh/go-spdx"
=======
	"github.com/Masterminds/semver"
>>>>>>> 3cb63380
	"github.com/pkg/errors"
	"github.com/spf13/viper"

	"gopkg.in/yaml.v2"
)

type ProjectConfig struct {
	Stack           string
	ProjectName     string `mapstructure:"project-name"`
	ApplicationName string `mapstructure:"application-name"`
	Version         string
	Description     string
	License         string
	Maintainers     []Maintainer
}
type OwnerReference struct {
	APIVersion         string `yaml:"apiVersion"`
	Kind               string `yaml:"kind"`
	BlockOwnerDeletion bool   `yaml:"blockOwnerDeletion"`
	Controller         bool   `yaml:"controller"`
	Name               string `yaml:"name"`
	UID                string `yaml:"uid"`
}

type NotAnAppsodyProject string

func (e NotAnAppsodyProject) Error() string { return string(e) }

const ConfigFile = ".appsody-config.yaml"

const LatestVersionURL = "https://github.com/appsody/appsody/releases/latest"

const workDirNotSet = ""

const ociKeyPrefix = "org.opencontainers.image."

const appsodyStackKeyPrefix = "dev.appsody.stack."

const appsodyImageCommitKeyPrefix = "dev.appsody.image.commit."

// Checks whether an inode (it does not bother
// about file or folder) exists or not.
func Exists(path string) (bool, error) {
	_, err := os.Stat(path)
	if err == nil {
		return true, nil
	}
	if os.IsNotExist(err) {
		return false, nil
	}
	return true, err
}

func GetEnvVar(searchEnvVar string, config *RootCommandConfig) (string, error) {
	if config.cachedEnvVars == nil {
		config.cachedEnvVars = make(map[string]string)
	}

	if value, present := config.cachedEnvVars[searchEnvVar]; present {
		Debug.logf("Environment variable found cached: %s Value: %s", searchEnvVar, value)
		return value, nil
	}

	// Docker and Buildah produce slightly different output
	// for `inspect` command. Array of maps vs. maps
	var dataBuildah map[string]interface{}
	var dataDocker []map[string]interface{}
	projectConfig, projectConfigErr := getProjectConfig(config)
	if projectConfigErr != nil {
		return "", projectConfigErr
	}
	imageName := projectConfig.Stack
	pullErrs := pullImage(imageName, config)
	if pullErrs != nil {
		return "", pullErrs
	}
	cmdName := "docker"
	cmdArgs := []string{"image", "inspect", imageName}
	if config.Buildah {
		cmdName = "buildah"
		cmdArgs = []string{"inspect", "--format={{.Config}}", imageName}
	}

	inspectCmd := exec.Command(cmdName, cmdArgs...)
	inspectOut, inspectErr := SeparateOutput(inspectCmd)
	if inspectErr != nil {
		return "", errors.Errorf("Could not inspect the image: %s", inspectOut)
	}

	var err error
	var envVars []interface{}
	if config.Buildah {
		err = json.Unmarshal([]byte(inspectOut), &dataBuildah)
		if err != nil {
			return "", errors.New("error unmarshaling data from inspect command - exiting")
		}
		buildahConfig := dataBuildah["config"].(map[string]interface{})
		envVars = buildahConfig["Env"].([]interface{})

	} else {
		err = json.Unmarshal([]byte(inspectOut), &dataDocker)
		if err != nil {
			return "", errors.New("error unmarshaling data from inspect command - exiting")

		}
		dockerConfig := dataDocker[0]["Config"].(map[string]interface{})

		envVars = dockerConfig["Env"].([]interface{})
	}

	Debug.log("Number of environment variables in stack image: ", len(envVars))
	Debug.log("All environment variables in stack image: ", envVars)
	var varFound = false
	for _, envVar := range envVars {
		nameValuePair := strings.SplitN(envVar.(string), "=", 2)
		name, value := nameValuePair[0], nameValuePair[1]
		config.cachedEnvVars[name] = value
		if name == searchEnvVar {
			varFound = true
		}
	}
	if varFound {
		Debug.logf("Environment variable found: %s Value: %s", searchEnvVar, config.cachedEnvVars[searchEnvVar])
		return config.cachedEnvVars[searchEnvVar], nil
	}
	Debug.log("Could not find env var: ", searchEnvVar)
	return "", nil
}

func getEnvVarBool(searchEnvVar string, config *RootCommandConfig) (bool, error) {
	strVal, envErr := GetEnvVar(searchEnvVar, config)
	if envErr != nil {
		return false, envErr
	}
	return strings.Compare(strings.TrimSpace(strings.ToUpper(strVal)), "TRUE") == 0, nil
}

func getEnvVarInt(searchEnvVar string, config *RootCommandConfig) (int, error) {

	strVal, envErr := GetEnvVar(searchEnvVar, config)
	if envErr != nil {
		return 0, envErr
	}
	intVal, err := strconv.Atoi(strVal)
	if err != nil {
		return 0, err
	}
	return intVal, nil

}

func getExtractDir(config *RootCommandConfig) (string, error) {
	extractDir, envErr := GetEnvVar("APPSODY_PROJECT_DIR", config)
	if envErr != nil {
		return "", envErr
	}
	if extractDir == "" {
		Warning.log("The stack image does not contain APPSODY_PROJECT_DIR. Using /project")
		return "/project", nil
	}
	return extractDir, nil
}

func getVolumeArgs(config *RootCommandConfig) ([]string, error) {
	volumeArgs := []string{}
	stackMounts, envErr := GetEnvVar("APPSODY_MOUNTS", config)
	if envErr != nil {
		return nil, envErr
	}
	if stackMounts == "" {
		Warning.log("The stack image does not contain APPSODY_MOUNTS")
		return volumeArgs, nil
	}
	stackMountList := strings.Split(stackMounts, ";")
	homeDir := UserHomeDir()
	homeDirOverride := os.Getenv("APPSODY_MOUNT_HOME")
	homeDirOverridden := false
	if homeDirOverride != "" {
		Debug.logf("Overriding home mount dir from '%s' to APPSODY_MOUNT_HOME value '%s' ", homeDir, homeDirOverride)
		homeDir = homeDirOverride
		homeDirOverridden = true
	}
	projectDir, perr := getProjectDir(config)
	if perr != nil {
		return volumeArgs, perr

	}
	projectDirOverride := os.Getenv("APPSODY_MOUNT_PROJECT")
	projectDirOverridden := false
	if projectDirOverride != "" {
		Debug.logf("Overriding project mount dir from '%s' to APPSODY_MOUNT_PROJECT value '%s' ", projectDir, projectDirOverride)
		projectDir = projectDirOverride
		projectDirOverridden = true
	}

	for _, mount := range stackMountList {
		if mount == "" {
			continue
		}
		var mappedMount string
		var overridden bool
		if strings.HasPrefix(mount, "~") {
			mappedMount = strings.Replace(mount, "~", homeDir, 1)
			overridden = homeDirOverridden
		} else {
			mappedMount = filepath.Join(projectDir, mount)
			overridden = projectDirOverridden
		}
		// mappedMount contains local and container (linux) paths. When on windows, the Join above replaces all '/' with '\' and
		// breaks the linux paths. This method is to always use '/' because windows docker tolerates this.
		mappedMount = filepath.ToSlash(mappedMount)

		if !overridden && !mountExistsLocally(mappedMount) {
			Warning.log("Could not mount ", mappedMount, " because the local file was not found.")
			continue
		}
		volumeArgs = append(volumeArgs, "-v", mappedMount)
	}
	Debug.log("Mapped mount args: ", volumeArgs)
	return volumeArgs, nil
}

func mountExistsLocally(mount string) bool {
	localFile := strings.Split(mount, ":")
	if runtime.GOOS == "windows" {
		//Windows may prepend the drive ID to the path
		//ex. C:\whatever\path\:/linux/dir
		if len(localFile) > 2 {
			//This is the case where we have three strings, the first one being
			//the drive ID
			// C: \whatever\path and /linux/dir
			localFile[0] += ":" + localFile[1]
			//We append the second string to the first
			//thus reconstituting the entire local path
		}
	}
	Debug.log("Checking for existence of local file or directory to mount: ", localFile[0])
	fileExists, _ := Exists(localFile[0])
	return fileExists
}

func getProjectDir(config *RootCommandConfig) (string, error) {
	appsodyConfig := filepath.Join(config.ProjectDir, ConfigFile)
	projectDir, err := Exists(appsodyConfig)
	if err != nil {
		Error.log(err)
		return config.ProjectDir, err
	}
	if !projectDir {
		var e NotAnAppsodyProject = "The current directory is not a valid appsody project. Run `appsody init <stack>` to create one. Run `appsody list` to see the available stacks."
		return config.ProjectDir, &e
	}
	return config.ProjectDir, nil
}

// IsValidProjectName tests the given string against Appsody name rules.
// This common set of name rules for Appsody must comply to Kubernetes
// resource name, Kubernetes label value, and Docker container name rules.
// The current rules are:
// 1. Must start with a lowercase letter
// 2. Must contain only lowercase letters, digits, and dashes
// 3. Must end with a letter or digit
// 4. Must be 68 characters or less
func IsValidProjectName(name string) (bool, error) {
	if name == "" {
		return false, errors.New("Invalid project-name. The name cannot be an empty string")
	}
	if len(name) > 68 {
		return false, errors.Errorf("Invalid project-name \"%s\". The name must be 68 characters or less", name)
	}

	match, err := regexp.MatchString("^[a-z]([a-z0-9-]*[a-z0-9])?$", name)
	if err != nil {
		return false, err
	}

	if match {
		return true, nil
	}
	return false, errors.Errorf("Invalid project-name \"%s\". The name must start with a lowercase letter, contain only lowercase letters, numbers, or dashes, and cannot end in a dash.", name)
}

func IsValidKubernetesLabelValue(value string) (bool, error) {
	if value == "" {
		return true, nil
	}
	if len(value) > 63 {
		return false, errors.New("The label must be 63 characters or less")
	}

	match, err := regexp.MatchString("^[a-z0-9A-Z]([a-z0-9A-Z-_.]*[a-z0-9A-Z])?$", value)
	if err != nil {
		return false, err
	}

	if match {
		return true, nil
	}
	return false, errors.Errorf("Invalid label \"%s\". The label must begin and end with an alphanumeric character ([a-z0-9A-Z]) with dashes (-), underscores (_), dots (.), and alphanumerics between.", value)
}

// ConvertToValidProjectName takes an existing string or directory path
// and returns a name that conforms to isValidContainerName rules
func ConvertToValidProjectName(projectDir string) (string, error) {
	projectName := strings.ToLower(filepath.Base(projectDir))
	valid, _ := IsValidProjectName(projectName)

	if !valid {
		projectName = strings.ToLower(filepath.Base(projectDir))
		if len(projectName) > 68 {
			projectName = projectName[0:68]
		}

		if projectName[0] < 'a' || projectName[0] > 'z' {
			projectName = "appsody-" + projectName
		}

		reg, err := regexp.Compile("[^a-z0-9]+")
		if err != nil {
			return "", err
		}
		projectName = reg.ReplaceAllString(projectName, "-")

		if projectName[len(projectName)-1] == '-' {
			projectName = projectName + "app"
		}

		valid, err := IsValidProjectName(projectName)
		if !valid {
			return projectName, err
		}
	}

	return projectName, nil
}

func getProjectName(config *RootCommandConfig) (string, error) {
	defaultProjectName := "my-project"
	dir, err := getProjectDir(config)
	if err != nil {
		return defaultProjectName, err
	}
	// check to see if project-name is set in .appsody-config.yaml
	projectConfig, err := getProjectConfig(config)
	if err != nil {
		return defaultProjectName, err
	}
	if projectConfig.ProjectName != "" {
		// project-name is in .appsody-config.yaml
		valid, err := IsValidProjectName(projectConfig.ProjectName)
		if !valid {
			return defaultProjectName, err
		}
		return projectConfig.ProjectName, nil
	}
	// project-name is not in .appsody-config.yaml so use the directory name and save
	projectName, err := ConvertToValidProjectName(dir)
	if err != nil {
		return defaultProjectName, err
	}

	err = saveProjectNameToConfig(projectName, config)
	if err != nil {
		Warning.Log("Unable to save project name to ", ConfigFile)
	}

	return projectName, nil
}

func saveProjectNameToConfig(projectName string, config *RootCommandConfig) error {
	valid, err := IsValidProjectName(projectName)
	if !valid {
		return err
	}

	// update the in-memory project name
	projectConfig, err := getProjectConfig(config)
	if err != nil {
		return err
	}
	projectConfig.ProjectName = projectName

	// save the project name to the .appsody-config.yaml
	appsodyConfig := filepath.Join(config.ProjectDir, ConfigFile)
	v := viper.New()
	v.SetConfigFile(appsodyConfig)
	err = v.ReadInConfig()
	if err != nil {
		return err
	}
	v.Set("project-name", projectName)
	err = v.WriteConfig()
	if err != nil {
		return err
	}
	Info.log("Your Appsody project name has been set to ", projectName)
	return nil
}

func getProjectConfig(config *RootCommandConfig) (*ProjectConfig, error) {
	if config.ProjectConfig == nil {
		dir, perr := getProjectDir(config)
		if perr != nil {
			return nil, perr
		}
		appsodyConfig := filepath.Join(dir, ConfigFile)

		v := viper.New()
		v.SetConfigFile(appsodyConfig)
		Debug.log("Project config file set to: ", appsodyConfig)

		err := v.ReadInConfig()

		if err != nil {
			return nil, errors.Errorf("Error reading project config %v", err)
		}

		var projectConfig ProjectConfig
		err = v.Unmarshal(&projectConfig)
		if err != nil {
			return &projectConfig, errors.Errorf("Error reading project config %v", err)

		}

		stack := v.GetString("stack")
		Debug.log("Project stack from config file: ", projectConfig.Stack)
		imageRepo := config.CliConfig.GetString("images")
		Debug.log("Image repository set to: ", imageRepo)
		projectConfig.Stack = stack
		if imageRepo != "index.docker.io" {
			projectConfig.Stack = imageRepo + "/" + projectConfig.Stack
		}

		config.ProjectConfig = &projectConfig
	}
	return config.ProjectConfig, nil
}

func getOperatorHome(config *RootCommandConfig) string {
	operatorHome := config.CliConfig.GetString("operator")
	Debug.log("Operator home set to: ", operatorHome)
	return operatorHome
}

func execAndWait(command string, args []string, logger appsodylogger, dryrun bool) error {

	return execAndWaitWithWorkDir(command, args, logger, workDirNotSet, dryrun)
}
func execAndWaitWithWorkDir(command string, args []string, logger appsodylogger, workdir string, dryrun bool) error {

	err := execAndWaitWithWorkDirReturnErr(command, args, logger, workdir, dryrun)
	if err != nil {
		return errors.Errorf("Error running %s command: %v", command, err)

	}
	return nil

}

// CopyFile uses OS commands to copy a file from a source to a destination
func CopyFile(source string, dest string) error {
	_, err := os.Stat(source)
	if err != nil {
		Error.logf("Cannot find source file %s to copy", source)
		return err
	}

	var execCmd string
	var execArgs = []string{source, dest}

	if runtime.GOOS == "windows" {
		execCmd = "CMD"
		winArgs := []string{"/C", "COPY"}
		execArgs = append(winArgs[0:], execArgs...)

	} else {
		execCmd = "cp"
	}
	copyCmd := exec.Command(execCmd, execArgs...)
	cmdOutput, cmdErr := copyCmd.Output()
	_, err = os.Stat(dest)
	if err != nil {
		Error.logf("Could not copy %s to %s - output of copy command %s %s\n", source, dest, cmdOutput, cmdErr)
		return errors.New("Error in copy: " + cmdErr.Error())
	}
	Debug.logf("Copy of %s to %s was successful \n", source, dest)
	return nil
}

// MoveDir moves a directory to another directory, even if they are on different partitions
func MoveDir(fromDir string, toDir string) error {
	Debug.log("Moving ", fromDir, " to ", toDir)
	// Let's try os.Rename first
	err := os.Rename(fromDir, toDir)
	if err == nil {
		// We did it - returning
		//Error.log("Could not move ", extractDir, " to ", targetDir, " ", err)
		return nil
	}
	// If we are here, we need to use copy
	Debug.log("os.Rename did not work to move directories... attempting copy. From dir:", fromDir, " target dir: ", toDir)
	err = CopyDir(fromDir, toDir)
	if err != nil {
		Error.log("Could not move ", fromDir, " to ", toDir)
		return err
	}
	return nil
}

// CopyDir Copies folder from source destination to target destination
func CopyDir(fromDir string, toDir string) error {
	_, err := os.Stat(fromDir)
	if err != nil {
		Error.logf("Cannot find source directory %s to copy", fromDir)
		return err
	}

	var execCmd string
	var execArgs = []string{fromDir, toDir}

	if runtime.GOOS == "windows" {
		execCmd = "CMD"
		winArgs := []string{"/C", "XCOPY", "/I", "/E", "/H", "/K"}
		execArgs = append(winArgs[0:], execArgs...)

	} else {
		execCmd = "cp"
		bashArgs := []string{"-rf"}
		execArgs = append(bashArgs[0:], execArgs...)
	}
	Debug.log("About to run: ", execCmd, execArgs)
	copyCmd := exec.Command(execCmd, execArgs...)
	cmdOutput, cmdErr := copyCmd.Output()
	_, err = os.Stat(toDir)
	if err != nil {
		Error.logf("Could not copy %s to %s - output of copy command %s %s\n", fromDir, toDir, cmdOutput, cmdErr)
		return errors.New("Error in copy: " + cmdErr.Error())
	}
	Debug.logf("Directory copy of %s to %s was successful \n", fromDir, toDir)
	return nil
}

// CheckPrereqs checks the prerequisites to run the CLI
func CheckPrereqs() error {
	dockerCmd := "docker"
	dockerArgs := []string{"ps"}
	checkDockerCmd := exec.Command(dockerCmd, dockerArgs...)
	_, cmdErr := checkDockerCmd.Output()
	if cmdErr != nil {
		return errors.New("docker does not seem to be installed or running - failed to execute docker ps")
	}
	return nil
}

// UserHomeDir returns the current user's home directory or '.'
func UserHomeDir() string {
	homeDir, homeErr := os.UserHomeDir()

	if homeErr != nil {
		Error.log("Unable to find user's home directory", homeErr)
		return "."
	}
	return homeDir
}

func getConfigLabels(projectConfig ProjectConfig, filename string) (map[string]string, error) {
	var labels = make(map[string]string)

	t := time.Now()

	labels[ociKeyPrefix+"created"] = t.Format(time.RFC3339)

	var maintainersString string
	for index, maintainer := range projectConfig.Maintainers {
		maintainersString += maintainer.Name + " <" + maintainer.Email + ">"
		if index < len(projectConfig.Maintainers)-1 {
			maintainersString += ", "
		}
	}

	if maintainersString != "" {
		labels[ociKeyPrefix+"authors"] = maintainersString
	}

	if projectConfig.Version != "" {
		if valid, err := IsValidKubernetesLabelValue(projectConfig.Version); !valid {
			return labels, errors.Errorf("%s version value is invalid. %v", ConfigFile, err)
		}
		labels[ociKeyPrefix+"version"] = projectConfig.Version
	}

	if projectConfig.License != "" {
		if valid, err := IsValidKubernetesLabelValue(projectConfig.License); !valid {
			return labels, errors.Errorf("%s license value is invalid. %v", ConfigFile, err)
		} else if err := checkValidLicense(projectConfig.License); err != nil {
			return labels, errors.Errorf("The %v SPDX license ID is invalid: %v.", filename, err)
		}
		labels[ociKeyPrefix+"licenses"] = projectConfig.License
	}

	if projectConfig.ProjectName != "" {
		labels[ociKeyPrefix+"title"] = projectConfig.ProjectName
	}
	if projectConfig.Description != "" {
		labels[ociKeyPrefix+"description"] = projectConfig.Description
	}

	if projectConfig.Stack != "" {
		labels[appsodyStackKeyPrefix+"configured"] = projectConfig.Stack
	}

	if projectConfig.ApplicationName != "" {
		if valid, err := IsValidKubernetesLabelValue(projectConfig.ApplicationName); !valid {
			return labels, errors.Errorf("%s application-name value is invalid. %v", ConfigFile, err)
		}
		labels["dev.appsody.app.name"] = projectConfig.ApplicationName
	}

	return labels, nil
}

func getGitLabels(config *RootCommandConfig) (map[string]string, error) {
	gitInfo, err := GetGitInfo(config)
	if err != nil {
		return nil, err
	}

	var labels = make(map[string]string)

	if gitInfo.RemoteURL != "" {
		labels[ociKeyPrefix+"url"] = gitInfo.RemoteURL
		labels[ociKeyPrefix+"documentation"] = gitInfo.RemoteURL
		labels[ociKeyPrefix+"source"] = gitInfo.RemoteURL + "/tree/" + gitInfo.Branch
		upstreamSplit := strings.Split(gitInfo.Upstream, "/")
		if len(upstreamSplit) > 1 {
			labels[ociKeyPrefix+"source"] = gitInfo.RemoteURL + "/tree/" + upstreamSplit[1]
		}

	}

	var commitInfo = gitInfo.Commit
	revisionKey := ociKeyPrefix + "revision"
	if commitInfo.SHA != "" {
		labels[revisionKey] = commitInfo.SHA
		if gitInfo.ChangesMade {
			labels[revisionKey] += "-modified"
		}
	}

	if commitInfo.Author != "" {
		labels[appsodyImageCommitKeyPrefix+"author"] = commitInfo.Author
	}

	if commitInfo.AuthorEmail != "" {
		labels[appsodyImageCommitKeyPrefix+"author"] += " <" + commitInfo.AuthorEmail + ">"
	}

	if commitInfo.Committer != "" {
		labels[appsodyImageCommitKeyPrefix+"committer"] = commitInfo.Committer
	}

	if commitInfo.CommitterEmail != "" {
		labels[appsodyImageCommitKeyPrefix+"committer"] += " <" + commitInfo.CommitterEmail + ">"
	}

	if commitInfo.Date != "" {
		labels[appsodyImageCommitKeyPrefix+"date"] = commitInfo.Date
	}

	if commitInfo.Message != "" {
		labels[appsodyImageCommitKeyPrefix+"message"] = commitInfo.Message
	}

	if commitInfo.contextDir != "" {
		labels[appsodyImageCommitKeyPrefix+"contextDir"] = commitInfo.contextDir
	}

	return labels, nil
}

func getStackLabels(config *RootCommandConfig) (map[string]string, error) {
	if config.cachedStackLabels == nil {
		config.cachedStackLabels = make(map[string]string)
		var data []map[string]interface{}
		var buildahData map[string]interface{}
		var containerConfig map[string]interface{}
		projectConfig, projectConfigErr := getProjectConfig(config)
		if projectConfigErr != nil {
			return nil, projectConfigErr
		}
		imageName := projectConfig.Stack
		pullErrs := pullImage(imageName, config)
		if pullErrs != nil {
			return nil, pullErrs
		}

		if config.Buildah {
			cmdName := "buildah"
			cmdArgs := []string{"inspect", "--format", "{{.Config}}", imageName}
			Debug.Logf("About to run %s with args %s ", cmdName, cmdArgs)
			inspectCmd := exec.Command(cmdName, cmdArgs...)
			inspectOut, inspectErr := inspectCmd.Output()
			if inspectErr != nil {
				return config.cachedStackLabels, errors.Errorf("Could not inspect the image: %v", inspectErr)
			}
			err := json.Unmarshal([]byte(inspectOut), &buildahData)
			if err != nil {
				return config.cachedStackLabels, errors.Errorf("Error unmarshaling data from inspect command - exiting %v", err)
			}
			containerConfig = buildahData["config"].(map[string]interface{})
			Debug.Log("Config inspected by buildah: ", config)
		} else {
			inspectOut, inspectErr := RunDockerInspect(imageName)
			if inspectErr != nil {
				return config.cachedStackLabels, errors.Errorf("Could not inspect the image: %s", inspectOut)
			}
			err := json.Unmarshal([]byte(inspectOut), &data)
			if err != nil {
				return config.cachedStackLabels, errors.Errorf("Error unmarshaling data from inspect command - exiting %v", err)
			}
			containerConfig = data[0]["Config"].(map[string]interface{})
		}

		if containerConfig["Labels"] != nil {
			labelsMap := containerConfig["Labels"].(map[string]interface{})

			for key, value := range labelsMap {
				config.cachedStackLabels[key] = value.(string)
			}
		}
	}
	return config.cachedStackLabels, nil
}

func getExposedPorts(config *RootCommandConfig) ([]string, error) {
	// TODO cache this so the docker inspect command only runs once per cli invocation
	var data []map[string]interface{}
	var buildahData map[string]interface{}
	var portValues []string
	var containerConfig map[string]interface{}
	projectConfig, projectConfigErr := getProjectConfig(config)
	if projectConfigErr != nil {
		return nil, projectConfigErr
	}
	imageName := projectConfig.Stack
	pullErrs := pullImage(imageName, config)
	if pullErrs != nil {
		return nil, pullErrs
	}

	if config.Buildah {
		cmdName := "buildah"
		cmdArgs := []string{"inspect", "--format", "{{.Config}}", imageName}
		Debug.Logf("About to run %s with args %s ", cmdName, cmdArgs)
		inspectCmd := exec.Command(cmdName, cmdArgs...)
		inspectOut, inspectErr := inspectCmd.Output()
		if inspectErr != nil {
			return portValues, errors.Errorf("Could not inspect the image: %v", inspectErr)
		}
		err := json.Unmarshal([]byte(inspectOut), &buildahData)
		if err != nil {
			return portValues, errors.Errorf("Error unmarshaling data from inspect command - exiting %v", err)
		}
		containerConfig = buildahData["config"].(map[string]interface{})
		Debug.Log("Config inspected by buildah: ", config)
	} else {
		inspectOut, inspectErr := RunDockerInspect(imageName)
		if inspectErr != nil {
			return portValues, errors.Errorf("Could not inspect the image: %s", inspectOut)
		}
		err := json.Unmarshal([]byte(inspectOut), &data)
		if err != nil {
			return portValues, errors.Errorf("Error unmarshaling data from inspect command - exiting %v", err)
		}
		containerConfig = data[0]["Config"].(map[string]interface{})
	}

	if containerConfig["ExposedPorts"] != nil {
		exposedPorts := containerConfig["ExposedPorts"].(map[string]interface{})

		portValues = make([]string, 0, len(exposedPorts))
		for k := range exposedPorts {
			portValues = append(portValues, strings.Split(k, "/tcp")[0])
		}

	}
	return portValues, nil

}

//GenDeploymentYaml generates a simple yaml for a plaing K8S deployment
func GenDeploymentYaml(appName string, imageName string, controllerImageName string, ports []string, pdir string, dockerMounts []string, depsMount string, dryrun bool) (fileName string, err error) {

	// Codewind workspace root dir constant
	codeWindWorkspace := "/"
	// Codewind project ID if provided
	codeWindProjectID := os.Getenv("CODEWIND_PROJECT_ID")
	// Codewind onwner ref name and uid
	codeWindOwnerRefName := os.Getenv("CODEWIND_OWNER_NAME")
	codeWindOwnerRefUID := os.Getenv("CODEWIND_OWNER_UID")
	// Deployment YAML structs
	type Port struct {
		Name          string `yaml:"name,omitempty"`
		ContainerPort int    `yaml:"containerPort"`
	}
	type EnvVar struct {
		Name  string `yaml:"name,omitempty"`
		Value string `yaml:"value,omitempty"`
	}
	type VolumeMount struct {
		Name      string `yaml:"name"`
		MountPath string `yaml:"mountPath"`
		SubPath   string `yaml:"subPath,omitempty"`
	}
	type Container struct {
		Args            []string  `yaml:"args,omitempty"`
		Command         []string  `yaml:"command,omitempty"`
		Env             []*EnvVar `yaml:"env,omitempty"`
		Image           string    `yaml:"image"`
		ImagePullPolicy string    `yaml:"imagePullPolicy,omitempty"`
		Name            string    `yaml:"name,omitempty"`
		Ports           []*Port   `yaml:"ports,omitempty"`
		SecurityContext struct {
			Privileged bool `yaml:"privileged"`
		} `yaml:"securityContext,omitempty"`
		VolumeMounts []VolumeMount `yaml:"volumeMounts"`
		WorkingDir   string        `yaml:"workingDir,omitempty"`
	}
	type InitContainer struct {
		Args            []string  `yaml:"args,omitempty"`
		Command         []string  `yaml:"command,omitempty"`
		Env             []*EnvVar `yaml:"env,omitempty"`
		Image           string    `yaml:"image"`
		ImagePullPolicy string    `yaml:"imagePullPolicy,omitempty"`
		Name            string    `yaml:"name,omitempty"`
		Ports           []*Port   `yaml:"ports,omitempty"`
		SecurityContext struct {
			Privileged bool `yaml:"privileged"`
		} `yaml:"securityContext,omitempty"`
		VolumeMounts []VolumeMount `yaml:"volumeMounts"`
		WorkingDir   string        `yaml:"workingDir,omitempty"`
	}
	type Volume struct {
		Name                  string `yaml:"name"`
		PersistentVolumeClaim struct {
			ClaimName string `yaml:"claimName"`
		} `yaml:"persistentVolumeClaim,omitempty"`
		EmptyDir struct {
			Medium string `yaml:"medium"`
		} `yaml:"emptyDir,omitempty"`
	}

	type Deployment struct {
		APIVersion string `yaml:"apiVersion"`
		Kind       string `yaml:"kind"`
		Metadata   struct {
			Name            string            `yaml:"name"`
			Namespace       string            `yaml:"namespace,omitempty"`
			Labels          map[string]string `yaml:"labels,omitempty"`
			OwnerReferences []OwnerReference  `yaml:"ownerReferences,omitempty"`
		} `yaml:"metadata"`
		Spec struct {
			Selector struct {
				MatchLabels map[string]string `yaml:"matchLabels"`
			} `yaml:"selector"`
			Replicas    int `yaml:"replicas"`
			PodTemplate struct {
				Metadata struct {
					Labels map[string]string `yaml:"labels"`
				} `yaml:"metadata"`
				Spec struct {
					ServiceAccountName string           `yaml:"serviceAccountName,omitempty"`
					InitContainers     []*InitContainer `yaml:"initContainers"`
					Containers         []*Container     `yaml:"containers"`
					Volumes            []*Volume        `yaml:"volumes"`
				} `yaml:"spec"`
			} `yaml:"template"`
		} `yaml:"spec"`
	}

	yamlMap := Deployment{}
	yamlTemplate := getDeploymentTemplate()
	err = yaml.Unmarshal([]byte(yamlTemplate), &yamlMap)
	if err != nil {
		Error.log("Could not create the YAML structure from template. Exiting.")
		return "", err
	}
	//Set the name
	yamlMap.Metadata.Name = appName

	//Set the codewind label if present
	if codeWindProjectID != "" {
		yamlMap.Metadata.Labels = make(map[string]string)
		yamlMap.Metadata.Labels["projectID"] = codeWindProjectID
	}
	//Set the owner ref if present
	if codeWindOwnerRefName != "" && codeWindOwnerRefUID != "" {
		yamlMap.Metadata.OwnerReferences = []OwnerReference{
			{
				APIVersion:         "apps/v1",
				BlockOwnerDeletion: true,
				Controller:         true,
				Kind:               "ReplicaSet",
				Name:               codeWindOwnerRefName,
				UID:                codeWindOwnerRefUID},
		}
	}
	//Set the service account if provided by an env var
	serviceAccount := os.Getenv("SERVICE_ACCOUNT_NAME")
	if serviceAccount != "" {
		Debug.Log("Detected service account name env var: ", serviceAccount)
		yamlMap.Spec.PodTemplate.Spec.ServiceAccountName = serviceAccount
	} else {
		Debug.log("No service account name env var, leaving the appsody-sa default")
	}
	//Set the controller image
	yamlMap.Spec.PodTemplate.Spec.InitContainers[0].Image = controllerImageName
	//Set the image
	yamlMap.Spec.PodTemplate.Spec.Containers[0].Name = appName
	yamlMap.Spec.PodTemplate.Spec.Containers[0].Image = imageName

	//Set the containerPort
	containerPorts := make([]*Port, 0)
	for i, port := range ports {
		//KNative only allows a single port entry
		if i == 0 {
			yamlMap.Spec.PodTemplate.Spec.Containers[0].Ports = containerPorts
		}
		Debug.Log("Adding port to yaml: ", port)
		newContainerPort := new(Port)
		newContainerPort.ContainerPort, err = strconv.Atoi(port)
		if err != nil {
			return "", err
		}
		yamlMap.Spec.PodTemplate.Spec.Containers[0].Ports = append(yamlMap.Spec.PodTemplate.Spec.Containers[0].Ports, newContainerPort)
	}
	//Set the Pod release label to the container name
	yamlMap.Spec.PodTemplate.Metadata.Labels["release"] = appName
	//Set the workspace volume PVC
	workspaceVolumeName := "appsody-workspace"
	workspacePvcName := os.Getenv("PVC_NAME")
	if workspacePvcName == "" {
		workspacePvcName = "appsody-workspace"
	}

	workspaceVolume := Volume{Name: workspaceVolumeName}
	workspaceVolume.PersistentVolumeClaim.ClaimName = workspacePvcName
	volumeIdx := len(yamlMap.Spec.PodTemplate.Spec.Volumes)
	if volumeIdx < 1 {
		yamlMap.Spec.PodTemplate.Spec.Volumes = make([]*Volume, 1)
		yamlMap.Spec.PodTemplate.Spec.Volumes[0] = &workspaceVolume
	} else {
		yamlMap.Spec.PodTemplate.Spec.Volumes = append(yamlMap.Spec.PodTemplate.Spec.Volumes, &workspaceVolume)
	}
	//Set the code mounts
	//We need to iterate through the docker mounts
	volumeMounts := &yamlMap.Spec.PodTemplate.Spec.Containers[0].VolumeMounts
	for _, appsodyMount := range dockerMounts {
		if appsodyMount == "-v" {
			continue
		}
		appsodyMountComponents := strings.Split(appsodyMount, ":")
		targetMount := appsodyMountComponents[1]
		sourceMount, err := filepath.Rel(codeWindWorkspace, appsodyMountComponents[0])
		if err != nil {
			Debug.Log("Problem with the appsody mount: ", appsodyMountComponents[0])
			return "", err
		}

		sourceSubpath := filepath.Join(".", sourceMount)
		newVolumeMount := VolumeMount{"appsody-workspace", targetMount, sourceSubpath}
		Debug.Log("Appending volume mount: ", newVolumeMount)
		*volumeMounts = append(*volumeMounts, newVolumeMount)
	}

	//Set the deployment selector and pod label
	projectLabel := appName
	yamlMap.Spec.Selector.MatchLabels["app"] = projectLabel
	yamlMap.Spec.PodTemplate.Metadata.Labels["app"] = projectLabel

	Debug.logf("YAML map: \n%v\n", yamlMap)
	yamlStr, err := yaml.Marshal(&yamlMap)
	if err != nil {
		Error.log("Could not create the YAML string from Map. Exiting.")
		return "", err
	}
	Debug.logf("Generated YAML: \n%s\n", yamlStr)
	// Generate file based on supplied config, defaulting to app-deploy.yaml
	yamlFile := filepath.Join(pdir, "app-deploy.yaml")
	if dryrun {
		Info.log("Skipping creation of yaml file with prefix: ", yamlFile)
		return yamlFile, nil
	}
	err = ioutil.WriteFile(yamlFile, yamlStr, 0666)
	if err != nil {
		return "", fmt.Errorf("Could not create the yaml file for deployment %v", err)
	}
	return yamlFile, nil
}
func getDeploymentTemplate() string {
	yamltempl := `
apiVersion: apps/v1
kind: Deployment
metadata:
  name: APPSODY_APP_NAME
spec:
  selector:
    matchLabels:
      app: appsody
  replicas: 1
  template:
    metadata:
      labels:
        app: appsody
    spec:
      serviceAccountName: appsody-sa
      initContainers:
      - name: init-appsody-controller
        image: appsody/appsody-controller
        resources: {}
        volumeMounts:
        - name: appsody-controller
          mountPath: /.appsody
        imagePullPolicy: IfNotPresent 
      containers:
      - name: APPSODY_APP_NAME
        image: APPSODY_STACK
        imagePullPolicy: Always
        command: ["/.appsody/appsody-controller"]
        volumeMounts:
        - name: appsody-controller
          mountPath: /.appsody
      volumes:
      - name: appsody-controller
        emptyDir: {}
`
	return yamltempl
}

//GenServiceYaml returns the file name of a generated K8S Service yaml
func GenServiceYaml(appName string, ports []string, pdir string, dryrun bool) (fileName string, err error) {

	type Port struct {
		Name       string `yaml:"name,omitempty"`
		Port       int    `yaml:"port"`
		TargetPort int    `yaml:"targetPort"`
	}
	type Service struct {
		APIVersion string `yaml:"apiVersion"`
		Kind       string `yaml:"kind"`
		Metadata   struct {
			Name            string            `yaml:"name"`
			Labels          map[string]string `yaml:"labels,omitempty"`
			OwnerReferences []OwnerReference  `yaml:"ownerReferences,omitempty"`
		} `yaml:"metadata"`
		Spec struct {
			Selector    map[string]string `yaml:"selector"`
			ServiceType string            `yaml:"type"`
			Ports       []Port            `yaml:"ports"`
		} `yaml:"spec"`
	}

	// Codewind project ID if provided
	codeWindProjectID := os.Getenv("CODEWIND_PROJECT_ID")
	// Codewind onwner ref name and uid
	codeWindOwnerRefName := os.Getenv("CODEWIND_OWNER_NAME")
	codeWindOwnerRefUID := os.Getenv("CODEWIND_OWNER_UID")

	var service Service

	service.APIVersion = "v1"
	service.Kind = "Service"
	service.Metadata.Name = fmt.Sprintf("%s-%s", appName, "service")

	//Set the release and projectID labels
	service.Metadata.Labels = make(map[string]string)
	service.Metadata.Labels["release"] = appName
	if codeWindProjectID != "" {
		service.Metadata.Labels["projectID"] = codeWindProjectID
	}

	//Set the owner ref if present
	if codeWindOwnerRefName != "" && codeWindOwnerRefUID != "" {
		service.Metadata.OwnerReferences = []OwnerReference{
			{
				APIVersion:         "apps/v1",
				BlockOwnerDeletion: true,
				Controller:         true,
				Kind:               "ReplicaSet",
				Name:               codeWindOwnerRefName,
				UID:                codeWindOwnerRefUID},
		}
	}

	service.Spec.Selector = make(map[string]string, 1)
	service.Spec.Selector["app"] = appName
	service.Spec.ServiceType = "NodePort"
	service.Spec.Ports = make([]Port, len(ports))
	for i, port := range ports {
		service.Spec.Ports[i].Name = fmt.Sprintf("port-%d", i)
		iPort, err := strconv.Atoi(port)
		if err != nil {
			return "", err
		}
		service.Spec.Ports[i].Port = iPort
		service.Spec.Ports[i].TargetPort = iPort
	}

	yamlStr, err := yaml.Marshal(&service)
	if err != nil {
		Error.log("Could not create the YAML string from Map. Exiting.")
		return "", err
	}
	Debug.logf("Generated YAML: \n%s\n", yamlStr)
	// Generate file based on supplied config, defaulting to app-deploy.yaml
	yamlFile := filepath.Join(pdir, "app-service.yaml")
	if dryrun {
		Info.log("Skipping creation of yaml file with prefix: ", yamlFile)
		return yamlFile, nil
	}
	err = ioutil.WriteFile(yamlFile, yamlStr, 0666)
	if err != nil {
		return "", fmt.Errorf("Could not create the yaml file for the service %v", err)
	}
	return yamlFile, nil
}

//GenRouteYaml returns the file name of a generated K8S Service yaml
func GenRouteYaml(appName string, pdir string, port int, dryrun bool) (fileName string, err error) {
	type IngressPath struct {
		Path    string `yaml:"path"`
		Backend struct {
			ServiceName string `yaml:"serviceName"`
			ServicePort int    `yaml:"servicePort"`
		} `yaml:"backend"`
	}
	type IngressRule struct {
		Host string `yaml:"host"`
		HTTP struct {
			Paths []IngressPath `yaml:"paths"`
		} `yaml:"http"`
	}

	type Ingress struct {
		APIVersion string `yaml:"apiVersion"`
		Kind       string `yaml:"kind"`
		Metadata   struct {
			Name string `yaml:"name"`
		} `yaml:"metadata"`
		Spec struct {
			Rules []IngressRule `yaml:"rules"`
		} `yaml:"spec"`
	}

	var ingress Ingress
	ingress.APIVersion = "extensions/v1beta1"
	ingress.Kind = "Ingress"
	ingress.Metadata.Name = fmt.Sprintf("%s-%s", appName, "ingress")

	ingress.Spec.Rules = make([]IngressRule, 1)
	//cheIngressHost := os.Getenv("CHE_INGRESS_HOST")
	//Ignore the CW variable for now
	ingressHost := ""
	if ingressHost != "" {
		ingress.Spec.Rules[0].Host = ingressHost
	} else {
		// We set it to a host name that's resolvable by nip.io
		ingress.Spec.Rules[0].Host = fmt.Sprintf("%s.%s.%s", appName, getK8sMasterIP(dryrun), "nip.io")
	}

	ingress.Spec.Rules[0].HTTP.Paths = make([]IngressPath, 1)
	ingress.Spec.Rules[0].HTTP.Paths[0].Path = "/"
	ingress.Spec.Rules[0].HTTP.Paths[0].Backend.ServiceName = fmt.Sprintf("%s-%s", appName, "service")
	ingress.Spec.Rules[0].HTTP.Paths[0].Backend.ServicePort = port

	yamlStr, err := yaml.Marshal(&ingress)
	if err != nil {
		Error.log("Could not create the YAML string from Map. Exiting.")
		return "", err
	}
	Debug.logf("Generated YAML: \n%s\n", yamlStr)
	// Generate file based on supplied config, defaulting to app-deploy.yaml
	yamlFile := filepath.Join(pdir, "app-ingress.yaml")
	if dryrun {
		Info.log("Skipping creation of yaml file with prefix: ", yamlFile)
		return yamlFile, nil
	}
	err = ioutil.WriteFile(yamlFile, yamlStr, 0666)
	if err != nil {
		return "", fmt.Errorf("Could not create the yaml file for the route %v", err)
	}
	return yamlFile, nil
}

func getK8sMasterIP(dryrun bool) string {
	cmdParms := []string{"node", "--selector", "node-role.kubernetes.io/master", "-o", "jsonpath={.items[0].status.addresses[?(.type==\"InternalIP\")].address}"}
	ip, err := KubeGet(cmdParms, "", dryrun)
	if err == nil {
		return ip
	}
	Debug.log("Could not retrieve the master IP address - returning x.x.x.x: ", err)
	return "x.x.x.x"
}

func getIngressPort(config *RootCommandConfig) int {
	ports, err := getExposedPorts(config)

	knownHTTPPorts := []string{"80", "8080", "8008", "3000", "9080"}
	if err != nil {
		Debug.Log("Error trying to obtain the exposed ports: ", err)
		return 0
	}
	if len(ports) < 1 {
		Debug.log("Container doesn't expose any port - returning 0")
		return 0
	}
	iPort := 0
	for _, port := range ports {
		for _, knownPort := range knownHTTPPorts {
			if port == knownPort {
				iPort, err := strconv.Atoi(port)
				if err == nil {
					return iPort
				}
			}
		}
	}
	//If we haven't returned yet, there was no match
	//Pick the first port and return it
	Debug.Log("No known HTTP port detected, returning the first one on the list.")
	iPort, err = strconv.Atoi(ports[0])
	if err == nil {
		return iPort
	}
	Debug.Logf("Error converting port %s - returning 0: %v", ports[0], err)
	return 0
}

// DockerTag tags a docker image
func DockerTag(imageToTag string, tag string, dryrun bool) error {
	Info.log("Tagging Docker image as ", tag)
	cmdName := "docker"
	cmdArgs := []string{"image", "tag", imageToTag, tag}
	if dryrun {
		Info.log("Dry run - skipping execution of: ", cmdName, " ", strings.Join(cmdArgs, " "))
		return nil
	}
	tagCmd := exec.Command(cmdName, cmdArgs...)
	kout, kerr := SeparateOutput(tagCmd)
	if kerr != nil {
		return errors.Errorf("docker image tag failed: %s", kout)
	}
	Debug.log("Docker tag command output: ", kout)
	return kerr
}

//ImagePush pushes a docker image to a docker registry (assumes that the user has done docker login)
func ImagePush(imageToPush string, buildah bool, dryrun bool) error {
	Info.log("Pushing image ", imageToPush)
	cmdName := "docker"
	if buildah {
		cmdName = "buildah"
	}

	cmdArgs := []string{"push", imageToPush}
	if dryrun {
		Info.log("Dry run - skipping execution of: ", cmdName, " ", strings.Join(cmdArgs, " "))
		return nil
	}

	pushCmd := exec.Command(cmdName, cmdArgs...)

	pushOut, pushErr := pushCmd.Output()
	if pushErr != nil {
		if !(strings.Contains(pushErr.Error(), "[DEPRECATION NOTICE] registry v2") || strings.Contains(string(pushOut[:]), "[DEPRECATION NOTICE] registry v2")) {
			Error.log("Could not push the image: ", pushErr, " ", string(pushOut[:]))

			return pushErr
		}
	}
	return pushErr
}

// DockerRunBashCmd issues a shell command in a docker image, overriding its entrypoint
func DockerRunBashCmd(options []string, image string, bashCmd string, config *RootCommandConfig) (string, error) {
	cmdName := "docker"
	var cmdArgs []string
	pullErrs := pullImage(image, config)
	if pullErrs != nil {
		return "", pullErrs
	}
	if len(options) >= 0 {
		cmdArgs = append([]string{"run"}, options...)
	} else {
		cmdArgs = []string{"run"}
	}
	cmdArgs = append(cmdArgs, "--entrypoint", "/bin/bash", image, "-c", bashCmd)
	Info.log("Running command: ", cmdName, " ", strings.Join(cmdArgs, " "))
	dockerCmd := exec.Command(cmdName, cmdArgs...)

	kout, kerr := SeparateOutput(dockerCmd)
	if kerr != nil {
		return kout, kerr
	}
	return strings.TrimSpace(string(kout[:])), nil
}

//KubeGet issues kubectl get <arg>
func KubeGet(args []string, namespace string, dryrun bool) (string, error) {
	Info.log("Attempting to get resource from Kubernetes ...")
	kcmd := "kubectl"
	kargs := []string{"get"}
	kargs = append(kargs, args...)
	if namespace != "" {
		kargs = append(kargs, "--namespace", namespace)
	}

	if dryrun {
		Info.log("Dry run - skipping execution of: ", kcmd, " ", strings.Join(kargs, " "))
		return "", nil
	}
	Info.log("Running command: ", kcmd, " ", strings.Join(kargs, " "))
	execCmd := exec.Command(kcmd, kargs...)
	kout, kerr := SeparateOutput(execCmd)
	if kerr != nil {
		return "", errors.Errorf("kubectl get failed: %s", kout)
	}
	return kout, kerr
}

//KubeApply issues kubectl apply -f <filename>
func KubeApply(fileToApply string, namespace string, dryrun bool) error {
	Info.log("Attempting to apply resource in Kubernetes ...")
	kcmd := "kubectl"
	kargs := []string{"apply", "-f", fileToApply}
	if namespace != "" {
		kargs = append(kargs, "--namespace", namespace)
	}

	if dryrun {
		Info.log("Dry run - skipping execution of: ", kcmd, " ", strings.Join(kargs, " "))
		return nil
	}
	Info.log("Running command: ", kcmd, " ", strings.Join(kargs, " "))
	execCmd := exec.Command(kcmd, kargs...)
	kout, kerr := SeparateOutput(execCmd)
	if kerr != nil {
		return errors.Errorf("kubectl apply failed: %s", kout)
	}
	Debug.log("kubectl apply success: ", string(kout[:]))
	return kerr
}

//KubeDelete issues kubectl delete -f <filename>
func KubeDelete(fileToApply string, namespace string, dryrun bool) error {
	Info.log("Attempting to delete resource from Kubernetes...")
	kcmd := "kubectl"
	kargs := []string{"delete", "-f", fileToApply}
	if namespace != "" {
		kargs = append(kargs, "--namespace", namespace)
	}

	if dryrun {
		Info.log("Dry run - skipping execution of: ", kcmd, " ", strings.Join(kargs, " "))
		return nil
	}
	Info.log("Running command: ", kcmd, " ", strings.Join(kargs, " "))
	execCmd := exec.Command(kcmd, kargs...)

	kout, kerr := SeparateOutput(execCmd)
	if kerr != nil {
		return errors.Errorf("kubectl delete failed: %s", kout)
	}
	Debug.log("kubectl delete success: ", kout)
	return kerr
}

//KubeGetNodePortURL kubectl get svc <service> -o jsonpath=http://{.status.loadBalancer.ingress[0].hostname}:{.spec.ports[0].nodePort} and prints the return URL
func KubeGetNodePortURL(service string, namespace string, dryrun bool) (url string, err error) {
	kargs := append([]string{"svc"}, service)
	kargs = append(kargs, "-o", "jsonpath=http://{.status.loadBalancer.ingress[0].hostname}:{.spec.ports[0].nodePort}")
	out, err := KubeGet(kargs, namespace, dryrun)
	// Performing the kubectl apply
	if err != nil {
		return "", errors.Errorf("Failed to find deployed service IP and Port: %s", err)
	}
	return out, nil
}

//KubeGetRouteURL issues kubectl get svc <service> -o jsonpath=http://{.status.loadBalancer.ingress[0].hostname}:{.spec.ports[0].nodePort} and prints the return URL
func KubeGetRouteURL(service string, namespace string, dryrun bool) (url string, err error) {
	kargs := append([]string{"route"}, service)
	kargs = append(kargs, "-o", "jsonpath={.status.ingress[0].host}")
	out, err := KubeGet(kargs, namespace, dryrun)
	// Performing the kubectl apply
	if err != nil {
		return "", errors.Errorf("Failed to find deployed service IP and Port: %s", err)
	}
	return out, nil
}

//KubeGetKnativeURL issues kubectl get rt <service> -o jsonpath="{.status.url}" and prints the return URL
func KubeGetKnativeURL(service string, namespace string, dryrun bool) (url string, err error) {
	kcmd := "kubectl"
	kargs := append([]string{"get", "rt"}, service)
	kargs = append(kargs, "-o", "jsonpath=\"{.status.url}\"")
	if namespace != "" {
		kargs = append(kargs, "--namespace", namespace)
	}

	if dryrun {
		Info.log("Dry run - skipping execution of: ", kcmd, " ", strings.Join(kargs, " "))
		return "", nil
	}
	Info.log("Running command: ", kcmd, " ", strings.Join(kargs, " "))
	execCmd := exec.Command(kcmd, kargs...)
	kout, kerr := SeparateOutput(execCmd)
	if kerr != nil {
		return "", errors.Errorf("kubectl get failed: %s", kout)
	}
	return kout, kerr
}

//KubeGetDeploymentURL searches for an exposed hostname and port for the deployed service
func KubeGetDeploymentURL(service string, namespace string, dryrun bool) (url string, err error) {
	url, err = KubeGetKnativeURL(service, namespace, dryrun)
	if err == nil {
		return url, nil
	}
	url, err = KubeGetRouteURL(service, namespace, dryrun)
	if err == nil {
		return url, nil
	}
	url, err = KubeGetNodePortURL(service, namespace, dryrun)
	if err == nil {
		return url, nil
	}
	Error.log("Failed to get deployment hostname and port: ", err)
	return "", err
}

//pullCmd
// enable extract to use `buildah` sequences for image extraction.
// Pull the given docker image
func pullCmd(imageToPull string, buildah bool, dryrun bool) error {
	cmdName := "docker"
	if buildah {
		cmdName = "buildah"
	}
	pullArgs := []string{"pull", imageToPull}
	if dryrun {
		Info.log("Dry run - skipping execution of: ", cmdName, " ", strings.Join(pullArgs, " "))
		return nil
	}
	Info.log("Pulling docker image ", imageToPull)
	err := execAndWaitReturnErr(cmdName, pullArgs, Info, dryrun)
	if err != nil {
		Warning.log("Docker image pull failed: ", err)
		return err
	}
	return nil
}

func checkDockerImageExistsLocally(imageToPull string) bool {
	cmdName := "docker"
	cmdArgs := []string{"image", "ls", "-q", imageToPull}
	imagelsCmd := exec.Command(cmdName, cmdArgs...)
	imagelsOut, imagelsErr := SeparateOutput(imagelsCmd)
	Debug.log("Docker image ls command output: ", imagelsOut)

	if imagelsErr != nil {
		Warning.log("Could not run docker image ls -q for the image: ", imageToPull, " error: ", imagelsErr, " Check to make sure docker is available.")
		return false
	}
	if imagelsOut != "" {
		return true
	}
	return false
}

//pullImage
// pulls buildah / docker image, if APPSODY_PULL_POLICY set to IFNOTPRESENT
//it checks for image in local repo and pulls if not in the repo
func pullImage(imageToPull string, config *RootCommandConfig) error {
	if config.imagePulled == nil {
		config.imagePulled = make(map[string]bool)
	}
	Debug.logf("%s image pulled status: %t", imageToPull, config.imagePulled[imageToPull])
	if config.imagePulled[imageToPull] {
		Debug.log("Image has been pulled already: ", imageToPull)
		return nil
	}
	config.imagePulled[imageToPull] = true

	localImageFound := false
	pullPolicyAlways := true
	pullPolicy := os.Getenv("APPSODY_PULL_POLICY") // Always or IfNotPresent

	// for local stack development path such as stack validate, stack create, ...
	if strings.Contains(imageToPull, "dev.local/") {
		pullPolicy = "IFNOTPRESENT"
	}

	if pullPolicy == "" || strings.ToUpper(pullPolicy) == "ALWAYS" {
		Debug.log("Pull policy Always")
	} else if strings.ToUpper(pullPolicy) == "IFNOTPRESENT" {
		Debug.log("Pull policy IfNotPresent, checking for local image")
		pullPolicyAlways = false
	}
	if !pullPolicyAlways {
		localImageFound = checkDockerImageExistsLocally(imageToPull)
	}

	if pullPolicyAlways || (!pullPolicyAlways && !localImageFound) {
		err := pullCmd(imageToPull, config.Buildah, config.Dryrun)
		if err != nil {
			if pullPolicyAlways {
				localImageFound = checkDockerImageExistsLocally(imageToPull)
			}
			if !localImageFound {
				return errors.Errorf("Could not find the image either in docker hub or locally: %s", imageToPull)

			}
		}
	}
	if localImageFound {
		Info.log("Using local cache for image ", imageToPull)
	}
	return nil
}

func execAndListenWithWorkDirReturnErr(command string, args []string, logger appsodylogger, workdir string, dryrun bool) (*exec.Cmd, error) {
	var execCmd *exec.Cmd
	var err error
	if dryrun {
		Info.log("Dry Run - Skipping command: ", command, " ", strings.Join(args, " "))
	} else {
		Info.log("Running command: ", command, " ", strings.Join(args, " "))
		execCmd = exec.Command(command, args...)
		if workdir != "" {
			execCmd.Dir = workdir
		}
		cmdReader, err := execCmd.StdoutPipe()
		if err != nil {
			Error.log("Error creating StdoutPipe for Cmd ", err)
			return nil, err
		}

		errReader, err := execCmd.StderrPipe()
		if err != nil {
			Error.log("Error creating StderrPipe for Cmd ", err)
			return nil, err
		}

		outScanner := bufio.NewScanner(cmdReader)
		outScanner.Buffer(make([]byte, 0, 64*1024), 1024*1024)
		go func() {
			for outScanner.Scan() {
				logger.log(outScanner.Text())
			}
		}()

		errScanner := bufio.NewScanner(errReader)
		errScanner.Buffer(make([]byte, 0, 64*1024), 1024*1024)
		go func() {
			for errScanner.Scan() {
				logger.log(errScanner.Text())
			}
		}()

		err = execCmd.Start()
		if err != nil {
			Debug.log("Error running ", command, " command: ", errScanner.Text(), err)
			return nil, err
		}
	}
	return execCmd, err
}

func execAndWaitReturnErr(command string, args []string, logger appsodylogger, dryrun bool) error {
	return execAndWaitWithWorkDirReturnErr(command, args, logger, "", dryrun)
}
func execAndWaitWithWorkDirReturnErr(command string, args []string, logger appsodylogger, workdir string, dryrun bool) error {
	var err error
	var execCmd *exec.Cmd
	if dryrun {
		Info.log("Dry Run - Skipping command: ", command, " ", strings.Join(args, " "))
	} else {
		execCmd, err = execAndListenWithWorkDirReturnErr(command, args, logger, workdir, dryrun)
		if err != nil {
			return err
		}
		err = execCmd.Wait()
		if err != nil {
			return err
		}
	}
	return err
}

func getLatestVersion() string {
	var version string
	Debug.log("Getting latest version ", LatestVersionURL)
	resp, err := http.Get(LatestVersionURL)
	if err != nil {
		Warning.log("Unable to check the most recent version of Appsody in GitHub.... continuing.")
	} else {
		url := resp.Request.URL.String()
		r, _ := regexp.Compile(`[\d]+\.[\d]+\.[\d]+$`)

		version = r.FindString(url)
	}
	Debug.log("Got version ", version)
	return version
}

func doVersionCheck(config *RootCommandConfig) {
	var latest = getLatestVersion()
	var currentTime = time.Now().Format("2006-01-02 15:04:05 -0700 MST")
	if latest != "" && VERSION != "vlatest" && VERSION != latest {
		updateString := GetUpdateString(runtime.GOOS, VERSION, latest)
		Warning.logf(updateString)
	}

	config.CliConfig.Set("lastversioncheck", currentTime)
	if err := config.CliConfig.WriteConfig(); err != nil {
		Error.logf("Writing default config file %s", err)

	}
}

// GetUpdateString Returns a format string to advise the user how to upgrade
func GetUpdateString(osName string, version string, latest string) string {
	var updateString string
	switch osName {
	case "darwin":
		updateString = "Please run `brew upgrade appsody` to upgrade"
	default:
		updateString = "Please go to https://appsody.dev/docs/getting-started/installation#upgrading-appsody and upgrade"
	}
	return fmt.Sprintf("\n*\n*\n*\n\nA new CLI update is available.\n%s from %s --> %s.\n\n*\n*\n*\n", updateString, version, latest)
}

func getLastCheckTime(config *RootCommandConfig) string {
	return config.CliConfig.GetString("lastversioncheck")
}

func checkTime(config *RootCommandConfig) {
	var lastCheckTime = getLastCheckTime(config)

	lastTime, err := time.Parse("2006-01-02 15:04:05 -0700 MST", lastCheckTime)
	if err != nil {
		Debug.logf("Could not parse the config file's lastversioncheck: %v. Continuing with a new version check...", err)
		doVersionCheck(config)
	} else if time.Since(lastTime).Hours() > 24 {
		doVersionCheck(config)
	}

}

// TEMPORARY CODE: sets the old v1 index to point to the new v2 index (latest)
// this code should be removed when we think everyone is using the latest index.
func setNewIndexURL(config *RootCommandConfig) {

	var repoFile = getRepoFileLocation(config)
	var oldIndexURL = "https://raw.githubusercontent.com/appsody/stacks/master/index.yaml"
	var newIndexURL = "https://github.com/appsody/stacks/releases/latest/download/incubator-index.yaml"

	data, err := ioutil.ReadFile(repoFile)
	if err != nil {
		Warning.log("Unable to read repository file")
	}

	replaceURL := bytes.Replace(data, []byte(oldIndexURL), []byte(newIndexURL), -1)

	if err = ioutil.WriteFile(repoFile, replaceURL, 0644); err != nil {
		Warning.log(err)
	}
}

// TEMPORARY CODE: sets the old repo name "appsodyhub" to the new name "incubator"
// this code should be removed when we think everyone is using the new name.
func setNewRepoName(config *RootCommandConfig) {
	var repoFile RepositoryFile
	_, repoErr := repoFile.getRepos(config)
	if repoErr != nil {
		Warning.log("Unable to read repository file")
	}
	appsodyhubRepo := repoFile.GetRepo("appsodyhub")
	if appsodyhubRepo != nil && appsodyhubRepo.URL == incubatorRepositoryURL {
		Info.log("Migrating your repo name from 'appsodyhub' to 'incubator'")
		appsodyhubRepo.Name = "incubator"
		err := repoFile.WriteFile(getRepoFileLocation(config))
		if err != nil {
			Warning.logf("Failed to write file to repository location: %v", err)
		}
	}
}

func IsEmptyDir(name string) bool {
	f, err := os.Open(name)

	if err != nil {
		return true
	}
	defer f.Close()

	_, err = f.Readdirnames(1)

	return err == io.EOF
}

func downloadFile(href string, writer io.Writer) error {

	// allow file:// scheme
	t := &http.Transport{
		Proxy: http.ProxyFromEnvironment,
	}
	Debug.log("Proxy function for HTTP transport set to: ", &t.Proxy)
	if runtime.GOOS == "windows" {
		// For Windows, remove the root url. It seems to work fine with an empty string.
		t.RegisterProtocol("file", http.NewFileTransport(http.Dir("")))
	} else {
		t.RegisterProtocol("file", http.NewFileTransport(http.Dir("/")))
	}

	httpClient := &http.Client{Transport: t}

	req, err := http.NewRequest("GET", href, nil)
	if err != nil {
		return err
	}

	resp, err := httpClient.Do(req)
	if err != nil {
		return err
	}

	defer resp.Body.Close()
	if resp.StatusCode != 200 {
		buf, err := ioutil.ReadAll(resp.Body)
		if err != nil {
			Debug.log("Could not read contents of response body: ", err)
		} else {
			Debug.logf("Contents http response:\n%s", buf)
		}
		return fmt.Errorf("Could not download %s: %s", href, resp.Status)
	}

	_, err = io.Copy(writer, resp.Body)
	if err != nil {
		return fmt.Errorf("Could not copy http response body to writer: %s", err)
	}
	return nil
}

func downloadFileToDisk(url string, destFile string, dryrun bool) error {
	if dryrun {
		Info.logf("Dry Run -Skipping download of url: %s to destination %s", url, destFile)

	} else {
		outFile, err := os.Create(destFile)
		if err != nil {
			return err
		}
		defer outFile.Close()

		err = downloadFile(url, outFile)
		if err != nil {
			return err
		}
	}
	return nil
}

// tar and zip a directory into .tar.gz
func Targz(source, target string) error {
	filename := filepath.Base(source)
	Info.log("source is: ", source)
	Info.log("filename is: ", filename)
	Info.log("target is: ", target)
	target = target + filename + ".tar.gz"
	//target = filepath.Join(target, fmt.Sprintf("%s.tar.gz", filename))
	Info.log("new target is: ", target)
	tarfile, err := os.Create(target)
	if err != nil {
		return err
	}
	defer tarfile.Close()

	var fileWriter io.WriteCloser = tarfile
	fileWriter = gzip.NewWriter(tarfile)
	defer fileWriter.Close()

	tarball := tar.NewWriter(fileWriter)
	defer tarball.Close()

	info, err := os.Stat(source)
	if err != nil {
		return err
	}

	var baseDir string
	if info.IsDir() {
		baseDir = filepath.Base(source)
	}

	return filepath.Walk(source,
		func(path string, info os.FileInfo, err error) error {
			if err != nil {
				return err
			}
			header, err := tar.FileInfoHeader(info, info.Name())
			if err != nil {
				return err
			}

			if baseDir != "" {
				header.Name = "." + strings.TrimPrefix(path, source)
			}

			if err := tarball.WriteHeader(header); err != nil {
				return err
			}

			if info.IsDir() {
				return nil
			}

			file, err := os.Open(path)
			if err != nil {
				return err
			}
			defer file.Close()
			_, err = io.Copy(tarball, file)
			return err
		})
}

//Compares the minimum requirements of a stack against the user to determine whether they can use the stack or not.
func CheckStackRequirements(requirementArray map[string]string, buildah bool) error {
	versionRegex := regexp.MustCompile(`(\d)+\.(\d)+\.(\d)+`)
	upgradesRequired := 0

	Info.log("Checking stack requirements...")

	for technology, minVersion := range requirementArray {
		if minVersion == "" {
			Info.log("Skipping ", technology, " - No requirements set.")
		} else if technology == "Docker" && buildah {
			Info.log("Skipping Docker requirement - Buildah is being used.")
		} else if technology == "Buildah" && !buildah {
			Info.log("Skipping Buildah requirement - Docker is being used.")
		} else {
			Info.log("Checking stack requirements for ", technology)

			setConstraint, err := semver.NewConstraint(minVersion)
			if err != nil {
				Error.log(err)
			}

			runVersionCmd, appErr := exec.Command(strings.ToLower(technology), "version").Output()
			if appErr != nil {
				Error.log(appErr, " - Are you sure ", technology, " is installed?")
				upgradesRequired++
			} else {
				cutCmdOutput := versionRegex.FindString(string(runVersionCmd))
				parseUserVersion, parseErr := semver.NewVersion(cutCmdOutput)
				if parseErr != nil || cutCmdOutput == "0.0.0" {
					Error.log(parseErr)
					Warning.log("Unable to parse user version - This stack may not work in your current development environment.")
					return nil
				}
				compareVersion := setConstraint.Check(parseUserVersion)

				if compareVersion {
					Info.log(technology + " requirements met")
				} else {
					Error.log("The required version of " + technology + " to use this stack is " + minVersion + " - Please upgrade.")
					upgradesRequired++
				}
			}
		}
	}
	if upgradesRequired > 0 {
		return errors.Errorf("One or more technologies need upgrading to use this stack. Upgrades required: %v", upgradesRequired)
	}
	return nil
}

func SeparateOutput(cmd *exec.Cmd) (string, error) {
	var stdErr, stdOut bytes.Buffer
	cmd.Stderr = &stdErr
	cmd.Stdout = &stdOut
	err := cmd.Run()

	// If there was an error, return the stdErr & err
	if err != nil {
		return err.Error() + ": " + strings.TrimSpace(stdErr.String()), err
	}

	// If there wasn't an error return the stdOut & (lack of) err
	return strings.TrimSpace(stdOut.String()), err
}

func checkValidLicense(license string) error {
	// Get the list of all known licenses
	list, _ := spdx.List()
	for _, spdx := range list.Licenses {
		if spdx.ID == license {
			return nil
		}
	}
	return errors.New("file must have a valid license ID, see https://spdx.org/licenses/ for the list of valid licenses")
}<|MERGE_RESOLUTION|>--- conflicted
+++ resolved
@@ -36,11 +36,8 @@
 	"strings"
 	"time"
 
-<<<<<<< HEAD
 	"github.com/mitchellh/go-spdx"
-=======
 	"github.com/Masterminds/semver"
->>>>>>> 3cb63380
 	"github.com/pkg/errors"
 	"github.com/spf13/viper"
 
