// Copyright © 2019 IBM Corporation and others.
//
// Licensed under the Apache License, Version 2.0 (the "License");
// you may not use this file except in compliance with the License.
// You may obtain a copy of the License at
//
//     http://www.apache.org/licenses/LICENSE-2.0
//
// Unless required by applicable law or agreed to in writing, software
// distributed under the License is distributed on an "AS IS" BASIS,
// WITHOUT WARRANTIES OR CONDITIONS OF ANY KIND, either express or implied.
// See the License for the specific language governing permissions and
// limitations under the License.
package cmd

import (
	"bufio"
	"bytes"
	"crypto/sha256"
	"encoding/json"
	"fmt"
	"hash"
	"io"
	"io/ioutil"
	"net/http"
	"os"
	"os/exec"
	"path/filepath"
	"regexp"
	"runtime"
	"strconv"
	"strings"
	"time"

	"github.com/pkg/errors"

	"github.com/spf13/viper"
	"gopkg.in/yaml.v2"
)

type ProjectConfig struct {
	Platform string
}

type NotAnAppsodyProject string

func (e NotAnAppsodyProject) Error() string { return string(e) }

const ConfigFile = ".appsody-config.yaml"

const LatestVersionURL = "https://github.com/appsody/appsody/releases/latest"

const workDirNotSet = ""

// Checks whether an inode (it does not bother
// about file or folder) exists or not.
func Exists(path string) (bool, error) {
	_, err := os.Stat(path)
	if err == nil {
		return true, nil
	}
	if os.IsNotExist(err) {
		return false, nil
	}
	return true, err
}

func GetEnvVar(searchEnvVar string, config *RootCommandConfig) (string, error) {
	// TODO cache this so the buildah / docker inspect command only runs once per cli invocation

	// Docker and Buildah produce slightly different output
	// for `inspect` command. Array of maps vs. maps
	var dataBuildah map[string]interface{}
	var dataDocker []map[string]interface{}
	projectConfig, projectConfigErr := getProjectConfig(config)
	if projectConfigErr != nil {
		return "", projectConfigErr
	}
	imageName := projectConfig.Platform
	pullErrs := pullImage(imageName, config)
	if pullErrs != nil {
		return "", pullErrs
	}
	cmdName := "docker"
	cmdArgs := []string{"image", "inspect", imageName}
	if config.Buildah {
		cmdName = "buildah"
		cmdArgs = []string{"inspect", "--format={{.Config}}", imageName}
	}

	inspectCmd := exec.Command(cmdName, cmdArgs...)
	inspectOut, inspectErr := inspectCmd.Output()
	if inspectErr != nil {
		return "", errors.Errorf("Could not inspect the image: %v", inspectErr)

	}

	var err error
	var envVars []interface{}
	if config.Buildah {
		err = json.Unmarshal([]byte(inspectOut), &dataBuildah)
		if err != nil {
			return "", errors.New("error unmarshaling data from inspect command - exiting")
		}
		buildahConfig := dataBuildah["config"].(map[string]interface{})
		envVars = buildahConfig["Env"].([]interface{})

	} else {
		err = json.Unmarshal([]byte(inspectOut), &dataDocker)
		if err != nil {
			return "", errors.New("error unmarshaling data from inspect command - exiting")

		}
		dockerConfig := dataDocker[0]["Config"].(map[string]interface{})

		envVars = dockerConfig["Env"].([]interface{})
	}

	Debug.log("Number of environment variables in stack image: ", len(envVars))
	Debug.log("All environment variables in stack image: ", envVars)
	var varFound = false
	var envVarValue string
	for _, envVar := range envVars {
		if strings.HasPrefix(envVar.(string), searchEnvVar) {
			varFound = true
			envVarValue = strings.SplitN(envVar.(string), "=", 2)[1]
			break
		}
	}
	if varFound {
		Debug.logf("Environment variable found: %s Value: %s", searchEnvVar, envVarValue)
	} else {
		Debug.log("Could not find env var: ", searchEnvVar)
		envVarValue = ""
	}
	return envVarValue, nil

}

func getEnvVarBool(searchEnvVar string, config *RootCommandConfig) (bool, error) {
	strVal, envErr := GetEnvVar(searchEnvVar, config)
	if envErr != nil {
		return false, envErr
	}
	return strings.Compare(strings.TrimSpace(strings.ToUpper(strVal)), "TRUE") == 0, nil
}

func getEnvVarInt(searchEnvVar string, config *RootCommandConfig) (int, error) {

	strVal, envErr := GetEnvVar(searchEnvVar, config)
	if envErr != nil {
		return 0, envErr
	}
	intVal, err := strconv.Atoi(strVal)
	if err != nil {
		return 0, err
	}
	return intVal, nil

}

func getExtractDir(config *RootCommandConfig) (string, error) {
	extractDir, envErr := GetEnvVar("APPSODY_PROJECT_DIR", config)
	if envErr != nil {
		return "", envErr
	}
	if extractDir == "" {
		Warning.log("The stack image does not contain APPSODY_PROJECT_DIR. Using /project")
		return "/project", nil
	}
	return extractDir, nil
}

func getVolumeArgs(config *RootCommandConfig) ([]string, error) {
	volumeArgs := []string{}
	stackMounts, envErr := GetEnvVar("APPSODY_MOUNTS", config)
	if envErr != nil {
		return nil, envErr
	}
	if stackMounts == "" {
		Warning.log("The stack image does not contain APPSODY_MOUNTS")
		return volumeArgs, nil
	}
	stackMountList := strings.Split(stackMounts, ";")
	homeDir := UserHomeDir()
	homeDirOverride := os.Getenv("APPSODY_MOUNT_HOME")
	homeDirOverridden := false
	if homeDirOverride != "" {
		Debug.logf("Overriding home mount dir from '%s' to APPSODY_MOUNT_HOME value '%s' ", homeDir, homeDirOverride)
		homeDir = homeDirOverride
		homeDirOverridden = true
	}
	projectDir, perr := getProjectDir(config)
	if perr != nil {
		return volumeArgs, perr

	}
	projectDirOverride := os.Getenv("APPSODY_MOUNT_PROJECT")
	projectDirOverridden := false
	if projectDirOverride != "" {
		Debug.logf("Overriding project mount dir from '%s' to APPSODY_MOUNT_PROJECT value '%s' ", projectDir, projectDirOverride)
		projectDir = projectDirOverride
		projectDirOverridden = true
	}

	for _, mount := range stackMountList {
		if mount == "" {
			continue
		}
		var mappedMount string
		var overridden bool
		if strings.HasPrefix(mount, "~") {
			mappedMount = strings.Replace(mount, "~", homeDir, 1)
			overridden = homeDirOverridden
		} else {
			mappedMount = filepath.Join(projectDir, mount)
			overridden = projectDirOverridden
		}
		// mappedMount contains local and container (linux) paths. When on windows, the Join above replaces all '/' with '\' and
		// breaks the linux paths. This method is to always use '/' because windows docker tolerates this.
		mappedMount = filepath.ToSlash(mappedMount)

		if !overridden && !mountExistsLocally(mappedMount) {
			Warning.log("Could not mount ", mappedMount, " because the local file was not found.")
			continue
		}
		volumeArgs = append(volumeArgs, "-v", mappedMount)
	}
	Debug.log("Mapped mount args: ", volumeArgs)
	return volumeArgs, nil
}

func mountExistsLocally(mount string) bool {
	localFile := strings.Split(mount, ":")
	if runtime.GOOS == "windows" {
		//Windows may prepend the drive ID to the path
		//ex. C:\whatever\path\:/linux/dir
		if len(localFile) > 2 {
			//This is the case where we have three strings, the first one being
			//the drive ID
			// C: \whatever\path and /linux/dir
			localFile[0] += ":" + localFile[1]
			//We append the second string to the first
			//thus reconstituting the entire local path
		}
	}
	Debug.log("Checking for existence of local file or directory to mount: ", localFile[0])
	fileExists, _ := Exists(localFile[0])
	return fileExists
}

func getProjectDir(config *RootCommandConfig) (string, error) {
	appsodyConfig := filepath.Join(config.ProjectDir, ConfigFile)
	projectDir, err := Exists(appsodyConfig)
	if err != nil {
		Error.log(err)
		return "", err
	}
	if !projectDir {
		var e NotAnAppsodyProject = "The current directory is not a valid appsody project. Run `appsody init <stack>` to create one. Run `appsody list` to see the available stacks."
		return "", &e
	}
	return config.ProjectDir, nil
}

func getProjectConfig(config *RootCommandConfig) (ProjectConfig, error) {
	if config.ProjectConfig == nil {
		dir, perr := getProjectDir(config)
		if perr != nil {
			var tempProjectConfig ProjectConfig
			return tempProjectConfig, errors.Errorf("The current directory is not a valid appsody project. Run appsody init <stack> to create one: %v", perr)

		}
		appsodyConfig := filepath.Join(dir, ConfigFile)
		v := viper.New()
		v.SetConfigFile(appsodyConfig)
		Debug.log("Project config file set to: ", appsodyConfig)
		err := v.ReadInConfig()
		if err != nil {
			var tempProjectConfig ProjectConfig
			return tempProjectConfig, errors.Errorf("Error reading project config %v", err)

		}
		stack := v.GetString("stack")
		Debug.log("Project stack from config file: ", stack)
		imageRepo := config.CliConfig.GetString("images")
		Debug.log("Image repository set to: ", imageRepo)
		if imageRepo != "index.docker.io" {
			stack = imageRepo + "/" + stack
		}
		Debug.log("Pulling stack image as: ", stack)
		config.ProjectConfig = &ProjectConfig{stack}
	}
	return *config.ProjectConfig, nil
}

func getOperatorHome(config *RootCommandConfig) string {
	operatorHome := config.CliConfig.GetString("operator")
	Debug.log("Operator home set to: ", operatorHome)
	return operatorHome
}

func getProjectName(config *RootCommandConfig) (string, error) {
	projectDir, err := getProjectDir(config)
	if err != nil {
		return "my-project", err
	}
	projectName := strings.ToLower(filepath.Base(projectDir))
	projectName = strings.ReplaceAll(projectName, "_", "-")
	return projectName, nil
}

func execAndWait(command string, args []string, logger appsodylogger, dryrun bool) error {

	return execAndWaitWithWorkDir(command, args, logger, workDirNotSet, dryrun)
}
func execAndWaitWithWorkDir(command string, args []string, logger appsodylogger, workdir string, dryrun bool) error {

	err := execAndWaitWithWorkDirReturnErr(command, args, logger, workdir, dryrun)
	if err != nil {
		return errors.Errorf("Error running %s command: %v", command, err)

	}
	return nil

}

// CopyFile uses OS commands to copy a file from a source to a destination
func CopyFile(source string, dest string) error {
	_, err := os.Stat(source)
	if err != nil {
		Error.logf("Cannot find source file %s to copy", source)
		return err
	}

	var execCmd string
	var execArgs = []string{source, dest}

	if runtime.GOOS == "windows" {
		execCmd = "CMD"
		winArgs := []string{"/C", "COPY"}
		execArgs = append(winArgs[0:], execArgs...)

	} else {
		execCmd = "cp"
	}
	copyCmd := exec.Command(execCmd, execArgs...)
	cmdOutput, cmdErr := copyCmd.Output()
	_, err = os.Stat(dest)
	if err != nil {
		Error.logf("Could not copy %s to %s - output of copy command %s %s\n", source, dest, cmdOutput, cmdErr)
		return errors.New("Error in copy: " + cmdErr.Error())
	}
	Debug.logf("Copy of %s to %s was successful \n", source, dest)
	return nil
}

// MoveDir moves a directory to another directory, even if they are on different partitions
func MoveDir(fromDir string, toDir string) error {
	Debug.log("Moving ", fromDir, " to ", toDir)
	// Let's try os.Rename first
	err := os.Rename(fromDir, toDir)
	if err == nil {
		// We did it - returning
		//Error.log("Could not move ", extractDir, " to ", targetDir, " ", err)
		return nil
	}
	// If we are here, we need to use copy
	Debug.log("os.Rename did not work to move directories... attempting copy. From dir:", fromDir, " target dir: ", toDir)
	err = copyDir(fromDir, toDir)
	if err != nil {
		Error.log("Could not move ", fromDir, " to ", toDir)
		return err
	}
	return nil
}

func copyDir(fromDir string, toDir string) error {
	_, err := os.Stat(fromDir)
	if err != nil {
		Error.logf("Cannot find source directory %s to copy", fromDir)
		return err
	}

	var execCmd string
	var execArgs = []string{fromDir, toDir}

	if runtime.GOOS == "windows" {
		execCmd = "CMD"
		winArgs := []string{"/C", "XCOPY", "/I", "/E", "/H", "/K"}
		execArgs = append(winArgs[0:], execArgs...)

	} else {
		execCmd = "cp"
		bashArgs := []string{"-rf"}
		execArgs = append(bashArgs[0:], execArgs...)
	}
	Debug.log("About to run: ", execCmd, execArgs)
	copyCmd := exec.Command(execCmd, execArgs...)
	cmdOutput, cmdErr := copyCmd.Output()
	_, err = os.Stat(toDir)
	if err != nil {
		Error.logf("Could not copy %s to %s - output of copy command %s %s\n", fromDir, toDir, cmdOutput, cmdErr)
		return errors.New("Error in copy: " + cmdErr.Error())
	}
	Debug.logf("Directory copy of %s to %s was successful \n", fromDir, toDir)
	return nil
}

// CheckPrereqs checks the prerequisites to run the CLI
func CheckPrereqs() error {
	dockerCmd := "docker"
	dockerArgs := []string{"ps"}
	checkDockerCmd := exec.Command(dockerCmd, dockerArgs...)
	_, cmdErr := checkDockerCmd.Output()
	if cmdErr != nil {
		return errors.New("docker does not seem to be installed or running - failed to execute docker ps")
	}
	return nil
}

// UserHomeDir returns the current user's home directory or '.'
func UserHomeDir() string {
	homeDir, homeErr := os.UserHomeDir()

	if homeErr != nil {
		Error.log("Unable to find user's home directory", homeErr)
		return "."
	}
	return homeDir
}

func getExposedPorts(config *RootCommandConfig) ([]string, error) {
	// TODO cache this so the docker inspect command only runs once per cli invocation
	var data []map[string]interface{}
	var buildahData map[string]interface{}
	var portValues []string
	projectConfig, projectConfigErr := getProjectConfig(config)
	if projectConfigErr != nil {
		return nil, projectConfigErr
	}
	imageName := projectConfig.Platform
	pullErrs := pullImage(imageName, config)
	if pullErrs != nil {
		return nil, pullErrs
	}

	cmdName := "docker"
	cmdArgs := []string{"image", "inspect", imageName}
	if buildah {
		cmdName = "buildah"
		cmdArgs = []string{"inspect", "--format", "{{.Config}}", imageName}
	}
	Debug.Logf("About to run %s with args %s ", cmdName, cmdArgs)
	inspectCmd := exec.Command(cmdName, cmdArgs...)
	inspectOut, inspectErr := inspectCmd.Output()
	if inspectErr != nil {
		return portValues, errors.Errorf("Could not inspect the image: %v", inspectErr)
	}
	if buildah {
		err := json.Unmarshal([]byte(inspectOut), &buildahData)
		if err != nil {
			return portValues, errors.Errorf("Error unmarshaling data from inspect command - exiting %v", err)
		}
	} else {
		err := json.Unmarshal([]byte(inspectOut), &data)
		if err != nil {
			return portValues, errors.Errorf("Error unmarshaling data from inspect command - exiting %v", err)
		}
	}
	var config map[string]interface{}

<<<<<<< HEAD
	if buildah {
		config = buildahData["config"].(map[string]interface{})
		Debug.Log("Config inspected by buildah: ", config)
	} else {
		config = data[0]["Config"].(map[string]interface{})
	}
=======
	dockerConfig := data[0]["Config"].(map[string]interface{})
>>>>>>> 75898fea

	if dockerConfig["ExposedPorts"] != nil {
		exposedPorts := dockerConfig["ExposedPorts"].(map[string]interface{})

		portValues = make([]string, 0, len(exposedPorts))
		for k := range exposedPorts {
			portValues = append(portValues, strings.Split(k, "/tcp")[0])
		}

	}
	return portValues, nil

}

//GenKnativeYaml generates a simple yaml for KNative serving
func GenKnativeYaml(yamlTemplate string, deployPort int, serviceName string, deployImage string, pullImage bool, configFile string, dryrun bool) (fileName string, yamlErr error) {
	// KNative serving YAML representation in a struct
	type Y struct {
		APIVersion string `yaml:"apiVersion"`
		Kind       string `yaml:"kind"`
		Metadata   struct {
			Name      string `yaml:"name"`
			Namespace string `yaml:"namespace,omitempty"`
		} `yaml:"metadata"`
		Spec struct {
			RunLatest struct {
				Configuration struct {
					RevisionTemplate struct {
						Spec struct {
							Container struct {
								Image           string           `yaml:"image"`
								ImagePullPolicy string           `yaml:"imagePullPolicy"`
								Ports           []map[string]int `yaml:"ports"`
							} `yaml:"container"`
						} `yaml:"spec"`
					} `yaml:"revisionTemplate"`
				} `yaml:"configuration"`
			} `yaml:"runLatest"`
		} `yaml:"spec"`
	}
	yamlMap := Y{}
	err := yaml.Unmarshal([]byte(yamlTemplate), &yamlMap)
	//Set the name
	yamlMap.Metadata.Name = serviceName
	//Set the image
	yamlMap.Spec.RunLatest.Configuration.RevisionTemplate.Spec.Container.Image = deployImage
	//Set the image pull policy to Never if we're not pushing an image to a registry
	if !pullImage {
		yamlMap.Spec.RunLatest.Configuration.RevisionTemplate.Spec.Container.ImagePullPolicy = "Never"
	}
	//Set the containerPort
	ports := yamlMap.Spec.RunLatest.Configuration.RevisionTemplate.Spec.Container.Ports
	if len(ports) > 1 {
		//KNative only allows a single port entry
		Warning.log("KNative yaml template defines more than one port. This is invalid.")
	}

	if len(ports) >= 1 {
		found := false
		for _, thePort := range ports {
			Debug.log("Detected KNative template port: ", thePort)
			_, found = thePort["containerPort"]
			if found {
				Debug.log("YAML template defined a single port - setting it to: ", deployPort)
				thePort["containerPort"] = deployPort
				break
			}
		}
		if !found {
			//This template is invalid because the only value that's allowed is containerPort
			Warning.log("The Knative template defines a port with a key other than containerPort. This is invalid.")
			Warning.log("Adding containerPort - you will have to edit the yaml file manually.")
			newPort := map[string]int{"containerPort": deployPort}
			ports = append(ports, newPort)
			yamlMap.Spec.RunLatest.Configuration.RevisionTemplate.Spec.Container.Ports = ports
		}
	} else { //no ports defined
		var newPorts [1]map[string]int
		newPorts[0] = map[string]int{"containerPort": deployPort}
		yamlMap.Spec.RunLatest.Configuration.RevisionTemplate.Spec.Container.Ports = newPorts[:]
	}
	if err != nil {
		Error.log("Could not create the YAML structure from template. Exiting.")
		return "", err
	}
	Debug.logf("YAML map: \n%v\n", yamlMap)
	yamlStr, err := yaml.Marshal(&yamlMap)
	if err != nil {
		Error.log("Could not create the YAML string from Map. Exiting.")
		return "", err
	}
	Debug.logf("Generated YAML: \n%s\n", yamlStr)
	// Generate file based on supplied config, defaulting to app-deploy.yaml
	yamlFile := configFile
	if dryrun {
		Info.log("Skipping creation of yaml file with prefix: ", yamlFile)
		return yamlFile, nil
	}
	err = ioutil.WriteFile(yamlFile, yamlStr, 0666)
	if err != nil {
		return "", fmt.Errorf("Could not create the yaml file for KNative deployment %v", err)
	}
	return yamlFile, nil
}

//GenDeploymentYaml generates a simple yaml for a plaing K8S deployment
func GenDeploymentYaml(appName string, imageName string, ports []string) (fileName string, err error) {
	// KNative serving YAML representation in a struct
	type Port struct {
		Name          string `yaml:"name,omitempty"`
		ContainerPort int    `yaml:"containerPort"`
	}
	type EnvVar struct {
		Name  string `yaml:"name,omitempty"`
		Value string `yaml:"value,omitempty"`
	}
	type VolumeMount struct {
		Name      string `yaml:"name"`
		MountPath string `yaml:"mountPath"`
		SubPath   string `yaml:"subPath,omitempty"`
	}
	type Container struct {
		Args            []string  `yaml:"args,omitempty"`
		Command         []string  `yaml:"command,omitempty"`
		Env             []*EnvVar `yaml:"env,omitempty"`
		Image           string    `yaml:"image"`
		ImagePullPolicy string    `yaml:"imagePullPolicy,omitempty"`
		Name            string    `yaml:"name,omitempty"`
		Ports           []*Port   `yaml:"ports,omitempty"`
		SecurityContext struct {
			Privileged bool `yaml:"privileged"`
		} `yaml:"securityContext,omitempty"`
		VolumeMounts []VolumeMount `yaml:"volumeMounts"`
		WorkingDir   string        `yaml:"workingDir,omitempty"`
	}
	type Volume struct {
		Name                  string `yaml:"name"`
		PersistentVolumeClaim struct {
			ClaimName string `yaml:"claimName"`
		} `yaml:"persistentVolumeClaim,omitempty"`
		EmptyDir struct {
			Medium string `yaml:"medium"`
		} `yaml:"emptyDir,omitempty"`
	}

	type Deployment struct {
		APIVersion string `yaml:"apiVersion"`
		Kind       string `yaml:"kind"`
		Metadata   struct {
			Name      string `yaml:"name"`
			Namespace string `yaml:"namespace,omitempty"`
		} `yaml:"metadata"`
		Spec struct {
			Selector struct {
				MatchLabels map[string]string `yaml:"matchLabels"`
			} `yaml:"selector"`
			Replicas    int `yaml:"replicas"`
			PodTemplate struct {
				Metadata struct {
					Labels map[string]string `yaml:"labels"`
				} `yaml:"metadata"`
				Spec struct {
					ServiceAccountName string       `yaml:"serviceAccountName,omitempty"`
					Containers         []*Container `yaml:"containers"`
					Volumes            []*Volume    `yaml:"volumes"`
				} `yaml:"spec"`
			} `yaml:"template"`
		} `yaml:"spec"`
	}

	yamlMap := Deployment{}
	yamlTemplate := getDeploymentTemplate()
	err = yaml.Unmarshal([]byte(yamlTemplate), &yamlMap)
	if err != nil {
		Error.log("Could not create the YAML structure from template. Exiting.")
		return "", err
	}
	//Set the name
	yamlMap.Metadata.Name = appName
	//Set the image
	yamlMap.Spec.PodTemplate.Spec.Containers[0].Name = appName
	yamlMap.Spec.PodTemplate.Spec.Containers[0].Image = imageName

	//Set the containerPort
	containerPorts := make([]*Port, 0)
	for i, port := range ports {
		//KNative only allows a single port entry
		if i == 0 {
			yamlMap.Spec.PodTemplate.Spec.Containers[0].Ports = containerPorts
		}
		Debug.Log("Adding port to yaml: ", port)
		newContainerPort := new(Port)
		newContainerPort.ContainerPort, err = strconv.Atoi(port)
		if err != nil {
			return "", err
		}
		yamlMap.Spec.PodTemplate.Spec.Containers[0].Ports = append(yamlMap.Spec.PodTemplate.Spec.Containers[0].Ports, newContainerPort)
	}
	//Set the workspace volume mount
	pdir, err := getProjectDir()
	if err != nil {
		return "", err
	}
	subPath := filepath.Base(pdir)
	workspaceMount := VolumeMount{"appsody-workspace", "/project/user-app", subPath}
	yamlMap.Spec.PodTemplate.Spec.Containers[0].VolumeMounts = append(yamlMap.Spec.PodTemplate.Spec.Containers[0].VolumeMounts, workspaceMount)
	//Set the deployment selector and pod label
	projectLabel, err := getProjectName()
	if err != nil {
		return "", err
	}
	yamlMap.Spec.Selector.MatchLabels["app"] = projectLabel
	yamlMap.Spec.PodTemplate.Metadata.Labels["app"] = projectLabel

	Debug.logf("YAML map: \n%v\n", yamlMap)
	yamlStr, err := yaml.Marshal(&yamlMap)
	if err != nil {
		Error.log("Could not create the YAML string from Map. Exiting.")
		return "", err
	}
	Debug.logf("Generated YAML: \n%s\n", yamlStr)
	// Generate file based on supplied config, defaulting to app-deploy.yaml
	yamlFile := filepath.Join(pdir, "app-deploy.yaml")
	if dryrun {
		Info.log("Skipping creation of yaml file with prefix: ", yamlFile)
		return yamlFile, nil
	}
	err = ioutil.WriteFile(yamlFile, yamlStr, 0666)
	if err != nil {
		return "", fmt.Errorf("Could not create the yaml file for deployment %v", err)
	}
	return yamlFile, nil
}
func getDeploymentTemplate() string {
	yamltempl := `
apiVersion: apps/v1
kind: Deployment
metadata:
  name: APPSODY_APP_NAME
spec:
  selector:
    matchLabels:
      app: appsody
  replicas: 1
  template:
    metadata:
      labels:
        app: appsody
    spec:
      serviceAccountName: appsody-sa
      containers:
      - name: APPSODY_APP_NAME
        image: APPSODY_STACK
        imagePullPolicy: Always
        command: ["/.appsody/appsody-controller"]
        env:
          - name: HOME
            value: /.appsody
        volumeMounts:
          - name: appsody-controller
            mountPath: /.appsody
      volumes:
        - name: appsody-controller
          persistentVolumeClaim: 
            claimName: appsody-controller
        - name: appsody-workspace
          persistentVolumeClaim: 
            claimName: appsody-workspace
`
	return yamltempl
}

//GenServiceYaml returns the file name of a generated K8S Service yaml
func GenServiceYaml(appName string, ports []string) (fileName string, err error) {
	type Port struct {
		Name       string `yaml:"name,omitempty"`
		Port       int    `yaml:"port"`
		TargetPort int    `yaml:"targetPort"`
	}
	type Service struct {
		APIVersion string `yaml:"apiVersion"`
		Kind       string `yaml:"kind"`
		Metadata   struct {
			Name string `yaml:"name"`
		} `yaml:"metadata"`
		Spec struct {
			Selector    map[string]string `yaml:"selector"`
			ServiceType string            `yaml:"type"`
			Ports       []Port            `yaml:"ports"`
		} `yaml:"spec"`
	}

	var service Service
	service.APIVersion = "v1"
	service.Kind = "Service"
	service.Metadata.Name = fmt.Sprintf("%s-%s", appName, "service")
	service.Spec.Selector = make(map[string]string, 1)
	service.Spec.Selector["app"] = appName
	service.Spec.ServiceType = "NodePort"
	service.Spec.Ports = make([]Port, len(ports))
	for i, port := range ports {
		service.Spec.Ports[i].Name = fmt.Sprintf("port-%d", i)
		iPort, err := strconv.Atoi(port)
		if err != nil {
			return "", err
		}
		service.Spec.Ports[i].Port = iPort
		service.Spec.Ports[i].TargetPort = iPort
	}

	pdir, err := getProjectDir()
	if err != nil {
		return "", err
	}
	yamlStr, err := yaml.Marshal(&service)
	if err != nil {
		Error.log("Could not create the YAML string from Map. Exiting.")
		return "", err
	}
	Debug.logf("Generated YAML: \n%s\n", yamlStr)
	// Generate file based on supplied config, defaulting to app-deploy.yaml
	yamlFile := filepath.Join(pdir, "app-service.yaml")
	if dryrun {
		Info.log("Skipping creation of yaml file with prefix: ", yamlFile)
		return yamlFile, nil
	}
	err = ioutil.WriteFile(yamlFile, yamlStr, 0666)
	if err != nil {
		return "", fmt.Errorf("Could not create the yaml file for the service %v", err)
	}
	return yamlFile, nil
}

//GenRouteYaml returns the file name of a generated K8S Service yaml
func GenRouteYaml(appName string) (fileName string, err error) {

	type Route struct {
		APIVersion string `yaml:"apiVersion"`
		Kind       string `yaml:"kind"`
		Metadata   struct {
			Name string `yaml:"name"`
		} `yaml:"metadata"`
		Spec struct {
			To struct {
				Kind string `yaml:"kind"`
				Name string `yaml:"name"`
			} `yaml:"to"`
		} `yaml:"spec"`
	}

	var route Route
	route.APIVersion = "v1"
	route.Kind = "Route"
	route.Metadata.Name = fmt.Sprintf("%s-%s", appName, "route")
	route.Spec.To.Kind = "Service"
	route.Spec.To.Name = fmt.Sprintf("%s-%s", appName, "service")

	pdir, err := getProjectDir()
	if err != nil {
		return "", err
	}
	yamlStr, err := yaml.Marshal(&route)
	if err != nil {
		Error.log("Could not create the YAML string from Map. Exiting.")
		return "", err
	}
	Debug.logf("Generated YAML: \n%s\n", yamlStr)
	// Generate file based on supplied config, defaulting to app-deploy.yaml
	yamlFile := filepath.Join(pdir, "app-route.yaml")
	if dryrun {
		Info.log("Skipping creation of yaml file with prefix: ", yamlFile)
		return yamlFile, nil
	}
	err = ioutil.WriteFile(yamlFile, yamlStr, 0666)
	if err != nil {
		return "", fmt.Errorf("Could not create the yaml file for the route %v", err)
	}
	return yamlFile, nil
}

func getKNativeTemplate() string {
	yamltempl := `
apiVersion: serving.knative.dev/v1alpha1
kind: Service
metadata:
  name: test
spec:
  runLatest:
    configuration:
      revisionTemplate:
        spec:
          container:
            image: myimage
            imagePullPolicy: Always
            ports:
            - containerPort: 8080
`
	return yamltempl
}

// DockerTag tags a docker image
func DockerTag(imageToTag string, tag string, dryrun bool) error {
	Info.log("Tagging Docker image as ", tag)
	cmdName := "docker"
	cmdArgs := []string{"image", "tag", imageToTag, tag}
	if dryrun {
		Info.log("Dry run - skipping execution of: ", cmdName, " ", strings.Join(cmdArgs, " "))
		return nil
	}
	tagCmd := exec.Command(cmdName, cmdArgs...)
	tagOut, tagErr := tagCmd.Output()
	if tagErr != nil {
		Error.log("Could not inspect the image: ", tagErr, " ", string(tagOut[:]))
		return tagErr
	}
	Debug.log("Docker tag command output: ", string(tagOut[:]))
	return nil
}

//DockerPush pushes a docker image to a docker registry (assumes that the user has done docker login)
func DockerPush(imageToPush string, dryrun bool) error {
	Info.log("Pushing docker image ", imageToPush)
	cmdName := "docker"
	cmdArgs := []string{"push", imageToPush}
	if dryrun {
		Info.log("Dry run - skipping execution of: ", cmdName, " ", strings.Join(cmdArgs, " "))
		return nil
	}
	pushCmd := exec.Command(cmdName, cmdArgs...)
	pushOut, pushErr := pushCmd.Output()
	if pushErr != nil {
		Error.log("Could not push the image: ", pushErr, " ", string(pushOut[:]))
		return pushErr
	}
	Debug.log("Docker push command output: ", string(pushOut[:]))
	return nil
}

// DockerRunBashCmd issues a shell command in a docker image, overriding its entrypoint
func DockerRunBashCmd(options []string, image string, bashCmd string, config *RootCommandConfig) (cmdOutput string, err error) {
	cmdName := "docker"
	var cmdArgs []string
	pullErrs := pullImage(image, config)
	if pullErrs != nil {
		return "", pullErrs
	}
	if len(options) >= 0 {
		cmdArgs = append([]string{"run"}, options...)
	} else {
		cmdArgs = []string{"run"}
	}
	cmdArgs = append(cmdArgs, "--entrypoint", "/bin/bash", image, "-c", bashCmd)
	Info.log("Running command: ", cmdName, " ", strings.Join(cmdArgs, " "))
	dockerCmd := exec.Command(cmdName, cmdArgs...)
	dockerOutBytes, err := dockerCmd.Output()
	if err != nil {
		Error.log("Could not run the docker image: ", err)
		return "", err
	}
	dockerOut := strings.TrimSpace(string(dockerOutBytes))
	return dockerOut, nil
}

//KubeGet issues kubectl get <arg>
func KubeGet(args []string, namespace string, dryrun bool) (string, error) {
	Info.log("Attempting to get resource from Kubernetes ...")
	kcmd := "kubectl"
	kargs := []string{"get"}
	kargs = append(kargs, args...)
	if namespace != "" {
		kargs = append(kargs, "--namespace", namespace)
	}

	if dryrun {
		Info.log("Dry run - skipping execution of: ", kcmd, " ", strings.Join(kargs, " "))
		return "", nil
	}
	Info.log("Running command: ", kcmd, " ", strings.Join(kargs, " "))
	execCmd := exec.Command(kcmd, kargs...)
	kout, kerr := execCmd.Output()
	if kerr != nil {
		return "", errors.Errorf("kubectl get failed: %s", string(kout[:]))
	}
	return string(kout[:]), nil
}

//KubeApply issues kubectl apply -f <filename>
func KubeApply(fileToApply string, namespace string, dryrun bool) error {
	Info.log("Attempting to apply resource in Kubernetes ...")
	kcmd := "kubectl"
	kargs := []string{"apply", "-f", fileToApply}
	if namespace != "" {
		kargs = append(kargs, "--namespace", namespace)
	}

	if dryrun {
		Info.log("Dry run - skipping execution of: ", kcmd, " ", strings.Join(kargs, " "))
		return nil
	}
	Info.log("Running command: ", kcmd, " ", strings.Join(kargs, " "))
	execCmd := exec.Command(kcmd, kargs...)
	kout, kerr := execCmd.Output()
	if kerr != nil {
		Error.log("kubectl apply failed: ", kerr, " ", string(kout[:]))
		return kerr
	}
	Debug.log("kubectl apply success: ", string(kout[:]))
	return nil
}

//KubeDelete issues kubectl delete -f <filename>
func KubeDelete(fileToApply string, namespace string, dryrun bool) error {
	Info.log("Attempting to delete resource from Kubernetes...")
	kcmd := "kubectl"
	kargs := []string{"delete", "-f", fileToApply}
	if namespace != "" {
		kargs = append(kargs, "--namespace", namespace)
	}

	if dryrun {
		Info.log("Dry run - skipping execution of: ", kcmd, " ", strings.Join(kargs, " "))
		return nil
	}
	Info.log("Running command: ", kcmd, " ", strings.Join(kargs, " "))
	execCmd := exec.Command(kcmd, kargs...)
	var stderr bytes.Buffer
	execCmd.Stderr = &stderr
	kout, kerr := execCmd.Output()
	if kerr != nil {
		errorText := strings.Trim(stderr.String(), "\n")
		Error.log(errorText)
		Error.log("kubectl delete failed: ", kerr)
		return errors.Errorf("kubectl delete failed: %v %s", kerr, errorText)
	}
	Debug.log("kubectl delete success: ", string(kout[:]))
	return nil
}

//KubeGetNodePortURL kubectl get svc <service> -o jsonpath=http://{.status.loadBalancer.ingress[0].hostname}:{.spec.ports[0].nodePort} and prints the return URL
func KubeGetNodePortURL(service string, namespace string, dryrun bool) (url string, err error) {
	kargs := append([]string{"svc"}, service)
	kargs = append(kargs, "-o", "jsonpath=http://{.status.loadBalancer.ingress[0].hostname}:{.spec.ports[0].nodePort}")
	out, err := KubeGet(kargs, namespace, dryrun)
	// Performing the kubectl apply
	if err != nil {
		return "", errors.Errorf("Failed to find deployed service IP and Port: %s", err)
	}
	return out, nil
}

//KubeGetRouteURL issues kubectl get svc <service> -o jsonpath=http://{.status.loadBalancer.ingress[0].hostname}:{.spec.ports[0].nodePort} and prints the return URL
func KubeGetRouteURL(service string, namespace string, dryrun bool) (url string, err error) {
	kargs := append([]string{"route"}, service)
	kargs = append(kargs, "-o", "jsonpath={.status.ingress[0].host}")
	out, err := KubeGet(kargs, namespace, dryrun)
	// Performing the kubectl apply
	if err != nil {
		return "", errors.Errorf("Failed to find deployed service IP and Port: %s", err)
	}
	return out, nil
}

//KubeGetKnativeURL issues kubectl get rt <service> -o jsonpath="{.status.url}" and prints the return URL
func KubeGetKnativeURL(service string, namespace string, dryrun bool) (url string, err error) {
	kcmd := "kubectl"
	kargs := append([]string{"get", "rt"}, service)
	kargs = append(kargs, "-o", "jsonpath=\"{.status.url}\"")
	if namespace != "" {
		kargs = append(kargs, "--namespace", namespace)
	}

	if dryrun {
		Info.log("Dry run - skipping execution of: ", kcmd, " ", strings.Join(kargs, " "))
		return "", nil
	}
	Info.log("Running command: ", kcmd, " ", strings.Join(kargs, " "))
	execCmd := exec.Command(kcmd, kargs...)
	kout, kerr := execCmd.Output()
	if kerr != nil {
		return "", errors.Errorf("kubectl get failed: %s", string(kout[:]))
	}
	return string(kout[:]), nil
}

//KubeGetDeploymentURL searches for an exposed hostname and port for the deployed service
func KubeGetDeploymentURL(service string, namespace string, dryrun bool) (url string, err error) {
	url, err = KubeGetKnativeURL(service, namespace, dryrun)
	if err == nil {
		return url, nil
	}
	url, err = KubeGetRouteURL(service, namespace, dryrun)
	if err == nil {
		return url, nil
	}
	url, err = KubeGetNodePortURL(service, namespace, dryrun)
	if err == nil {
		return url, nil
	}
	Error.log("Failed to get deployment hostname and port: ", err)
	return "", err
}

//pullCmd
// enable extract to use `buildah` sequences for image extraction.
// Pull the given docker image
func pullCmd(imageToPull string, buildah bool, dryrun bool) error {
	cmdName := "docker"
	if buildah {
		cmdName = "buildah"
	}
	pullArgs := []string{"pull", imageToPull}
	if dryrun {
		Info.log("Dry run - skipping execution of: ", cmdName, " ", strings.Join(pullArgs, " "))
		return nil
	}
	Info.log("Pulling docker image ", imageToPull)
	err := execAndWaitReturnErr(cmdName, pullArgs, Info, dryrun)
	if err != nil {
		Warning.log("Docker image pull failed: ", err)
		return err
	}
	return nil
}

func checkDockerImageExistsLocally(imageToPull string) bool {
	cmdName := "docker"
	cmdArgs := []string{"image", "ls", "-q", imageToPull}
	imagelsCmd := exec.Command(cmdName, cmdArgs...)
	imagelsOut, imagelsErr := imagelsCmd.Output()
	imagelsOutStr := strings.TrimSpace(string(imagelsOut))
	Debug.log("Docker image ls command output: ", imagelsOutStr)

	if imagelsErr != nil {
		Warning.log("Could not run docker image ls -q for the image: ", imageToPull, " error: ", imagelsErr, " Check to make sure docker is available.")
		return false
	}
	if imagelsOutStr != "" {
		return true
	}
	return false
}

//pullImage
// pulls buildah / docker image, if APPSODY_PULL_POLICY set to IFNOTPRESENT
//it checks for image in local repo and pulls if not in the repo
func pullImage(imageToPull string, config *RootCommandConfig) error {
	if config.imagePulled == nil {
		config.imagePulled = make(map[string]bool)
	}
	Debug.logf("%s image pulled status: %t", imageToPull, config.imagePulled[imageToPull])
	if config.imagePulled[imageToPull] {
		Debug.log("Image has been pulled already: ", imageToPull)
		return nil
	}
	config.imagePulled[imageToPull] = true

	localImageFound := false
	pullPolicyAlways := true
	pullPolicy := os.Getenv("APPSODY_PULL_POLICY") // Always or IfNotPresent
	if pullPolicy == "" || strings.ToUpper(pullPolicy) == "ALWAYS" {
		Debug.log("Pull policy Always")
	} else if strings.ToUpper(pullPolicy) == "IFNOTPRESENT" {
		Debug.log("Pull policy IfNotPresent, checking for local image")
		pullPolicyAlways = false
	}
	if !pullPolicyAlways {
		localImageFound = checkDockerImageExistsLocally(imageToPull)
	}

	if pullPolicyAlways || (!pullPolicyAlways && !localImageFound) {
		err := pullCmd(imageToPull, config.Buildah, config.Dryrun)
		if err != nil {
			if pullPolicyAlways {
				localImageFound = checkDockerImageExistsLocally(imageToPull)
			}
			if !localImageFound {
				return errors.Errorf("Could not find the image either in docker hub or locally: %s", imageToPull)

			}
		}
	}
	if localImageFound {
		Info.log("Using local cache for image ", imageToPull)
	}
	return nil
}

func execAndListenWithWorkDirReturnErr(command string, args []string, logger appsodylogger, workdir string, dryrun bool) (*exec.Cmd, error) {
	var execCmd *exec.Cmd
	var err error
	if dryrun {
		Info.log("Dry Run - Skipping command: ", command, " ", strings.Join(args, " "))
	} else {
		Info.log("Running command: ", command, " ", strings.Join(args, " "))
		execCmd = exec.Command(command, args...)
		if workdir != "" {
			execCmd.Dir = workdir
		}
		cmdReader, err := execCmd.StdoutPipe()
		if err != nil {
			Error.log("Error creating StdoutPipe for Cmd ", err)
			return nil, err
		}

		errReader, err := execCmd.StderrPipe()
		if err != nil {
			Error.log("Error creating StderrPipe for Cmd ", err)
			return nil, err
		}

		outScanner := bufio.NewScanner(cmdReader)
		outScanner.Buffer(make([]byte, 0, 64*1024), 1024*1024)
		go func() {
			for outScanner.Scan() {
				logger.log(outScanner.Text())
			}
		}()

		errScanner := bufio.NewScanner(errReader)
		errScanner.Buffer(make([]byte, 0, 64*1024), 1024*1024)
		go func() {
			for errScanner.Scan() {
				logger.log(errScanner.Text())
			}
		}()

		err = execCmd.Start()
		if err != nil {
			Debug.log("Error running ", command, " command: ", errScanner.Text(), err)
			return nil, err
		}
	}
	return execCmd, err
}

func execAndWaitReturnErr(command string, args []string, logger appsodylogger, dryrun bool) error {
	return execAndWaitWithWorkDirReturnErr(command, args, logger, "", dryrun)
}
func execAndWaitWithWorkDirReturnErr(command string, args []string, logger appsodylogger, workdir string, dryrun bool) error {
	var err error
	var execCmd *exec.Cmd
	if dryrun {
		Info.log("Dry Run - Skipping command: ", command, " ", strings.Join(args, " "))
	} else {
		execCmd, err = execAndListenWithWorkDirReturnErr(command, args, logger, workdir, dryrun)
		if err != nil {
			return err
		}
		err = execCmd.Wait()
		if err != nil {
			return err
		}
	}
	return err
}

func createChecksumHash(fileName string) (hash.Hash, error) {
	Debug.log("Checksum oldFile", fileName)
	newFile, err := os.Open(fileName)
	if err != nil {
		return nil, errors.Errorf("File open failed for %s controller binary: %v", fileName, err)

	}
	defer newFile.Close()

	computedSha256 := sha256.New()
	if _, err := io.Copy(computedSha256, newFile); err != nil {
		return nil, errors.Errorf("sha256 copy failed for %s controller binary %v", fileName, err)
	}
	return computedSha256, nil
}

func checksum256TestFile(newFileName string, oldFileName string) (bool, error) {
	var checkValue bool

	oldSha256, errOld := createChecksumHash(oldFileName)
	if errOld != nil {
		return false, errOld
	}
	newSha256, errNew := createChecksumHash(newFileName)
	if errNew != nil {
		return false, errNew
	}
	Debug.logf("%x\n", oldSha256.Sum(nil))
	Debug.logf("%x\n", newSha256.Sum(nil))
	checkValue = bytes.Equal(oldSha256.Sum(nil), newSha256.Sum(nil))

	Debug.log("Checksum returned: ", checkValue)

	return checkValue, nil
}

func getLatestVersion() string {
	var version string
	Debug.log("Getting latest version ", LatestVersionURL)
	resp, err := http.Get(LatestVersionURL)
	if err != nil {
		Warning.log("Unable to check the most recent version of Appsody in GitHub.... continuing.")
	} else {
		url := resp.Request.URL.String()
		r, _ := regexp.Compile(`[\d]+\.[\d]+\.[\d]+$`)

		version = r.FindString(url)
	}
	Debug.log("Got version ", version)
	return version
}

func doVersionCheck(config *RootCommandConfig) {
	var latest = getLatestVersion()
	var currentTime = time.Now().Format("2006-01-02 15:04:05 -0700 MST")

	if latest != "" && VERSION != "vlatest" && VERSION != latest {
		switch os := runtime.GOOS; os {
		case "darwin":
			Info.logf("\n*\n*\n*\n\nA new CLI update is available.\nPlease run `brew upgrade appsody` to upgrade from %s --> %s.\n\n*\n*\n*", VERSION, latest)
		default:
			Info.logf("\n*\n*\n*\n\nA new CLI update is available.\nPlease go to https://appsody.dev/docs/getting-started/installation#upgrading-appsody and upgrade from %s --> %s.\n\n*\n*\n*", VERSION, latest)
		}
	}

	config.CliConfig.Set("lastversioncheck", currentTime)
	if err := config.CliConfig.WriteConfig(); err != nil {
		Error.logf("Writing default config file %s", err)

	}
}

func getLastCheckTime(config *RootCommandConfig) string {
	return config.CliConfig.GetString("lastversioncheck")
}

func checkTime(config *RootCommandConfig) {
	var lastCheckTime = getLastCheckTime(config)

	lastTime, err := time.Parse("2006-01-02 15:04:05 -0700 MST", lastCheckTime)
	if err != nil {
		Debug.logf("Could not parse the config file's lastversioncheck: %v. Continuing with a new version check...", err)
		doVersionCheck(config)
	} else if time.Since(lastTime).Hours() > 24 {
		doVersionCheck(config)
	}

}

// TEMPORARY CODE: sets the old v1 index to point to the new v2 index (latest)
// this code should be removed when we think everyone is using the latest index.
func setNewIndexURL(config *RootCommandConfig) {

	var repoFile = getRepoFileLocation(config)
	var oldIndexURL = "https://raw.githubusercontent.com/appsody/stacks/master/index.yaml"
	var newIndexURL = "https://github.com/appsody/stacks/releases/latest/download/incubator-index.yaml"

	data, err := ioutil.ReadFile(repoFile)
	if err != nil {
		Warning.log("Unable to read repository file")
	}

	replaceURL := bytes.Replace(data, []byte(oldIndexURL), []byte(newIndexURL), -1)

	if err = ioutil.WriteFile(repoFile, replaceURL, 0644); err != nil {
		Warning.log(err)
	}
}

func IsEmptyDir(name string) bool {
	f, err := os.Open(name)

	if err != nil {
		return true
	}
	defer f.Close()

	_, err = f.Readdirnames(1)

	return err == io.EOF
}<|MERGE_RESOLUTION|>--- conflicted
+++ resolved
@@ -470,16 +470,12 @@
 	}
 	var config map[string]interface{}
 
-<<<<<<< HEAD
 	if buildah {
 		config = buildahData["config"].(map[string]interface{})
 		Debug.Log("Config inspected by buildah: ", config)
 	} else {
 		config = data[0]["Config"].(map[string]interface{})
 	}
-=======
-	dockerConfig := data[0]["Config"].(map[string]interface{})
->>>>>>> 75898fea
 
 	if dockerConfig["ExposedPorts"] != nil {
 		exposedPorts := dockerConfig["ExposedPorts"].(map[string]interface{})
