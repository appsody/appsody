// Copyright © 2019 IBM Corporation and others.
//
// Licensed under the Apache License, Version 2.0 (the "License");
// you may not use this file except in compliance with the License.
// You may obtain a copy of the License at
//
//     http://www.apache.org/licenses/LICENSE-2.0
//
// Unless required by applicable law or agreed to in writing, software
// distributed under the License is distributed on an "AS IS" BASIS,
// WITHOUT WARRANTIES OR CONDITIONS OF ANY KIND, either express or implied.
// See the License for the specific language governing permissions and
// limitations under the License.
package cmd

import (
	"bufio"
	"bytes"
	"crypto/sha256"
	"encoding/json"
	"fmt"
	"hash"
	"io"
	"io/ioutil"
	"net/http"
	"os"
	"os/exec"
	"path/filepath"
	"regexp"
	"runtime"
	"strconv"
	"strings"
	"time"

	"github.com/pkg/errors"

	"github.com/spf13/viper"
	"gopkg.in/yaml.v2"
)

type ProjectConfig struct {
	Platform string
}

type NotAnAppsodyProject string

func (e NotAnAppsodyProject) Error() string { return string(e) }

var (
	ConfigFile = ".appsody-config.yaml"
)

var (
	LatestVersionURL = "https://github.com/appsody/appsody/releases/latest"
)

var imagePulled = make(map[string]bool)
var projectConfig *ProjectConfig

const workDirNotSet = ""

func exists(path string) (bool, error) {
	_, err := os.Stat(path)
	if err == nil {
		return true, nil
	}
	if os.IsNotExist(err) {
		return false, nil
	}
	return true, err
}

func getEnvVar(searchEnvVar string) (string, error) {
	// TODO cache this so the buildah / docker inspect command only runs once per cli invocation

	// Docker and Buildah produce slightly different output
	// for `inspect` command. Array of maps vs. maps
	var dataBuildah map[string]interface{}
	var dataDocker []map[string]interface{}
	projectConfig, projectConfigErr := getProjectConfig()
	if projectConfigErr != nil {
		return "", projectConfigErr
	}
	imageName := projectConfig.Platform
	pullErrs := pullImage(imageName)
	if pullErrs != nil {
		return "", pullErrs
	}
	cmdName := "docker"
	cmdArgs := []string{"image", "inspect", imageName}
	if buildah {
		cmdName = "buildah"
		cmdArgs = []string{"inspect", "--format={{.Config}}", imageName}
	}

	inspectCmd := exec.Command(cmdName, cmdArgs...)
	inspectOut, inspectErr := inspectCmd.Output()
	if inspectErr != nil {
		return "", errors.Errorf("Could not inspect the image: %v", inspectErr)

	}

	var err error
	var envVars []interface{}
	if buildah {
		err = json.Unmarshal([]byte(inspectOut), &dataBuildah)
		if err != nil {
			return "", errors.New("error unmarshaling data from inspect command - exiting")
		}
		config := dataBuildah["config"].(map[string]interface{})
		envVars = config["Env"].([]interface{})

	} else {
		err = json.Unmarshal([]byte(inspectOut), &dataDocker)
		if err != nil {
			return "", errors.New("error unmarshaling data from inspect command - exiting")

		}
		config := dataDocker[0]["Config"].(map[string]interface{})

		envVars = config["Env"].([]interface{})
	}

	Debug.log("Number of environment variables in stack image: ", len(envVars))
	Debug.log("All environment variables in stack image: ", envVars)
	var varFound = false
	var envVarValue string
	for _, envVar := range envVars {
		if strings.HasPrefix(envVar.(string), searchEnvVar) {
			varFound = true
			envVarValue = strings.SplitN(envVar.(string), "=", 2)[1]
			break
		}
	}
	if varFound {
		Debug.logf("Environment variable found: %s Value: %s", searchEnvVar, envVarValue)
	} else {
		Debug.log("Could not find env var: ", searchEnvVar)
		envVarValue = ""
	}
	return envVarValue, nil

}

func getEnvVarBool(searchEnvVar string) (bool, error) {
	strVal, envErr := getEnvVar(searchEnvVar)
	if envErr != nil {
		return false, envErr
	}
	return strings.Compare(strings.TrimSpace(strings.ToUpper(strVal)), "TRUE") == 0, nil
}

func getEnvVarInt(searchEnvVar string) (int, error) {

	strVal, envErr := getEnvVar(searchEnvVar)
	if envErr != nil {
		return 0, envErr
	}
	intVal, err := strconv.Atoi(strVal)
	if err != nil {
		return 0, err
	}
	return intVal, nil

}

func getExtractDir() (string, error) {
	extractDir, envErr := getEnvVar("APPSODY_PROJECT_DIR")
	if envErr != nil {
		return "", envErr
	}
	if extractDir == "" {
		Warning.log("The stack image does not contain APPSODY_PROJECT_DIR. Using /project")
		return "/project", nil
	}
	return extractDir, nil
}

func getVolumeArgs() ([]string, error) {
	volumeArgs := []string{}
	stackMounts, envErr := getEnvVar("APPSODY_MOUNTS")
	if envErr != nil {
		return nil, envErr
	}
	if stackMounts == "" {
		Warning.log("The stack image does not contain APPSODY_MOUNTS")
		return volumeArgs, nil
	}
	stackMountList := strings.Split(stackMounts, ";")
	homeDir := UserHomeDir()
	homeDirOverride := os.Getenv("APPSODY_MOUNT_HOME")
	homeDirOverridden := false
	if homeDirOverride != "" {
		Debug.logf("Overriding home mount dir from '%s' to APPSODY_MOUNT_HOME value '%s' ", homeDir, homeDirOverride)
		homeDir = homeDirOverride
		homeDirOverridden = true
	}
	projectDir, perr := getProjectDir()
	if perr != nil {
		return volumeArgs, perr

	}
	projectDirOverride := os.Getenv("APPSODY_MOUNT_PROJECT")
	projectDirOverridden := false
	if projectDirOverride != "" {
		Debug.logf("Overriding project mount dir from '%s' to APPSODY_MOUNT_PROJECT value '%s' ", projectDir, projectDirOverride)
		projectDir = projectDirOverride
		projectDirOverridden = true
	}

	for _, mount := range stackMountList {
		if mount == "" {
			continue
		}
		var mappedMount string
		var overridden bool
		if strings.HasPrefix(mount, "~") {
			mappedMount = strings.Replace(mount, "~", homeDir, 1)
			overridden = homeDirOverridden
		} else {
			mappedMount = filepath.Join(projectDir, mount)
			overridden = projectDirOverridden
		}
		// mappedMount contains local and container (linux) paths. When on windows, the Join above replaces all '/' with '\' and
		// breaks the linux paths. This method is to always use '/' because windows docker tolerates this.
		mappedMount = filepath.ToSlash(mappedMount)

		if !overridden && !mountExistsLocally(mappedMount) {
			Warning.log("Could not mount ", mappedMount, " because the local file was not found.")
			continue
		}
		volumeArgs = append(volumeArgs, "-v", mappedMount)
	}
	Debug.log("Mapped mount args: ", volumeArgs)
	return volumeArgs, nil
}

func mountExistsLocally(mount string) bool {
	localFile := strings.Split(mount, ":")
	if runtime.GOOS == "windows" {
		//Windows may prepend the drive ID to the path
		//ex. C:\whatever\path\:/linux/dir
		if len(localFile) > 2 {
			//This is the case where we have three strings, the first one being
			//the drive ID
			// C: \whatever\path and /linux/dir
			localFile[0] += ":" + localFile[1]
			//We append the second string to the first
			//thus reconstituting the entire local path
		}
	}
	Debug.log("Checking for existence of local file or directory to mount: ", localFile[0])
	fileExists, _ := exists(localFile[0])
	return fileExists
}

func getProjectDir() (string, error) {
	dir, err := os.Getwd()
	if err != nil {
		Error.log("Error getting current directory: ", err)
		return "", err
	}
	appsodyConfig := filepath.Join(dir, ConfigFile)
	projectDir, err := exists(appsodyConfig)
	if err != nil {
		Error.log(err)
		return "", err
	}
	if !projectDir {

		Debug.log("Current dir is not an appsody project.")
		// +
		// "Run `appsody init <stack>` to setup an appsody project. Run `appsody list` to see the available stacks.")
		var e NotAnAppsodyProject = "The current directory is not a valid appsody project. Run `appsody init <stack>` to create one. Run `appsody list` to see the available stacks."
		return "", &e
	}
	return dir, nil
}

func getProjectConfig() (ProjectConfig, error) {
	if projectConfig == nil {
		dir, perr := getProjectDir()
		if perr != nil {
			var tempProjectConfig ProjectConfig
			return tempProjectConfig, errors.Errorf("The current directory is not a valid appsody project. Run appsody init <stack> to create one: %v", perr)

		}
		appsodyConfig := filepath.Join(dir, ConfigFile)
		viper.SetConfigFile(appsodyConfig)
		Debug.log("Project config file set to: ", appsodyConfig)
		err := viper.ReadInConfig()
		if err != nil {
			var tempProjectConfig ProjectConfig
			return tempProjectConfig, errors.Errorf("Error reading project config %v", err)

		}
		stack := viper.GetString("stack")
		Debug.log("Project stack from config file: ", stack)
		imageRepo := cliConfig.GetString("images")
		Debug.log("Image repository set to: ", imageRepo)
		if imageRepo != "index.docker.io" {
			stack = imageRepo + "/" + stack
		}
		Debug.log("Pulling stack image as: ", stack)
		projectConfig = &ProjectConfig{stack}
	}
	return *projectConfig, nil
}

func getOperatorHome() string {
	operatorHome := cliConfig.GetString("operator")
	Debug.log("Operator home set to: ", operatorHome)
	return operatorHome
}

func getProjectName() (string, error) {
	projectDir, err := getProjectDir()
	if err != nil {
		return "my-project", err
	}
	projectName := strings.ToLower(filepath.Base(projectDir))
	projectName = strings.ReplaceAll(projectName, "_", "-")
	return projectName, nil
}

func execAndWait(command string, args []string, logger appsodylogger) error {

	return execAndWaitWithWorkDir(command, args, logger, workDirNotSet)
}
func execAndWaitWithWorkDir(command string, args []string, logger appsodylogger, workdir string) error {

	err := execAndWaitWithWorkDirReturnErr(command, args, logger, workdir)
	if err != nil {
		return errors.Errorf("Error running %s command: %v", command, err)

	}
	return nil

}

// CopyFile uses OS commands to copy a file from a source to a destination
func CopyFile(source string, dest string) error {
	_, err := os.Stat(source)
	if err != nil {
		Error.logf("Cannot find source file %s to copy", source)
		return err
	}

	var execCmd string
	var execArgs = []string{source, dest}

	if runtime.GOOS == "windows" {
		execCmd = "CMD"
		winArgs := []string{"/C", "COPY"}
		execArgs = append(winArgs[0:], execArgs...)

	} else {
		execCmd = "cp"
	}
	copyCmd := exec.Command(execCmd, execArgs...)
	cmdOutput, cmdErr := copyCmd.Output()
	_, err = os.Stat(dest)
	if err != nil {
		Error.logf("Could not copy %s to %s - output of copy command %s %s\n", source, dest, cmdOutput, cmdErr)
		return errors.New("Error in copy: " + cmdErr.Error())
	}
	Debug.logf("Copy of %s to %s was successful \n", source, dest)
	return nil
}

// MoveDir moves a directory to another directory, even if they are on different partitions
func MoveDir(fromDir string, toDir string) error {
	Debug.log("Moving ", fromDir, " to ", toDir)
	// Let's try os.Rename first
	err := os.Rename(fromDir, toDir)
	if err == nil {
		// We did it - returning
		//Error.log("Could not move ", extractDir, " to ", targetDir, " ", err)
		return nil
	}
	// If we are here, we need to use copy
	Debug.log("os.Rename did not work to move directories... attempting copy. From dir:", fromDir, " target dir: ", toDir)
	err = copyDir(fromDir, toDir)
	if err != nil {
		Error.log("Could not move ", fromDir, " to ", toDir)
		return err
	}
	return nil
}

func copyDir(fromDir string, toDir string) error {
	_, err := os.Stat(fromDir)
	if err != nil {
		Error.logf("Cannot find source directory %s to copy", fromDir)
		return err
	}

	var execCmd string
	var execArgs = []string{fromDir, toDir}

	if runtime.GOOS == "windows" {
		execCmd = "CMD"
		winArgs := []string{"/C", "XCOPY", "/I", "/E", "/H", "/K"}
		execArgs = append(winArgs[0:], execArgs...)

	} else {
		execCmd = "cp"
		bashArgs := []string{"-rf"}
		execArgs = append(bashArgs[0:], execArgs...)
	}
	Debug.log("About to run: ", execCmd, execArgs)
	copyCmd := exec.Command(execCmd, execArgs...)
	cmdOutput, cmdErr := copyCmd.Output()
	_, err = os.Stat(toDir)
	if err != nil {
		Error.logf("Could not copy %s to %s - output of copy command %s %s\n", fromDir, toDir, cmdOutput, cmdErr)
		return errors.New("Error in copy: " + cmdErr.Error())
	}
	Debug.logf("Directory copy of %s to %s was successful \n", fromDir, toDir)
	return nil
}

// CheckPrereqs checks the prerequisites to run the CLI
func CheckPrereqs() error {
	dockerCmd := "docker"
	dockerArgs := []string{"ps"}
	checkDockerCmd := exec.Command(dockerCmd, dockerArgs...)
	_, cmdErr := checkDockerCmd.Output()
	if cmdErr != nil {
		return errors.New("docker does not seem to be installed or running - failed to execute docker ps")
	}
	return nil
}

// UserHomeDir returns the current user's home directory or '.'
func UserHomeDir() string {
	homeDir, homeErr := os.UserHomeDir()

	if homeErr != nil {
		Error.log("Unable to find user's home directory", homeErr)
		return "."
	}
	return homeDir
}

func getExposedPorts() ([]string, error) {
	// TODO cache this so the docker inspect command only runs once per cli invocation
	var data []map[string]interface{}
	var portValues []string
	projectConfig, projectConfigErr := getProjectConfig()
	if projectConfigErr != nil {
		return nil, projectConfigErr
	}
	imageName := projectConfig.Platform
	pullErrs := pullImage(imageName)
	if pullErrs != nil {
		return nil, pullErrs
	}
	cmdName := "docker"
	cmdArgs := []string{"image", "inspect", imageName}

	inspectCmd := exec.Command(cmdName, cmdArgs...)
	inspectOut, inspectErr := inspectCmd.Output()
	if inspectErr != nil {
		return portValues, errors.Errorf("Could not inspect the image: %v", inspectErr)
	}

	err := json.Unmarshal([]byte(inspectOut), &data)
	if err != nil {
		return portValues, errors.Errorf("Error unmarshaling data from inspect command - exiting %v", err)
	}

	config := data[0]["Config"].(map[string]interface{})

	if config["ExposedPorts"] != nil {
		exposedPorts := config["ExposedPorts"].(map[string]interface{})

		portValues = make([]string, 0, len(exposedPorts))
		for k := range exposedPorts {
			portValues = append(portValues, strings.Split(k, "/tcp")[0])
		}

	}
	return portValues, nil

}

//GenKnativeYaml generates a simple yaml for KNative serving
func GenKnativeYaml(yamlTemplate string, deployPort int, serviceName string, deployImage string, pullImage bool) (fileName string, yamlErr error) {
	// KNative serving YAML representation in a struct
	type Y struct {
		APIVersion string `yaml:"apiVersion"`
		Kind       string `yaml:"kind"`
		Metadata   struct {
			Name      string `yaml:"name"`
			Namespace string `yaml:"namespace,omitempty"`
		} `yaml:"metadata"`
		Spec struct {
			RunLatest struct {
				Configuration struct {
					RevisionTemplate struct {
						Spec struct {
							Container struct {
								Image           string           `yaml:"image"`
								ImagePullPolicy string           `yaml:"imagePullPolicy"`
								Ports           []map[string]int `yaml:"ports"`
							} `yaml:"container"`
						} `yaml:"spec"`
					} `yaml:"revisionTemplate"`
				} `yaml:"configuration"`
			} `yaml:"runLatest"`
		} `yaml:"spec"`
	}
	yamlMap := Y{}
	err := yaml.Unmarshal([]byte(yamlTemplate), &yamlMap)
	//Set the name
	yamlMap.Metadata.Name = serviceName
	//Set the image
	yamlMap.Spec.RunLatest.Configuration.RevisionTemplate.Spec.Container.Image = deployImage
	//Set the image pull policy to Never if we're not pushing an image to a registry
	if !pullImage {
		yamlMap.Spec.RunLatest.Configuration.RevisionTemplate.Spec.Container.ImagePullPolicy = "Never"
	}
	//Set the containerPort
	ports := yamlMap.Spec.RunLatest.Configuration.RevisionTemplate.Spec.Container.Ports
	if len(ports) > 1 {
		//KNative only allows a single port entry
		Warning.log("KNative yaml template defines more than one port. This is invalid.")
	}

	if len(ports) >= 1 {
		found := false
		for _, thePort := range ports {
			Debug.log("Detected KNative template port: ", thePort)
			_, found = thePort["containerPort"]
			if found {
				Debug.log("YAML template defined a single port - setting it to: ", deployPort)
				thePort["containerPort"] = deployPort
				break
			}
		}
		if !found {
			//This template is invalid because the only value that's allowed is containerPort
			Warning.log("The Knative template defines a port with a key other than containerPort. This is invalid.")
			Warning.log("Adding containerPort - you will have to edit the yaml file manually.")
			newPort := map[string]int{"containerPort": deployPort}
			ports = append(ports, newPort)
			yamlMap.Spec.RunLatest.Configuration.RevisionTemplate.Spec.Container.Ports = ports
		}
	} else { //no ports defined
		var newPorts [1]map[string]int
		newPorts[0] = map[string]int{"containerPort": deployPort}
		yamlMap.Spec.RunLatest.Configuration.RevisionTemplate.Spec.Container.Ports = newPorts[:]
	}
	if err != nil {
		Error.log("Could not create the YAML structure from template. Exiting.")
		return "", err
	}
	Debug.logf("YAML map: \n%v\n", yamlMap)
	yamlStr, err := yaml.Marshal(&yamlMap)
	if err != nil {
		Error.log("Could not create the YAML string from Map. Exiting.")
		return "", err
	}
	Debug.logf("Generated YAML: \n%s\n", yamlStr)
	// Generate file based on supplied config, defaulting to app-deploy.yaml
	yamlFile := configFile
	if dryrun {
		Info.log("Skipping creation of yaml file with prefix: ", yamlFile)
		return yamlFile, nil
	}
	err = ioutil.WriteFile(yamlFile, yamlStr, 0666)
	if err != nil {
		return "", fmt.Errorf("Could not create the yaml file for KNative deployment %v", err)
	}
	return yamlFile, nil
}

func getKNativeTemplate() string {
	yamltempl := `
apiVersion: serving.knative.dev/v1alpha1
kind: Service
metadata:
  name: test
spec:
  runLatest:
    configuration:
      revisionTemplate:
        spec:
          container:
            image: myimage
            imagePullPolicy: Always
            ports:
            - containerPort: 8080
`
	return yamltempl
}

// DockerTag tags a docker image
func DockerTag(imageToTag string, tag string) error {
	Info.log("Tagging Docker image as ", tag)
	cmdName := "docker"
	cmdArgs := []string{"image", "tag", imageToTag, tag}
	if dryrun {
		Info.log("Dry run - skipping execution of: ", cmdName, " ", cmdArgs)
		return nil
	}
	tagCmd := exec.Command(cmdName, cmdArgs...)
	tagOut, tagErr := tagCmd.Output()
	if tagErr != nil {
		Error.log("Could not inspect the image: ", tagErr, " ", string(tagOut[:]))
		return tagErr
	}
	Debug.log("Docker tag command output: ", string(tagOut[:]))
	return nil
}

//DockerPush pushes a docker image to a docker registry (assumes that the user has done docker login)
func DockerPush(imageToPush string) error {
	Info.log("Pushing docker image ", imageToPush)
	cmdName := "docker"
	cmdArgs := []string{"push", imageToPush}
	if dryrun {
		Info.log("Dry run - skipping execution of: ", cmdName, " ", cmdArgs)
		return nil
	}
	pushCmd := exec.Command(cmdName, cmdArgs...)
	pushOut, pushErr := pushCmd.Output()
	if pushErr != nil {
		Error.log("Could not push the image: ", pushErr, " ", string(pushOut[:]))
		return pushErr
	}
	Debug.log("Docker push command output: ", string(pushOut[:]))
	return nil
}

// DockerRunBashCmd issues a shell command in a docker image, overriding its entrypoint
func DockerRunBashCmd(options []string, image string, bashCmd string) (cmdOutput string, err error) {
	cmdName := "docker"
	var cmdArgs []string
	pullErrs := pullImage(image)
	if pullErrs != nil {
		return "", pullErrs
	}
	if len(options) >= 0 {
		cmdArgs = append([]string{"run"}, options...)
	} else {
		cmdArgs = []string{"run"}
	}
	cmdArgs = append(cmdArgs, "--entrypoint", "/bin/bash", image, "-c", bashCmd)
	Info.log("Running command: ", cmdName, cmdArgs)
	dockerCmd := exec.Command(cmdName, cmdArgs...)
	dockerOutBytes, err := dockerCmd.Output()
	if err != nil {
		Error.log("Could not run the docker image: ", err)
		return "", err
	}
	dockerOut := strings.TrimSpace(string(dockerOutBytes))
	return dockerOut, nil
}

//KubeGet issues kubectl get <arg>
func KubeGet(args []string) (string, error) {
	Info.log("Attempting to get resource from Kubernetes ...")
	kcmd := "kubectl"
	kargs := []string{"get"}
	kargs = append(kargs, args...)
	if namespace != "" {
		kargs = append(kargs, "--namespace", namespace)
	}

	if dryrun {
		Info.log("Dry run - skipping execution of: ", kcmd, " ", kargs)
		return "", nil
	}
	Info.log("Running command: ", kcmd, kargs)
	execCmd := exec.Command(kcmd, kargs...)
	kout, kerr := execCmd.Output()
	if kerr != nil {
		return "", errors.Errorf("kubectl get failed: %s", string(kout[:]))
	}
	return string(kout[:]), nil
}

//KubeApply issues kubectl apply -f <filename>
func KubeApply(fileToApply string) error {
	Info.log("Attempting to apply resource in Kubernetes ...")
	kcmd := "kubectl"
	kargs := []string{"apply", "-f", fileToApply}
	if namespace != "" {
		kargs = append(kargs, "--namespace", namespace)
	}

	if dryrun {
		Info.log("Dry run - skipping execution of: ", kcmd, " ", kargs)
		return nil
	}
	Info.log("Running command: ", kcmd, kargs)
	execCmd := exec.Command(kcmd, kargs...)
	kout, kerr := execCmd.Output()
	if kerr != nil {
		Error.log("kubectl apply failed: ", kerr, " ", string(kout[:]))
		return kerr
	}
	Debug.log("kubectl apply success: ", string(kout[:]))
	return nil
}

//KubeDelete issues kubectl delete -f <filename>
func KubeDelete(fileToApply string) error {
	Info.log("Attempting to delete resource from Kubernetes...")
	kcmd := "kubectl"
	kargs := []string{"delete", "-f", fileToApply}
	if namespace != "" {
		kargs = append(kargs, "--namespace", namespace)
	}

	if dryrun {
		Info.log("Dry run - skipping execution of: ", kcmd, " ", kargs)
		return nil
	}
	Info.log("Running command: ", kcmd, kargs)
	execCmd := exec.Command(kcmd, kargs...)
	var stderr bytes.Buffer
	execCmd.Stderr = &stderr
	kout, kerr := execCmd.Output()
	if kerr != nil {
		errorText := strings.Trim(stderr.String(), "\n")
		Error.log(errorText)
		Error.log("kubectl delete failed: ", kerr)
		return errors.Errorf("kubectl delete failed: %v %s", kerr, errorText)
	}
	Debug.log("kubectl delete success: ", string(kout[:]))
	return nil
}

//KubeGetNodePortURL kubectl get svc <service> -o jsonpath=http://{.status.loadBalancer.ingress[0].hostname}:{.spec.ports[0].nodePort} and prints the return URL
func KubeGetNodePortURL(service string) (url string, err error) {
	kargs := append([]string{"svc"}, service)
	kargs = append(kargs, "-o", "jsonpath=http://{.status.loadBalancer.ingress[0].hostname}:{.spec.ports[0].nodePort}")
	out, err := KubeGet(kargs)
	// Performing the kubectl apply
	if err != nil {
		return "", errors.Errorf("Failed to find deployed service IP and Port: %s", err)
	}
	return out, nil
}

//KubeGetRouteURL issues kubectl get svc <service> -o jsonpath=http://{.status.loadBalancer.ingress[0].hostname}:{.spec.ports[0].nodePort} and prints the return URL
func KubeGetRouteURL(service string) (url string, err error) {
	kargs := append([]string{"route"}, service)
	kargs = append(kargs, "-o", "jsonpath={.status.ingress[0].host}")
	out, err := KubeGet(kargs)
	// Performing the kubectl apply
	if err != nil {
		return "", errors.Errorf("Failed to find deployed service IP and Port: %s", err)
	}
	return out, nil
}

//KubeGetKnativeURL issues kubectl get rt <service> -o jsonpath="{.status.url}" and prints the return URL
func KubeGetKnativeURL(service string) (url string, err error) {
	kcmd := "kubectl"
	kargs := append([]string{"get", "rt"}, service)
	kargs = append(kargs, "-o", "jsonpath=\"{.status.url}\"")
	if namespace != "" {
		kargs = append(kargs, "--namespace", namespace)
	}

	if dryrun {
		Info.log("Dry run - skipping execution of: ", kcmd, " ", kargs)
		return "", nil
	}
	Info.log("Running command: ", kcmd, kargs)
	execCmd := exec.Command(kcmd, kargs...)
	kout, kerr := execCmd.Output()
	if kerr != nil {
		return "", errors.Errorf("kubectl get failed: %s", string(kout[:]))
	}
	return string(kout[:]), nil
}

//KubeGetDeploymentURL searches for an exposed hostname and port for the deployed service
func KubeGetDeploymentURL(service string) (url string, err error) {
	url, err = KubeGetKnativeURL(service)
	if err == nil {
		return url, nil
	}
	url, err = KubeGetRouteURL(service)
	if err == nil {
		return url, nil
	}
	url, err = KubeGetNodePortURL(service)
	if err == nil {
		return url, nil
	}
	Error.log("Failed to get deployment hostname and port: ", err)
	return "", err
}

//pullCmd
// enable extract to use `buildah` sequences for image extraction.
// Pull the given docker image
func pullCmd(imageToPull string) error {
	cmdName := "docker"
	if buildah {
		cmdName = "buildah"
	}
	pullArgs := []string{"pull", imageToPull}
	if dryrun {
		Info.log("Dry run - skipping execution of: ", cmdName, " ", pullArgs)
		return nil
	}
	Debug.log("Pulling docker image ", imageToPull)
	err := execAndWaitReturnErr(cmdName, pullArgs, Debug)
	if err != nil {
		Warning.log("Docker image pull failed: ", err)
		return err
	}
	return nil
}

func checkDockerImageExistsLocally(imageToPull string) bool {
	cmdName := "docker"
	cmdArgs := []string{"image", "ls", "-q", imageToPull}
	imagelsCmd := exec.Command(cmdName, cmdArgs...)
	imagelsOut, imagelsErr := imagelsCmd.Output()
	imagelsOutStr := strings.TrimSpace(string(imagelsOut))
	Debug.log("Docker image ls command output: ", imagelsOutStr)

	if imagelsErr != nil {
		Warning.log("Could not run docker image ls -q for the image: ", imageToPull, " error: ", imagelsErr, " Check to make sure docker is available.")
		return false
	}
	if imagelsOutStr != "" {
		return true
	}
	return false
}

//pullImage
// pulls buildah / docker image, if APPSODY_PULL_POLICY set to IFNOTPRESENT
//it checks for image in local repo and pulls if not in the repo
func pullImage(imageToPull string) error {

	Debug.logf("%s image pulled status: %t", imageToPull, imagePulled[imageToPull])
	if imagePulled[imageToPull] {
		Debug.log("Image has been pulled already: ", imageToPull)
		return nil
	}
	imagePulled[imageToPull] = true

	localImageFound := false
	pullPolicyAlways := true
	pullPolicy := os.Getenv("APPSODY_PULL_POLICY") // Always or IfNotPresent
	if pullPolicy == "" || strings.ToUpper(pullPolicy) == "ALWAYS" {
		Debug.log("Pull policy Always")
	} else if strings.ToUpper(pullPolicy) == "IFNOTPRESENT" {
		Debug.log("Pull policy IfNotPresent, checking for local image")
		pullPolicyAlways = false
	}
	if !pullPolicyAlways {
		localImageFound = checkDockerImageExistsLocally(imageToPull)
	}

	if pullPolicyAlways || (!pullPolicyAlways && !localImageFound) {
		err := pullCmd(imageToPull)
		if err != nil {
			if pullPolicyAlways {
				localImageFound = checkDockerImageExistsLocally(imageToPull)
			}
			if !localImageFound {
				return errors.Errorf("Could not find the image either in docker hub or locally: %s", imageToPull)

			}
		}
	}
	if localImageFound {
		Info.log("Using local cache for image ", imageToPull)
	}
	return nil
}

func execAndListenWithWorkDirReturnErr(command string, args []string, logger appsodylogger, workdir string) (*exec.Cmd, error) {
	var execCmd *exec.Cmd
	var err error
	if dryrun {
		Info.log("Dry Run - Skipping command: ", command, args)
	} else {
		Info.log("Running command: ", command, args)
		execCmd = exec.Command(command, args...)
		if workdir != "" {
			execCmd.Dir = workdir
		}
		cmdReader, err := execCmd.StdoutPipe()
		if err != nil {
			Error.log("Error creating StdoutPipe for Cmd ", err)
			return nil, err
		}

		errReader, err := execCmd.StderrPipe()
		if err != nil {
			Error.log("Error creating StderrPipe for Cmd ", err)
			return nil, err
		}

		outScanner := bufio.NewScanner(cmdReader)
		outScanner.Buffer(make([]byte, 0, 64*1024), 1024*1024)
		go func() {
			for outScanner.Scan() {
				logger.log(outScanner.Text())
			}
		}()

		errScanner := bufio.NewScanner(errReader)
		errScanner.Buffer(make([]byte, 0, 64*1024), 1024*1024)
		go func() {
			for errScanner.Scan() {
				logger.log(errScanner.Text())
			}
		}()

		err = execCmd.Start()
		if err != nil {
			Debug.log("Error running ", command, " command: ", errScanner.Text(), err)
			return nil, err
		}
	}
	return execCmd, err
}

func execAndWaitReturnErr(command string, args []string, logger appsodylogger) error {
	return execAndWaitWithWorkDirReturnErr(command, args, logger, "")
}
func execAndWaitWithWorkDirReturnErr(command string, args []string, logger appsodylogger, workdir string) error {
	var err error
	var execCmd *exec.Cmd
	if dryrun {
		Info.log("Dry Run - Skipping command: ", command, args)
	} else {
		execCmd, err = execAndListenWithWorkDirReturnErr(command, args, logger, workdir)
		if err != nil {
			return err
		}
		err = execCmd.Wait()
		if err != nil {
			return err
		}
	}
	return err
}

func createChecksumHash(fileName string) (hash.Hash, error) {
	Debug.log("Checksum oldFile", fileName)
	newFile, err := os.Open(fileName)
	if err != nil {
		return nil, errors.Errorf("File open failed for %s controller binary: %v", fileName, err)

	}
	defer newFile.Close()

	computedSha256 := sha256.New()
	if _, err := io.Copy(computedSha256, newFile); err != nil {
		return nil, errors.Errorf("sha256 copy failed for %s controller binary %v", fileName, err)
	}
	return computedSha256, nil
}

func checksum256TestFile(newFileName string, oldFileName string) (bool, error) {
	var checkValue bool

	oldSha256, errOld := createChecksumHash(oldFileName)
	if errOld != nil {
		return false, errOld
	}
	newSha256, errNew := createChecksumHash(newFileName)
	if errNew != nil {
		return false, errNew
	}
	Debug.logf("%x\n", oldSha256.Sum(nil))
	Debug.logf("%x\n", newSha256.Sum(nil))
	checkValue = bytes.Equal(oldSha256.Sum(nil), newSha256.Sum(nil))

	Debug.log("Checksum returned: ", checkValue)

	return checkValue, nil
}

func getLatestVersion() string {
	var version string
	resp, err := http.Get(LatestVersionURL)
	if err != nil {
		Warning.log("Unable to check the most recent version of Appsody in GitHub.... continuing.")
		version = "none"
	} else {
		url := resp.Request.URL.String()
		r, _ := regexp.Compile(`\d.\d.\d`)

		version = r.FindString(url)
	}
	return version
}

func doVersionCheck(data []byte, old string, new string, file string) {
	var latest = getLatestVersion()
	if VERSION != "vlatest" && VERSION != latest {
		Info.log("*\n*\n*\n\nA new CLI update is available.\nPlease go to " + LatestVersionURL + " and update from " + VERSION + " --> " + latest + ".\n\n*\n*\n*")
	}
	output := bytes.Replace(data, []byte(old), []byte(new), -1)
	err := ioutil.WriteFile(file, output, 0666)
	if err != nil {
		Warning.log("Error writing to config file")
	}
}

func getLastCheckTime() string {
	return cliConfig.GetString("lastversioncheck")
}

func checkTime() {
	var lastCheckTime string
	var currentTime string

	var configFile = getDefaultConfigFile()

	data, err := ioutil.ReadFile(configFile)
	if err != nil {
		Warning.log("Unable to read config file")
	}

	lastCheckTime = getLastCheckTime()
	currentTime = time.Now().Format("2006-01-02 15:04:05 -0700 MST")

	if getLatestVersion() != "none" {
		if lastCheckTime == "none" {
			doVersionCheck(data, lastCheckTime, currentTime, configFile)
		} else {
			lastTime, err := time.Parse("2006-01-02 15:04:05 -0700 MST", lastCheckTime)
			if err != nil {
				fmt.Println(err)
			}
			if time.Since(lastTime).Hours() > 24 {
				doVersionCheck(data, lastCheckTime, currentTime, configFile)
			}
		}
	}
}

<<<<<<< HEAD
// TEMPORARY CODE: sets the old v1 index to point to the new v2 index (latest)
// this code should be removed when we think everyone is using the latest index.
func setNewIndexURL() {

	var repoFile = getRepoFileLocation()
	var oldIndexURL = "https://raw.githubusercontent.com/appsody/stacks/master/index.yaml"
	var newIndexURL = "https://github.com/appsody/stacks/releases/latest/download/incubator-index.yaml"

	data, err := ioutil.ReadFile(repoFile)
	if err != nil {
		Warning.log("Unable to read repository file")
	}

	replaceURL := bytes.Replace(data, []byte(oldIndexURL), []byte(newIndexURL), -1)

	if err = ioutil.WriteFile(repoFile, replaceURL, 0644); err != nil {
		Warning.log(err)
	}
=======
func IsEmptyDir(name string) bool {
	f, err := os.Open(name)

	if err != nil {
		return true
	}
	defer f.Close()

	_, err = f.Readdirnames(1)

	return err == io.EOF
>>>>>>> 7034dbc1
}<|MERGE_RESOLUTION|>--- conflicted
+++ resolved
@@ -1046,7 +1046,6 @@
 	}
 }
 
-<<<<<<< HEAD
 // TEMPORARY CODE: sets the old v1 index to point to the new v2 index (latest)
 // this code should be removed when we think everyone is using the latest index.
 func setNewIndexURL() {
@@ -1065,7 +1064,8 @@
 	if err = ioutil.WriteFile(repoFile, replaceURL, 0644); err != nil {
 		Warning.log(err)
 	}
-=======
+}
+
 func IsEmptyDir(name string) bool {
 	f, err := os.Open(name)
 
@@ -1077,5 +1077,4 @@
 	_, err = f.Readdirnames(1)
 
 	return err == io.EOF
->>>>>>> 7034dbc1
 }