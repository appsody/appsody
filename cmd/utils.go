--- conflicted
+++ resolved
@@ -19,10 +19,7 @@
 	"crypto/sha256"
 	"encoding/json"
 	"fmt"
-<<<<<<< HEAD
-=======
 	"hash"
->>>>>>> 3fcf386a
 	"io"
 	"io/ioutil"
 	"os"
@@ -845,36 +842,6 @@
 	return err
 }
 
-<<<<<<< HEAD
-func checksum256TestFile(newFileName string, oldFileName string) (bool, error) {
-	var checkValue bool
-	fmt.Println("Checksum 256")
-	fmt.Println("oldFile", oldFileName)
-	fmt.Println("newFile", newFileName)
-
-	oldFile, err := os.Open(oldFileName)
-	if err != nil {
-		return false, errors.Errorf("File open failed for %s controller binary: %v", oldFileName, err)
-
-	}
-	defer oldFile.Close()
-
-	oldSha256 := sha256.New()
-	if _, err := io.Copy(oldSha256, oldFile); err != nil {
-		return false, errors.Errorf("sha256 copy failed for %s controller binary %v", oldFileName, err)
-	}
-
-	newFile, err := os.Open(newFileName)
-	if err != nil {
-		return false, errors.Errorf("File open failed for %s controller binary: %v", newFileName, err)
-
-	}
-	defer newFile.Close()
-
-	newSha256 := sha256.New()
-	if _, err := io.Copy(newSha256, newFile); err != nil {
-		return false, errors.Errorf("sha256 copy failed for %s controller binary %v", newFileName, err)
-=======
 func createChecksumHash(fileName string) (hash.Hash, error) {
 	Debug.log("Checksum oldFile", fileName)
 	newFile, err := os.Open(fileName)
@@ -901,7 +868,6 @@
 	newSha256, errNew := createChecksumHash(newFileName)
 	if errNew != nil {
 		return false, nil
->>>>>>> 3fcf386a
 	}
 	Debug.logf("%x\n", oldSha256.Sum(nil))
 	Debug.logf("%x\n", newSha256.Sum(nil))
