--- conflicted
+++ resolved
@@ -2308,7 +2308,6 @@
 	}
 }
 
-<<<<<<< HEAD
 func dockerStop(rootConfig *RootCommandConfig, imageName string, dryrun bool) error {
 	cmdName := "docker"
 	cmdArgs := []string{"stop", imageName}
@@ -2330,7 +2329,10 @@
 	err := execAndWait(log, cmdName, cmdArgs, log.Debug, dryrun)
 	if err != nil {
 		return err
-=======
+	}
+	return nil
+}
+
 //RemoveIfExists - Checks if inode exists and removes it if it does
 func RemoveIfExists(path string) error {
 	pathExists, err := Exists(path)
@@ -2342,7 +2344,6 @@
 		if err != nil {
 			return errors.Errorf("Error removing: %v and children: %v", path, err)
 		}
->>>>>>> 573180f1
 	}
 	return nil
 }