--- conflicted
+++ resolved
@@ -483,26 +483,16 @@
 		config.Debug.log("Project stack from config file: ", projectConfig.Stack)
 		imageRepo := config.CliConfig.GetString("images")
 		projectConfig.Stack = stack
-<<<<<<< HEAD
-
-		stackElements := strings.Split(stack, "/")
-
-		if imageRepo != "docker.io" && stackElements[0] != imageRepo && stackElements[0] == "docker.io" {
-=======
 		imageComponents := strings.Split(projectConfig.Stack, "/")
-		if len(imageComponents) < 3 {
->>>>>>> 652f8d90
+		if len(imageComponents) < 3 && !strings.Contains(stack, "dev.local") {
 			projectConfig.Stack = imageRepo + "/" + projectConfig.Stack
-		}
-
-		// if !strings.Contains(stack, "dev.local") && len(stackElements) < 3 {
-		// 	projectConfig.Stack, err = OverrideStackRegistry(config.StackRegistry, projectConfig.Stack)
-
-		// 	if err != nil {
-		// 		return &projectConfig, err
-		// 	}
-		// 	config.Debug.Logf("Project stack after override: %s is: %s", config.StackRegistry, projectConfig.Stack)
-		// }
+			projectConfig.Stack, err = OverrideStackRegistry(config.StackRegistry, projectConfig.Stack)
+
+			if err != nil {
+				return &projectConfig, err
+			}
+			config.Debug.Logf("Project stack after override: %s is: %s", config.StackRegistry, projectConfig.Stack)
+		}
 		config.ProjectConfig = &projectConfig
 	}
 	return config.ProjectConfig, nil
