// Copyright © 2019 IBM Corporation and others.
//
// Licensed under the Apache License, Version 2.0 (the "License");
// you may not use this file except in compliance with the License.
// You may obtain a copy of the License at
//
//     http://www.apache.org/licenses/LICENSE-2.0
//
// Unless required by applicable law or agreed to in writing, software
// distributed under the License is distributed on an "AS IS" BASIS,
// WITHOUT WARRANTIES OR CONDITIONS OF ANY KIND, either express or implied.
// See the License for the specific language governing permissions and
// limitations under the License.
package cmd

import (
	"archive/tar"
	"bufio"
	"bytes"
	"compress/gzip"

	//"crypto/sha256"
	"encoding/json"
	"fmt"

	//"hash"
	"io"
	"io/ioutil"
	"net/http"
	"os"
	"os/exec"
	"path/filepath"
	"regexp"
	"runtime"
	"strconv"
	"strings"
	"time"

	"github.com/Masterminds/semver"
	"github.com/mitchellh/go-spdx"
	"github.com/pkg/errors"
	"github.com/spf13/viper"

	"gopkg.in/yaml.v2"
)

type ProjectConfig struct {
	Stack           string
	ProjectName     string `mapstructure:"project-name"`
	ApplicationName string `mapstructure:"application-name"`
	Version         string
	Description     string
	License         string
	Maintainers     []Maintainer
}
type OwnerReference struct {
	APIVersion         string `yaml:"apiVersion"`
	Kind               string `yaml:"kind"`
	BlockOwnerDeletion bool   `yaml:"blockOwnerDeletion"`
	Controller         bool   `yaml:"controller"`
	Name               string `yaml:"name"`
	UID                string `yaml:"uid"`
}

type NotAnAppsodyProject string

func (e NotAnAppsodyProject) Error() string { return string(e) }

const ConfigFile = ".appsody-config.yaml"

const LatestVersionURL = "https://github.com/appsody/appsody/releases/latest"

const workDirNotSet = ""

const ociKeyPrefix = "org.opencontainers.image."

const appsodyStackKeyPrefix = "dev.appsody.stack."

const appsodyImageCommitKeyPrefix = "dev.appsody.image.commit."

// Checks whether an inode (it does not bother
// about file or folder) exists or not.
func Exists(path string) (bool, error) {
	_, err := os.Stat(path)
	if err == nil {
		return true, nil
	}
	if os.IsNotExist(err) {
		return false, nil
	}
	return true, err
}

<<<<<<< HEAD
//ExtractDockerEnvFile returns a map with the env vars specified in docker env file
func ExtractDockerEnvFile(envFileName string) (map[string]string, error) {
=======
//ExtractDockerEnvVars returns a map with the env vars specified in docker options
func ExtractDockerEnvVars(dockerOptions string) map[string]string {
	tokens := strings.Fields(dockerOptions)
>>>>>>> 98f3a162
	envVars := make(map[string]string)
	file, err := os.Open(envFileName)
	if err != nil {
		return nil, err
	}
	defer file.Close()

	scanner := bufio.NewScanner(file)
	for scanner.Scan() {
		line := scanner.Text()
		equal := strings.Index(line, "=")
		hash := strings.Index(line, "#")
		if equal >= 0 && hash != 0 {
			if key := strings.TrimSpace(line[:equal]); len(key) > 0 {
				value := ""
				if len(line) > equal {
					value = strings.TrimSpace(line[equal+1:])
				}
				envVars[key] = value
			}
		}
	}

	if err := scanner.Err(); err != nil {

		return nil, err
	}

	return envVars, nil
}

//ExtractDockerEnvVars returns a map with the env vars specified in docker options
func ExtractDockerEnvVars(dockerOptions string) (map[string]string, error) {
	//Check whether there's --env-file, this needs to be processed first
	var envVars map[string]string
	envFilePos := strings.Index(dockerOptions, "--env-file")
	if envFilePos >= 0 {
		tokens := strings.Fields(dockerOptions[envFilePos+len("--env-file"):])
		if len(tokens) > 0 {
			var err error
			envVars, err = ExtractDockerEnvFile(tokens[0])
			if err != nil {
				return nil, err
			}
		}
	} else {
		envVars = make(map[string]string)
	}
	tokens := strings.Fields(dockerOptions)
	for idx, token := range tokens {
		if token == "-e" || token == "--env" {
			if len(tokens) > idx+1 {
				nextToken := tokens[idx+1]
				if strings.Contains(nextToken, "=") {
					nextToken = strings.ReplaceAll(nextToken, "\"", "")
					keyValuePair := strings.Split(nextToken, "=")
					if len(keyValuePair) > 1 {
						envVars[keyValuePair[0]] = keyValuePair[1]
					}
				}
			}
		}
	}
	return envVars, nil
}

//GetEnvVar obtains a Stack environment variable from the Stack image
func GetEnvVar(searchEnvVar string, config *RootCommandConfig) (string, error) {
	if config.cachedEnvVars == nil {
		config.cachedEnvVars = make(map[string]string)
	}

	if value, present := config.cachedEnvVars[searchEnvVar]; present {
		config.Debug.logf("Environment variable found cached: %s Value: %s", searchEnvVar, value)
		return value, nil
	}

	// Docker and Buildah produce slightly different output
	// for `inspect` command. Array of maps vs. maps
	var dataBuildah map[string]interface{}
	var dataDocker []map[string]interface{}
	projectConfig, projectConfigErr := getProjectConfig(config)
	if projectConfigErr != nil {
		return "", projectConfigErr
	}
	imageName := projectConfig.Stack
	pullErrs := pullImage(imageName, config)
	if pullErrs != nil {
		return "", pullErrs
	}

	inspectOut, inspectErr := inspectImage(imageName, config)
	if inspectErr != nil {
		return "", inspectErr
	}
	var err error
	var envVars []interface{}
	if config.Buildah {
		err = json.Unmarshal([]byte(inspectOut), &dataBuildah)
		if err != nil {
			return "", errors.New("error unmarshaling data from inspect command - exiting")
		}
		buildahConfig := dataBuildah["config"].(map[string]interface{})
		envVars = buildahConfig["Env"].([]interface{})

	} else {
		err = json.Unmarshal([]byte(inspectOut), &dataDocker)
		if err != nil {
			return "", errors.New("error unmarshaling data from inspect command - exiting")

		}
		dockerConfig := dataDocker[0]["Config"].(map[string]interface{})

		envVars = dockerConfig["Env"].([]interface{})
	}

	config.Debug.log("Number of environment variables in stack image: ", len(envVars))
	config.Debug.log("All environment variables in stack image: ", envVars)
	var varFound = false
	for _, envVar := range envVars {
		nameValuePair := strings.SplitN(envVar.(string), "=", 2)
		name, value := nameValuePair[0], nameValuePair[1]
		config.cachedEnvVars[name] = value
		if name == searchEnvVar {
			varFound = true
		}
	}
	if varFound {
		config.Debug.logf("Environment variable found: %s Value: %s", searchEnvVar, config.cachedEnvVars[searchEnvVar])
		return config.cachedEnvVars[searchEnvVar], nil
	}
	config.Debug.log("Could not find env var: ", searchEnvVar)
	return "", nil
}

func getEnvVarBool(searchEnvVar string, config *RootCommandConfig) (bool, error) {
	strVal, envErr := GetEnvVar(searchEnvVar, config)
	if envErr != nil {
		return false, envErr
	}
	return strings.Compare(strings.TrimSpace(strings.ToUpper(strVal)), "TRUE") == 0, nil
}

func getEnvVarInt(searchEnvVar string, config *RootCommandConfig) (int, error) {

	strVal, envErr := GetEnvVar(searchEnvVar, config)
	if envErr != nil {
		return 0, envErr
	}
	intVal, err := strconv.Atoi(strVal)
	if err != nil {
		return 0, err
	}
	return intVal, nil

}

func getExtractDir(config *RootCommandConfig) (string, error) {
	extractDir, envErr := GetEnvVar("APPSODY_PROJECT_DIR", config)
	if envErr != nil {
		return "", envErr
	}
	if extractDir == "" {
		config.Warning.log("The stack image does not contain APPSODY_PROJECT_DIR. Using /project")
		return "/project", nil
	}
	return extractDir, nil
}

func getVolumeArgs(config *RootCommandConfig) ([]string, error) {
	volumeArgs := []string{}
	stackMounts, envErr := GetEnvVar("APPSODY_MOUNTS", config)
	if envErr != nil {
		return nil, envErr
	}
	if stackMounts == "" {
		config.Warning.log("The stack image does not contain APPSODY_MOUNTS")
		return volumeArgs, nil
	}
	stackMountList := strings.Split(stackMounts, ";")
	homeDir := UserHomeDir(config.LoggingConfig)
	homeDirOverride := os.Getenv("APPSODY_MOUNT_HOME")
	homeDirOverridden := false
	if homeDirOverride != "" {
		config.Debug.logf("Overriding home mount dir from '%s' to APPSODY_MOUNT_HOME value '%s' ", homeDir, homeDirOverride)
		homeDir = homeDirOverride
		homeDirOverridden = true
	}
	projectDir, perr := getProjectDir(config)
	if perr != nil {
		return volumeArgs, perr

	}
	projectDirOverride := os.Getenv("APPSODY_MOUNT_PROJECT")
	projectDirOverridden := false
	if projectDirOverride != "" {
		config.Debug.logf("Overriding project mount dir from '%s' to APPSODY_MOUNT_PROJECT value '%s' ", projectDir, projectDirOverride)
		projectDir = projectDirOverride
		projectDirOverridden = true
	}

	for _, mount := range stackMountList {
		if mount == "" {
			continue
		}
		var mappedMount string
		var overridden bool
		if strings.HasPrefix(mount, "~") {
			mappedMount = strings.Replace(mount, "~", homeDir, 1)
			overridden = homeDirOverridden
		} else {
			mappedMount = filepath.Join(projectDir, mount)
			overridden = projectDirOverridden
		}
		// mappedMount contains local and container (linux) paths. When on windows, the Join above replaces all '/' with '\' and
		// breaks the linux paths. This method is to always use '/' because windows docker tolerates this.
		mappedMount = filepath.ToSlash(mappedMount)

		if !overridden && !mountExistsLocally(config.LoggingConfig, mappedMount) {
			config.Warning.log("Could not mount ", mappedMount, " because the local file was not found.")
			continue
		}
		volumeArgs = append(volumeArgs, "-v", mappedMount)
	}
	config.Debug.log("Mapped mount args: ", volumeArgs)
	return volumeArgs, nil
}

func mountExistsLocally(log *LoggingConfig, mount string) bool {
	localFile := strings.Split(mount, ":")
	if runtime.GOOS == "windows" {
		//Windows may prepend the drive ID to the path
		//ex. C:\whatever\path\:/linux/dir
		if len(localFile) > 2 {
			//This is the case where we have three strings, the first one being
			//the drive ID
			// C: \whatever\path and /linux/dir
			localFile[0] += ":" + localFile[1]
			//We append the second string to the first
			//thus reconstituting the entire local path
		}
	}
	log.Debug.log("Checking for existence of local file or directory to mount: ", localFile[0])
	fileExists, _ := Exists(localFile[0])
	lintMountPathForSingleFile(localFile[0], log)
	return fileExists
}

func getProjectDir(config *RootCommandConfig) (string, error) {
	appsodyConfig := filepath.Join(config.ProjectDir, ConfigFile)
	projectDir, err := Exists(appsodyConfig)
	if err != nil {
		config.Error.log(err)
		return config.ProjectDir, err
	}
	if !projectDir {
		var e NotAnAppsodyProject = "The current directory is not a valid appsody project. Run `appsody init <stack>` to create one. Run `appsody list` to see the available stacks."
		return config.ProjectDir, &e
	}
	return config.ProjectDir, nil
}

// IsValidProjectName tests the given string against Appsody name rules.
// This common set of name rules for Appsody must comply to Kubernetes
// resource name, Kubernetes label value, and Docker container name rules.
// The current rules are:
// 1. Must start with a lowercase letter
// 2. Must contain only lowercase letters, digits, and dashes
// 3. Must end with a letter or digit
// 4. Must be 68 characters or less
func IsValidProjectName(name string) (bool, error) {
	if name == "" {
		return false, errors.New("Invalid project-name. The name cannot be an empty string")
	}
	if len(name) > 68 {
		return false, errors.Errorf("Invalid project-name \"%s\". The name must be 68 characters or less", name)
	}

	match, err := regexp.MatchString("^[a-z]([a-z0-9-]*[a-z0-9])?$", name)
	if err != nil {
		return false, err
	}

	if match {
		return true, nil
	}
	return false, errors.Errorf("Invalid project-name \"%s\". The name must start with a lowercase letter, contain only lowercase letters, numbers, or dashes, and cannot end in a dash.", name)
}

func IsValidKubernetesLabelValue(value string) (bool, error) {
	if value == "" {
		return true, nil
	}
	if len(value) > 63 {
		return false, errors.New("The label must be 63 characters or less")
	}

	match, err := regexp.MatchString("^[a-z0-9A-Z]([a-z0-9A-Z-_.]*[a-z0-9A-Z])?$", value)
	if err != nil {
		return false, err
	}

	if match {
		return true, nil
	}
	return false, errors.Errorf("Invalid label \"%s\". The label must begin and end with an alphanumeric character ([a-z0-9A-Z]) with dashes (-), underscores (_), dots (.), and alphanumerics between.", value)
}

// ConvertToValidProjectName takes an existing string or directory path
// and returns a name that conforms to isValidContainerName rules
func ConvertToValidProjectName(projectDir string) (string, error) {
	projectName := strings.ToLower(filepath.Base(projectDir))
	valid, _ := IsValidProjectName(projectName)

	if !valid {
		projectName = strings.ToLower(filepath.Base(projectDir))
		if len(projectName) > 68 {
			projectName = projectName[0:68]
		}

		if projectName[0] < 'a' || projectName[0] > 'z' {
			projectName = "appsody-" + projectName
		}

		reg, err := regexp.Compile("[^a-z0-9]+")
		if err != nil {
			return "", err
		}
		projectName = reg.ReplaceAllString(projectName, "-")

		if projectName[len(projectName)-1] == '-' {
			projectName = projectName + "app"
		}

		valid, err := IsValidProjectName(projectName)
		if !valid {
			return projectName, err
		}
	}

	return projectName, nil
}

func getProjectName(config *RootCommandConfig) (string, error) {
	defaultProjectName := "my-project"
	dir, err := getProjectDir(config)
	if err != nil {
		return defaultProjectName, err
	}
	// check to see if project-name is set in .appsody-config.yaml
	projectConfig, err := getProjectConfig(config)
	if err != nil {
		return defaultProjectName, err
	}
	if projectConfig.ProjectName != "" {
		// project-name is in .appsody-config.yaml
		valid, err := IsValidProjectName(projectConfig.ProjectName)
		if !valid {
			return defaultProjectName, err
		}
		return projectConfig.ProjectName, nil
	}
	// project-name is not in .appsody-config.yaml so use the directory name and save
	projectName, err := ConvertToValidProjectName(dir)
	if err != nil {
		return defaultProjectName, err
	}

	err = saveProjectNameToConfig(projectName, config)
	if err != nil {
		config.Warning.Log("Unable to save project name to ", ConfigFile)
	}

	return projectName, nil
}
func getStackRegistry(config *RootCommandConfig) (string, error) {
	defaultStackRegistry := "docker.io"
	_, err := getProjectDir(config)
	if err != nil {
		return defaultStackRegistry, err
	}
	// check to see if project-name is set in .appsody-config.yaml
	projectConfig, err := getProjectConfig(config)
	if err != nil {
		return defaultStackRegistry, err
	}
	if stack := projectConfig.Stack; stack != "" {
		// stack is in .appsody-config.yaml
		stackElements := strings.Split(stack, "/")
		if len(stackElements) == 3 {
			return stackElements[0], nil
		}
		if len(stackElements) < 3 {
			return defaultStackRegistry, nil
		}
		return "", errors.Errorf("Invalid stack image name detected in project config file: %s", stack)
	}
	return defaultStackRegistry, nil
}

func saveProjectNameToConfig(projectName string, config *RootCommandConfig) error {
	valid, err := IsValidProjectName(projectName)
	if !valid {
		return err
	}

	// update the in-memory project name
	projectConfig, err := getProjectConfig(config)
	if err != nil {
		return err
	}
	projectConfig.ProjectName = projectName

	// save the project name to the .appsody-config.yaml
	appsodyConfig := filepath.Join(config.ProjectDir, ConfigFile)
	v := viper.New()
	v.SetConfigFile(appsodyConfig)
	err = v.ReadInConfig()
	if err != nil {
		return err
	}
	v.Set("project-name", projectName)
	err = v.WriteConfig()
	if err != nil {
		return err
	}
	config.Info.log("Your Appsody project name has been set to ", projectName)
	return nil
}

func getProjectConfig(config *RootCommandConfig) (*ProjectConfig, error) {

	if config.ProjectConfig == nil {
		dir, perr := getProjectDir(config)
		if perr != nil {
			return nil, perr
		}
		appsodyConfig := filepath.Join(dir, ConfigFile)

		v := viper.New()
		v.SetConfigFile(appsodyConfig)
		config.Debug.log("Project config file set to: ", appsodyConfig)

		err := v.ReadInConfig()

		if err != nil {
			return nil, errors.Errorf("Error reading project config %v", err)
		}

		var projectConfig ProjectConfig
		err = v.Unmarshal(&projectConfig)
		if err != nil {
			return &projectConfig, errors.Errorf("Error reading project config %v", err)

		}

		// TODO We should consider refactoring the following code. There is a circular dependency between
		// getProjectConfig(), getStackRegistry(), and setting config.StackRegistry which is especially
		// concering with the `if config.ProjectConfig == nil` caching of this method.
		stack := v.GetString("stack")
		config.Debug.log("Project stack from config file: ", projectConfig.Stack)
		imageRepo := config.CliConfig.GetString("images")
		config.Debug.log("Image repository set to: ", imageRepo)
		projectConfig.Stack = stack
		imageComponents := strings.Split(projectConfig.Stack, "/")
		if len(imageComponents) < 3 {
			projectConfig.Stack = imageRepo + "/" + projectConfig.Stack
		}
		//Override the stack registry URL
		projectConfig.Stack, err = OverrideStackRegistry(config.StackRegistry, projectConfig.Stack)
		if err != nil {
			return &projectConfig, err
		}

		//Buildah cannot pull from index.docker.io - only pulls from docker.io
		projectConfig.Stack, err = NormalizeImageName(projectConfig.Stack)
		if err != nil {
			return &projectConfig, err
		}

		config.Debug.Logf("Project stack after override: %s is: %s", config.StackRegistry, projectConfig.Stack)
		config.ProjectConfig = &projectConfig
	}
	return config.ProjectConfig, nil
}

func getOperatorHome(config *RootCommandConfig) string {
	operatorHome := config.CliConfig.GetString("operator")
	config.Debug.log("Operator home set to: ", operatorHome)
	return operatorHome
}

func execAndWait(log *LoggingConfig, command string, args []string, logger appsodylogger, dryrun bool) error {

	return execAndWaitWithWorkDir(log, command, args, logger, workDirNotSet, dryrun)
}
func execAndWaitWithWorkDir(log *LoggingConfig, command string, args []string, logger appsodylogger, workdir string, dryrun bool) error {

	err := execAndWaitWithWorkDirReturnErr(log, command, args, logger, workdir, dryrun)
	if err != nil {
		return errors.Errorf("Error running %s command: %v", command, err)

	}
	return nil

}

// CopyFile uses OS commands to copy a file from a source to a destination
func CopyFile(log *LoggingConfig, source string, dest string) error {
	_, err := os.Stat(source)
	if err != nil {
		log.Error.logf("Cannot find source file %s to copy", source)
		return err
	}

	var execCmd string
	var execArgs = []string{source, dest}

	if runtime.GOOS == "windows" {
		execCmd = "CMD"
		winArgs := []string{"/C", "COPY"}
		execArgs = append(winArgs[0:], execArgs...)

	} else {
		execCmd = "cp"
	}
	copyCmd := exec.Command(execCmd, execArgs...)
	cmdOutput, cmdErr := copyCmd.Output()
	_, err = os.Stat(dest)
	if err != nil {
		log.Error.logf("Could not copy %s to %s - output of copy command %s %s\n", source, dest, cmdOutput, cmdErr)
		return errors.New("Error in copy: " + cmdErr.Error())
	}
	log.Debug.logf("Copy of %s to %s was successful \n", source, dest)
	return nil
}

// MoveDir moves a directory to another directory, even if they are on different partitions
func MoveDir(log *LoggingConfig, fromDir string, toDir string) error {
	log.Debug.log("Moving ", fromDir, " to ", toDir)
	// Let's try os.Rename first
	err := os.Rename(fromDir, toDir)
	if err == nil {
		// We did it - returning
		//Error.log("Could not move ", extractDir, " to ", targetDir, " ", err)
		return nil
	}
	// If we are here, we need to use copy
	log.Debug.log("os.Rename did not work to move directories... attempting copy. From dir:", fromDir, " target dir: ", toDir)
	err = CopyDir(log, fromDir, toDir)
	if err != nil {
		log.Error.log("Could not move ", fromDir, " to ", toDir)
		return err
	}
	return nil
}

// CopyDir Copies folder from source destination to target destination
func CopyDir(log *LoggingConfig, fromDir string, toDir string) error {
	_, err := os.Stat(fromDir)
	if err != nil {
		log.Error.logf("Cannot find source directory %s to copy", fromDir)
		return err
	}

	var execCmd string
	var execArgs = []string{fromDir, toDir}

	if runtime.GOOS == "windows" {
		execCmd = "CMD"
		winArgs := []string{"/C", "XCOPY", "/I", "/E", "/H", "/K"}
		execArgs = append(winArgs[0:], execArgs...)

	} else {
		execCmd = "cp"
		bashArgs := []string{"-rf"}
		execArgs = append(bashArgs[0:], execArgs...)
	}
	log.Debug.log("About to run: ", execCmd, execArgs)
	copyCmd := exec.Command(execCmd, execArgs...)
	cmdOutput, cmdErr := copyCmd.Output()
	_, err = os.Stat(toDir)
	if err != nil {
		log.Error.logf("Could not copy %s to %s - output of copy command %s %s\n", fromDir, toDir, cmdOutput, cmdErr)
		return errors.New("Error in copy: " + cmdErr.Error())
	}
	log.Debug.logf("Directory copy of %s to %s was successful \n", fromDir, toDir)
	return nil
}

// CheckPrereqs checks the prerequisites to run the CLI
func CheckPrereqs(config *RootCommandConfig) error {
	if config.Buildah {
		return nil
	}
	dockerCmd := "docker"
	dockerArgs := []string{"ps"}
	checkDockerCmd := exec.Command(dockerCmd, dockerArgs...)
	_, cmdErr := checkDockerCmd.Output()
	if cmdErr != nil {
		return errors.New("docker does not seem to be installed or running - failed to execute docker ps")
	}
	return nil
}

// UserHomeDir returns the current user's home directory or '.'
func UserHomeDir(log *LoggingConfig) string {
	homeDir, homeErr := os.UserHomeDir()

	if homeErr != nil {
		log.Error.log("Unable to find user's home directory", homeErr)
		return "."
	}
	return homeDir
}

func getConfigLabels(projectConfig ProjectConfig, filename string, log *LoggingConfig) (map[string]string, error) {
	var labels = make(map[string]string)

	t := time.Now()

	labels[ociKeyPrefix+"created"] = t.Format(time.RFC3339)

	var maintainersString string
	for index, maintainer := range projectConfig.Maintainers {
		maintainersString += maintainer.Name + " <" + maintainer.Email + ">"
		if index < len(projectConfig.Maintainers)-1 {
			maintainersString += ", "
		}
	}

	if maintainersString != "" {
		labels[ociKeyPrefix+"authors"] = maintainersString
	}

	if projectConfig.Version != "" {
		if valid, err := IsValidKubernetesLabelValue(projectConfig.Version); !valid {
			return labels, errors.Errorf("%s version value is invalid. %v", ConfigFile, err)
		}
		labels[ociKeyPrefix+"version"] = projectConfig.Version
	}

	if projectConfig.License != "" {
		if valid, err := IsValidKubernetesLabelValue(projectConfig.License); !valid {
			return labels, errors.Errorf("%s license value is invalid. %v", ConfigFile, err)
		} else if err := checkValidLicense(log, projectConfig.License); err != nil {
			return labels, errors.Errorf("The %v SPDX license ID is invalid: %v.", filename, err)
		}
		labels[ociKeyPrefix+"licenses"] = projectConfig.License
	}

	if projectConfig.ProjectName != "" {
		labels[ociKeyPrefix+"title"] = projectConfig.ProjectName
	}
	if projectConfig.Description != "" {
		labels[ociKeyPrefix+"description"] = projectConfig.Description
	}

	if projectConfig.Stack != "" {
		labels[appsodyStackKeyPrefix+"configured"] = projectConfig.Stack
	}

	if projectConfig.ApplicationName != "" {
		if valid, err := IsValidKubernetesLabelValue(projectConfig.ApplicationName); !valid {
			return labels, errors.Errorf("%s application-name value is invalid. %v", ConfigFile, err)
		}
		labels["dev.appsody.app.name"] = projectConfig.ApplicationName
	}

	return labels, nil
}

func getGitLabels(config *RootCommandConfig) (map[string]string, error) {
	gitInfo, err := GetGitInfo(config)
	if err != nil {
		return nil, err
	}

	var labels = make(map[string]string)

	if gitInfo.RemoteURL != "" {
		labels[ociKeyPrefix+"url"] = gitInfo.RemoteURL
		labels[ociKeyPrefix+"documentation"] = gitInfo.RemoteURL
		labels[ociKeyPrefix+"source"] = gitInfo.RemoteURL + "/tree/" + gitInfo.Branch
		upstreamSplit := strings.Split(gitInfo.Upstream, "/")
		if len(upstreamSplit) > 1 {
			labels[ociKeyPrefix+"source"] = gitInfo.RemoteURL + "/tree/" + upstreamSplit[1]
		}

	}

	var commitInfo = gitInfo.Commit
	revisionKey := ociKeyPrefix + "revision"
	if commitInfo.SHA != "" {
		labels[revisionKey] = commitInfo.SHA
		if gitInfo.ChangesMade {
			labels[revisionKey] += "-modified"
		}
	}

	if commitInfo.Author != "" {
		labels[appsodyImageCommitKeyPrefix+"author"] = commitInfo.Author
	}

	if commitInfo.AuthorEmail != "" {
		labels[appsodyImageCommitKeyPrefix+"author"] += " <" + commitInfo.AuthorEmail + ">"
	}

	if commitInfo.Committer != "" {
		labels[appsodyImageCommitKeyPrefix+"committer"] = commitInfo.Committer
	}

	if commitInfo.CommitterEmail != "" {
		labels[appsodyImageCommitKeyPrefix+"committer"] += " <" + commitInfo.CommitterEmail + ">"
	}

	if commitInfo.Date != "" {
		labels[appsodyImageCommitKeyPrefix+"date"] = commitInfo.Date
	}

	if commitInfo.Message != "" {
		labels[appsodyImageCommitKeyPrefix+"message"] = commitInfo.Message
	}

	if commitInfo.contextDir != "" {
		labels[appsodyImageCommitKeyPrefix+"contextDir"] = commitInfo.contextDir
	}

	return labels, nil
}

func getStackLabels(config *RootCommandConfig) (map[string]string, error) {
	labels := make(map[string]string)
	var data []map[string]interface{}
	var buildahData map[string]interface{}
	var containerConfig map[string]interface{}
	projectConfig, projectConfigErr := getProjectConfig(config)
	if projectConfigErr != nil {
		return nil, projectConfigErr
	}
	imageName := projectConfig.Stack
	pullErrs := pullImage(imageName, config)
	if pullErrs != nil {
		return nil, pullErrs
	}
	inspectOut, err := inspectImage(imageName, config)
	if err != nil {
		return labels, err
	}
	if config.Buildah {
		err = json.Unmarshal([]byte(inspectOut), &buildahData)
		if err != nil {
			return labels, errors.Errorf("Error unmarshaling data from inspect command - exiting %v", err)
		}
		containerConfig = buildahData["config"].(map[string]interface{})
		config.Debug.Log("Config inspected by buildah: ", config)
	} else {
		err := json.Unmarshal([]byte(inspectOut), &data)
		if err != nil {
			return labels, errors.Errorf("Error unmarshaling data from inspect command - exiting %v", err)
		}
		containerConfig = data[0]["Config"].(map[string]interface{})
	}
	if containerConfig["Labels"] != nil {
		labelsMap := containerConfig["Labels"].(map[string]interface{})

		for key, value := range labelsMap {
			labels[key] = value.(string)
		}
	}

	return labels, nil
}

func getExposedPorts(config *RootCommandConfig) ([]string, error) {
	// TODO cache this so the docker inspect command only runs once per cli invocation
	var data []map[string]interface{}
	var buildahData map[string]interface{}
	var portValues []string
	var containerConfig map[string]interface{}
	projectConfig, projectConfigErr := getProjectConfig(config)
	if projectConfigErr != nil {
		return nil, projectConfigErr
	}
	imageName := projectConfig.Stack
	pullErrs := pullImage(imageName, config)
	if pullErrs != nil {
		return nil, pullErrs
	}

	inspectOut, inspectErr := inspectImage(imageName, config)
	if inspectErr != nil {
		return portValues, errors.Errorf("Could not inspect the image: %v", inspectErr)
	}
	if config.Buildah {
		err := json.Unmarshal([]byte(inspectOut), &buildahData)
		if err != nil {
			return portValues, errors.Errorf("Error unmarshaling data from inspect command - exiting %v", err)
		}
		containerConfig = buildahData["config"].(map[string]interface{})
		config.Debug.Log("Config inspected by buildah: ", config)
	} else {
		err := json.Unmarshal([]byte(inspectOut), &data)
		if err != nil {
			return portValues, errors.Errorf("Error unmarshaling data from inspect command - exiting %v", err)
		}
		containerConfig = data[0]["Config"].(map[string]interface{})
	}

	if containerConfig["ExposedPorts"] != nil {
		exposedPorts := containerConfig["ExposedPorts"].(map[string]interface{})

		portValues = make([]string, 0, len(exposedPorts))
		for k := range exposedPorts {
			portValues = append(portValues, strings.Split(k, "/tcp")[0])
		}

	}
	return portValues, nil

}

//GenDeploymentYaml generates a simple yaml for a plaing K8S deployment
func GenDeploymentYaml(log *LoggingConfig, appName string, imageName string, controllerImageName string, ports []string, pdir string, dockerMounts []string, dockerEnvVars map[string]string, depsMount string, dryrun bool) (fileName string, err error) {

	// Codewind workspace root dir constant
	codeWindWorkspace := "/"
	// Codewind project ID if provided
	codeWindProjectID := os.Getenv("CODEWIND_PROJECT_ID")
	// Codewind onwner ref name and uid
	codeWindOwnerRefName := os.Getenv("CODEWIND_OWNER_NAME")
	codeWindOwnerRefUID := os.Getenv("CODEWIND_OWNER_UID")
	// Deployment YAML structs
	type Port struct {
		Name          string `yaml:"name,omitempty"`
		ContainerPort int    `yaml:"containerPort"`
	}
	type EnvVar struct {
		Name  string `yaml:"name,omitempty"`
		Value string `yaml:"value,omitempty"`
	}
	type VolumeMount struct {
		Name      string `yaml:"name"`
		MountPath string `yaml:"mountPath"`
		SubPath   string `yaml:"subPath,omitempty"`
	}
	type Container struct {
		Args            []string  `yaml:"args,omitempty"`
		Command         []string  `yaml:"command,omitempty"`
		Env             []*EnvVar `yaml:"env,omitempty"`
		Image           string    `yaml:"image"`
		ImagePullPolicy string    `yaml:"imagePullPolicy,omitempty"`
		Name            string    `yaml:"name,omitempty"`
		Ports           []*Port   `yaml:"ports,omitempty"`
		SecurityContext struct {
			Privileged bool `yaml:"privileged"`
		} `yaml:"securityContext,omitempty"`
		VolumeMounts []VolumeMount `yaml:"volumeMounts"`
		WorkingDir   string        `yaml:"workingDir,omitempty"`
	}
	type InitContainer struct {
		Args            []string  `yaml:"args,omitempty"`
		Command         []string  `yaml:"command,omitempty"`
		Env             []*EnvVar `yaml:"env,omitempty"`
		Image           string    `yaml:"image"`
		ImagePullPolicy string    `yaml:"imagePullPolicy,omitempty"`
		Name            string    `yaml:"name,omitempty"`
		Ports           []*Port   `yaml:"ports,omitempty"`
		SecurityContext struct {
			Privileged bool `yaml:"privileged"`
		} `yaml:"securityContext,omitempty"`
		VolumeMounts []VolumeMount `yaml:"volumeMounts"`
		WorkingDir   string        `yaml:"workingDir,omitempty"`
	}
	type Volume struct {
		Name                  string `yaml:"name"`
		PersistentVolumeClaim struct {
			ClaimName string `yaml:"claimName"`
		} `yaml:"persistentVolumeClaim,omitempty"`
		EmptyDir struct {
			Medium string `yaml:"medium"`
		} `yaml:"emptyDir,omitempty"`
	}

	type Deployment struct {
		APIVersion string `yaml:"apiVersion"`
		Kind       string `yaml:"kind"`
		Metadata   struct {
			Name            string            `yaml:"name"`
			Namespace       string            `yaml:"namespace,omitempty"`
			Labels          map[string]string `yaml:"labels,omitempty"`
			OwnerReferences []OwnerReference  `yaml:"ownerReferences,omitempty"`
		} `yaml:"metadata"`
		Spec struct {
			Selector struct {
				MatchLabels map[string]string `yaml:"matchLabels"`
			} `yaml:"selector"`
			Replicas    int `yaml:"replicas"`
			PodTemplate struct {
				Metadata struct {
					Labels map[string]string `yaml:"labels"`
				} `yaml:"metadata"`
				Spec struct {
					ServiceAccountName string           `yaml:"serviceAccountName,omitempty"`
					InitContainers     []*InitContainer `yaml:"initContainers"`
					Containers         []*Container     `yaml:"containers"`
					Volumes            []*Volume        `yaml:"volumes"`
				} `yaml:"spec"`
			} `yaml:"template"`
		} `yaml:"spec"`
	}

	yamlMap := Deployment{}
	yamlTemplate := getDeploymentTemplate()
	err = yaml.Unmarshal([]byte(yamlTemplate), &yamlMap)
	if err != nil {
		log.Error.log("Could not create the YAML structure from template. Exiting.")
		return "", err
	}
	//Set the name
	yamlMap.Metadata.Name = appName

	//Set the codewind label if present
	if codeWindProjectID != "" {
		yamlMap.Metadata.Labels = make(map[string]string)
		yamlMap.Metadata.Labels["projectID"] = codeWindProjectID
	}
	//Set the owner ref if present
	if codeWindOwnerRefName != "" && codeWindOwnerRefUID != "" {
		yamlMap.Metadata.OwnerReferences = []OwnerReference{
			{
				APIVersion:         "apps/v1",
				BlockOwnerDeletion: true,
				Controller:         true,
				Kind:               "ReplicaSet",
				Name:               codeWindOwnerRefName,
				UID:                codeWindOwnerRefUID},
		}
	}
	//Set the service account if provided by an env var
	serviceAccount := os.Getenv("SERVICE_ACCOUNT_NAME")
	if serviceAccount != "" {
		log.Debug.Log("Detected service account name env var: ", serviceAccount)
		yamlMap.Spec.PodTemplate.Spec.ServiceAccountName = serviceAccount
	} else {
		log.Debug.log("No service account name env var, leaving the appsody-sa default")
	}
	//Set the controller image
	yamlMap.Spec.PodTemplate.Spec.InitContainers[0].Image = controllerImageName
	//Set the image
	yamlMap.Spec.PodTemplate.Spec.Containers[0].Name = appName
	yamlMap.Spec.PodTemplate.Spec.Containers[0].Image = imageName

	//Set the containerPort
	containerPorts := make([]*Port, 0)
	for i, port := range ports {
		//KNative only allows a single port entry
		if i == 0 {
			yamlMap.Spec.PodTemplate.Spec.Containers[0].Ports = containerPorts
		}
		log.Debug.Log("Adding port to yaml: ", port)
		newContainerPort := new(Port)
		newContainerPort.ContainerPort, err = strconv.Atoi(port)
		if err != nil {
			return "", err
		}
		yamlMap.Spec.PodTemplate.Spec.Containers[0].Ports = append(yamlMap.Spec.PodTemplate.Spec.Containers[0].Ports, newContainerPort)
	}
	//Set the env vars from docker run, if any
	if len(dockerEnvVars) > 0 {
		envVars := make([]*EnvVar, len(dockerEnvVars))
		idx := 0
		for key, value := range dockerEnvVars {
			envVars[idx] = &EnvVar{key, value}
			idx++
		}
		yamlMap.Spec.PodTemplate.Spec.Containers[0].Env = envVars
	}
	//Set the Pod release label to the container name
	yamlMap.Spec.PodTemplate.Metadata.Labels["release"] = appName
	//Set the workspace volume PVC
	workspaceVolumeName := "appsody-workspace"
	workspacePvcName := os.Getenv("PVC_NAME")
	if workspacePvcName == "" {
		workspacePvcName = "appsody-workspace"
	}

	workspaceVolume := Volume{Name: workspaceVolumeName}
	workspaceVolume.PersistentVolumeClaim.ClaimName = workspacePvcName
	volumeIdx := len(yamlMap.Spec.PodTemplate.Spec.Volumes)
	if volumeIdx < 1 {
		yamlMap.Spec.PodTemplate.Spec.Volumes = make([]*Volume, 1)
		yamlMap.Spec.PodTemplate.Spec.Volumes[0] = &workspaceVolume
	} else {
		yamlMap.Spec.PodTemplate.Spec.Volumes = append(yamlMap.Spec.PodTemplate.Spec.Volumes, &workspaceVolume)
	}
	//Set the code mounts
	//We need to iterate through the docker mounts
	volumeMounts := &yamlMap.Spec.PodTemplate.Spec.Containers[0].VolumeMounts
	for _, appsodyMount := range dockerMounts {
		if appsodyMount == "-v" {
			continue
		}
		appsodyMountComponents := strings.Split(appsodyMount, ":")
		targetMount := appsodyMountComponents[1]
		sourceMount, err := filepath.Rel(codeWindWorkspace, appsodyMountComponents[0])
		if err != nil {
			log.Debug.Log("Problem with the appsody mount: ", appsodyMountComponents[0])
			return "", err
		}

		sourceSubpath := filepath.Join(".", sourceMount)
		newVolumeMount := VolumeMount{"appsody-workspace", targetMount, sourceSubpath}
		log.Debug.Log("Appending volume mount: ", newVolumeMount)
		*volumeMounts = append(*volumeMounts, newVolumeMount)
	}

	//Set the deployment selector and pod label
	projectLabel := appName
	yamlMap.Spec.Selector.MatchLabels["app"] = projectLabel
	yamlMap.Spec.PodTemplate.Metadata.Labels["app"] = projectLabel

	log.Debug.logf("YAML map: \n%v\n", yamlMap)
	yamlStr, err := yaml.Marshal(&yamlMap)
	if err != nil {
		log.Error.log("Could not create the YAML string from Map. Exiting.")
		return "", err
	}
	log.Debug.logf("Generated YAML: \n%s\n", yamlStr)
	// Generate file based on supplied config, defaulting to app-deploy.yaml
	yamlFile := filepath.Join(pdir, "app-deploy.yaml")
	if dryrun {
		log.Info.log("Skipping creation of yaml file with prefix: ", yamlFile)
		return yamlFile, nil
	}
	err = ioutil.WriteFile(yamlFile, yamlStr, 0666)
	if err != nil {
		return "", fmt.Errorf("Could not create the yaml file for deployment %v", err)
	}
	return yamlFile, nil
}
func getDeploymentTemplate() string {
	yamltempl := `
apiVersion: apps/v1
kind: Deployment
metadata:
  name: APPSODY_APP_NAME
spec:
  selector:
    matchLabels:
      app: appsody
  replicas: 1
  template:
    metadata:
      labels:
        app: appsody
    spec:
      serviceAccountName: appsody-sa
      initContainers:
      - name: init-appsody-controller
        image: appsody/appsody-controller
        resources: {}
        volumeMounts:
        - name: appsody-controller
          mountPath: /.appsody
        imagePullPolicy: IfNotPresent 
      containers:
      - name: APPSODY_APP_NAME
        image: APPSODY_STACK
        imagePullPolicy: Always
        command: ["/.appsody/appsody-controller"]
        volumeMounts:
        - name: appsody-controller
          mountPath: /.appsody
      volumes:
      - name: appsody-controller
        emptyDir: {}
`
	return yamltempl
}

//GenServiceYaml returns the file name of a generated K8S Service yaml
func GenServiceYaml(log *LoggingConfig, appName string, ports []string, pdir string, dryrun bool) (fileName string, err error) {

	type Port struct {
		Name       string `yaml:"name,omitempty"`
		Port       int    `yaml:"port"`
		TargetPort int    `yaml:"targetPort"`
	}
	type Service struct {
		APIVersion string `yaml:"apiVersion"`
		Kind       string `yaml:"kind"`
		Metadata   struct {
			Name            string            `yaml:"name"`
			Labels          map[string]string `yaml:"labels,omitempty"`
			OwnerReferences []OwnerReference  `yaml:"ownerReferences,omitempty"`
		} `yaml:"metadata"`
		Spec struct {
			Selector    map[string]string `yaml:"selector"`
			ServiceType string            `yaml:"type"`
			Ports       []Port            `yaml:"ports"`
		} `yaml:"spec"`
	}

	// Codewind project ID if provided
	codeWindProjectID := os.Getenv("CODEWIND_PROJECT_ID")
	// Codewind onwner ref name and uid
	codeWindOwnerRefName := os.Getenv("CODEWIND_OWNER_NAME")
	codeWindOwnerRefUID := os.Getenv("CODEWIND_OWNER_UID")

	var service Service

	service.APIVersion = "v1"
	service.Kind = "Service"
	service.Metadata.Name = fmt.Sprintf("%s-%s", appName, "service")

	//Set the release and projectID labels
	service.Metadata.Labels = make(map[string]string)
	service.Metadata.Labels["release"] = appName
	if codeWindProjectID != "" {
		service.Metadata.Labels["projectID"] = codeWindProjectID
	}

	//Set the owner ref if present
	if codeWindOwnerRefName != "" && codeWindOwnerRefUID != "" {
		service.Metadata.OwnerReferences = []OwnerReference{
			{
				APIVersion:         "apps/v1",
				BlockOwnerDeletion: true,
				Controller:         true,
				Kind:               "ReplicaSet",
				Name:               codeWindOwnerRefName,
				UID:                codeWindOwnerRefUID},
		}
	}

	service.Spec.Selector = make(map[string]string, 1)
	service.Spec.Selector["app"] = appName
	service.Spec.ServiceType = "NodePort"
	service.Spec.Ports = make([]Port, len(ports))
	for i, port := range ports {
		service.Spec.Ports[i].Name = fmt.Sprintf("port-%d", i)
		iPort, err := strconv.Atoi(port)
		if err != nil {
			return "", err
		}
		service.Spec.Ports[i].Port = iPort
		service.Spec.Ports[i].TargetPort = iPort
	}

	yamlStr, err := yaml.Marshal(&service)
	if err != nil {
		log.Error.log("Could not create the YAML string from Map. Exiting.")
		return "", err
	}
	log.Debug.logf("Generated YAML: \n%s\n", yamlStr)
	// Generate file based on supplied config, defaulting to app-deploy.yaml
	yamlFile := filepath.Join(pdir, "app-service.yaml")
	if dryrun {
		log.Info.log("Skipping creation of yaml file with prefix: ", yamlFile)
		return yamlFile, nil
	}
	err = ioutil.WriteFile(yamlFile, yamlStr, 0666)
	if err != nil {
		return "", fmt.Errorf("Could not create the yaml file for the service %v", err)
	}
	return yamlFile, nil
}

//GenRouteYaml returns the file name of a generated K8S Service yaml
func GenRouteYaml(log *LoggingConfig, appName string, pdir string, port int, dryrun bool) (fileName string, err error) {
	type IngressPath struct {
		Path    string `yaml:"path"`
		Backend struct {
			ServiceName string `yaml:"serviceName"`
			ServicePort int    `yaml:"servicePort"`
		} `yaml:"backend"`
	}
	type IngressRule struct {
		Host string `yaml:"host"`
		HTTP struct {
			Paths []IngressPath `yaml:"paths"`
		} `yaml:"http"`
	}

	type Ingress struct {
		APIVersion string `yaml:"apiVersion"`
		Kind       string `yaml:"kind"`
		Metadata   struct {
			Name string `yaml:"name"`
		} `yaml:"metadata"`
		Spec struct {
			Rules []IngressRule `yaml:"rules"`
		} `yaml:"spec"`
	}

	var ingress Ingress
	ingress.APIVersion = "extensions/v1beta1"
	ingress.Kind = "Ingress"
	ingress.Metadata.Name = fmt.Sprintf("%s-%s", appName, "ingress")

	ingress.Spec.Rules = make([]IngressRule, 1)
	//cheIngressHost := os.Getenv("CHE_INGRESS_HOST")
	//Ignore the CW variable for now
	ingressHost := ""
	if ingressHost != "" {
		ingress.Spec.Rules[0].Host = ingressHost
	} else {
		// We set it to a host name that's resolvable by nip.io
		ingress.Spec.Rules[0].Host = fmt.Sprintf("%s.%s.%s", appName, getK8sMasterIP(log, dryrun), "nip.io")
	}

	ingress.Spec.Rules[0].HTTP.Paths = make([]IngressPath, 1)
	ingress.Spec.Rules[0].HTTP.Paths[0].Path = "/"
	ingress.Spec.Rules[0].HTTP.Paths[0].Backend.ServiceName = fmt.Sprintf("%s-%s", appName, "service")
	ingress.Spec.Rules[0].HTTP.Paths[0].Backend.ServicePort = port

	yamlStr, err := yaml.Marshal(&ingress)
	if err != nil {
		log.Error.log("Could not create the YAML string from Map. Exiting.")
		return "", err
	}
	log.Debug.logf("Generated YAML: \n%s\n", yamlStr)
	// Generate file based on supplied config, defaulting to app-deploy.yaml
	yamlFile := filepath.Join(pdir, "app-ingress.yaml")
	if dryrun {
		log.Info.log("Skipping creation of yaml file with prefix: ", yamlFile)
		return yamlFile, nil
	}
	err = ioutil.WriteFile(yamlFile, yamlStr, 0666)
	if err != nil {
		return "", fmt.Errorf("Could not create the yaml file for the route %v", err)
	}
	return yamlFile, nil
}

func getK8sMasterIP(log *LoggingConfig, dryrun bool) string {
	cmdParms := []string{"node", "--selector", "node-role.kubernetes.io/master", "-o", "jsonpath={.items[0].status.addresses[?(.type==\"InternalIP\")].address}"}
	ip, err := KubeGet(log, cmdParms, "", dryrun)
	if err == nil {
		return ip
	}
	log.Debug.log("Could not retrieve the master IP address - returning x.x.x.x: ", err)
	return "x.x.x.x"
}

func getIngressPort(config *RootCommandConfig) int {
	ports, err := getExposedPorts(config)

	knownHTTPPorts := []string{"80", "8080", "8008", "3000", "9080"}
	if err != nil {
		config.Debug.Log("Error trying to obtain the exposed ports: ", err)
		return 0
	}
	if len(ports) < 1 {
		config.Debug.log("Container doesn't expose any port - returning 0")
		return 0
	}
	iPort := 0
	for _, port := range ports {
		for _, knownPort := range knownHTTPPorts {
			if port == knownPort {
				iPort, err := strconv.Atoi(port)
				if err == nil {
					return iPort
				}
			}
		}
	}
	//If we haven't returned yet, there was no match
	//Pick the first port and return it
	config.Debug.Log("No known HTTP port detected, returning the first one on the list.")
	iPort, err = strconv.Atoi(ports[0])
	if err == nil {
		return iPort
	}
	config.Debug.Logf("Error converting port %s - returning 0: %v", ports[0], err)
	return 0
}

// DockerTag tags a docker image
func DockerTag(log *LoggingConfig, imageToTag string, tag string, dryrun bool) error {
	log.Info.log("Tagging Docker image as ", tag)
	cmdName := "docker"
	cmdArgs := []string{"image", "tag", imageToTag, tag}
	if dryrun {
		log.Info.log("Dry run - skipping execution of: ", cmdName, " ", strings.Join(cmdArgs, " "))
		return nil
	}
	tagCmd := exec.Command(cmdName, cmdArgs...)
	kout, kerr := SeparateOutput(tagCmd)
	if kerr != nil {
		return errors.Errorf("docker image tag failed: %s", kout)
	}
	log.Debug.log("Docker tag command output: ", kout)
	return kerr
}

//ImagePush pushes a docker image to a docker registry (assumes that the user has done docker login)
func ImagePush(log *LoggingConfig, imageToPush string, buildah bool, dryrun bool) error {
	log.Info.log("Pushing image ", imageToPush)
	cmdName := "docker"
	if buildah {
		cmdName = "buildah"
	}

	cmdArgs := []string{"push", imageToPush}
	if dryrun {
		log.Info.log("Dry run - skipping execution of: ", cmdName, " ", strings.Join(cmdArgs, " "))
		return nil
	}

	pushCmd := exec.Command(cmdName, cmdArgs...)

	pushOut, pushErr := pushCmd.Output()
	if pushErr != nil {
		if !(strings.Contains(pushErr.Error(), "[DEPRECATION NOTICE] registry v2") || strings.Contains(string(pushOut[:]), "[DEPRECATION NOTICE] registry v2")) {
			log.Error.log("Could not push the image: ", pushErr, " ", string(pushOut[:]))

			return pushErr
		}
	}
	return pushErr
}

// DockerRunBashCmd issues a shell command in a docker image, overriding its entrypoint
// Assume this is only used for Stack images
func DockerRunBashCmd(options []string, image string, bashCmd string, config *RootCommandConfig) (string, error) {
	cmdName := "docker"
	var cmdArgs []string
	pullErrs := pullImage(image, config)
	if pullErrs != nil {
		return "", pullErrs
	}
	if len(options) >= 0 {
		cmdArgs = append([]string{"run"}, options...)
	} else {
		cmdArgs = []string{"run"}
	}

	cmdArgs = append(cmdArgs, "--entrypoint", "/bin/bash", image, "-c", bashCmd)
	config.Info.log("Running command: ", cmdName, " ", strings.Join(cmdArgs, " "))
	dockerCmd := exec.Command(cmdName, cmdArgs...)

	kout, kerr := SeparateOutput(dockerCmd)
	if kerr != nil {
		return kout, kerr
	}
	return strings.TrimSpace(string(kout[:])), nil
}

//KubeGet issues kubectl get <arg>
func KubeGet(log *LoggingConfig, args []string, namespace string, dryrun bool) (string, error) {
	log.Info.log("Attempting to get resource from Kubernetes ...")
	kcmd := "kubectl"
	kargs := []string{"get"}
	kargs = append(kargs, args...)
	if namespace != "" {
		kargs = append(kargs, "--namespace", namespace)
	}

	if dryrun {
		log.Info.log("Dry run - skipping execution of: ", kcmd, " ", strings.Join(kargs, " "))
		return "", nil
	}
	log.Info.log("Running command: ", kcmd, " ", strings.Join(kargs, " "))
	execCmd := exec.Command(kcmd, kargs...)
	kout, kerr := SeparateOutput(execCmd)
	if kerr != nil {
		return "", errors.Errorf("kubectl get failed: %s", kout)
	}
	return kout, kerr
}

//KubeApply issues kubectl apply -f <filename>
func KubeApply(log *LoggingConfig, fileToApply string, namespace string, dryrun bool) error {
	log.Info.log("Attempting to apply resource in Kubernetes ...")
	kcmd := "kubectl"
	kargs := []string{"apply", "-f", fileToApply}
	if namespace != "" {
		kargs = append(kargs, "--namespace", namespace)
	}

	if dryrun {
		log.Info.log("Dry run - skipping execution of: ", kcmd, " ", strings.Join(kargs, " "))
		return nil
	}
	log.Info.log("Running command: ", kcmd, " ", strings.Join(kargs, " "))
	execCmd := exec.Command(kcmd, kargs...)
	kout, kerr := SeparateOutput(execCmd)
	if kerr != nil {
		return errors.Errorf("kubectl apply failed: %s", kout)
	}
	log.Debug.log("kubectl apply success: ", string(kout[:]))
	return kerr
}

//KubeDelete issues kubectl delete -f <filename>
func KubeDelete(log *LoggingConfig, fileToApply string, namespace string, dryrun bool) error {
	log.Info.log("Attempting to delete resource from Kubernetes...")
	kcmd := "kubectl"
	kargs := []string{"delete", "-f", fileToApply}
	if namespace != "" {
		kargs = append(kargs, "--namespace", namespace)
	}

	if dryrun {
		log.Info.log("Dry run - skipping execution of: ", kcmd, " ", strings.Join(kargs, " "))
		return nil
	}
	log.Info.log("Running command: ", kcmd, " ", strings.Join(kargs, " "))
	execCmd := exec.Command(kcmd, kargs...)

	kout, kerr := SeparateOutput(execCmd)
	if kerr != nil {
		return errors.Errorf("kubectl delete failed: %s", kout)
	}
	log.Debug.log("kubectl delete success: ", kout)
	return kerr
}

//KubeGetNodePortURL kubectl get svc <service> -o jsonpath=http://{.status.loadBalancer.ingress[0].hostname}:{.spec.ports[0].nodePort} and prints the return URL
func KubeGetNodePortURL(log *LoggingConfig, service string, namespace string, dryrun bool) (url string, err error) {
	kargs := append([]string{"svc"}, service)
	kargs = append(kargs, "-o", "jsonpath=http://{.status.loadBalancer.ingress[0].hostname}:{.spec.ports[0].nodePort}")
	out, err := KubeGet(log, kargs, namespace, dryrun)
	// Performing the kubectl apply
	if err != nil {
		return "", errors.Errorf("Failed to find deployed service IP and Port: %s", err)
	}
	return out, nil
}

//KubeGetRouteURL issues kubectl get svc <service> -o jsonpath=http://{.status.loadBalancer.ingress[0].hostname}:{.spec.ports[0].nodePort} and prints the return URL
func KubeGetRouteURL(log *LoggingConfig, service string, namespace string, dryrun bool) (url string, err error) {
	kargs := append([]string{"route"}, service)
	kargs = append(kargs, "-o", "jsonpath={.status.ingress[0].host}")
	out, err := KubeGet(log, kargs, namespace, dryrun)
	// Performing the kubectl apply
	if err != nil {
		return "", errors.Errorf("Failed to find deployed service IP and Port: %s", err)
	}
	return out, nil
}

//KubeGetKnativeURL issues kubectl get rt <service> -o jsonpath="{.status.url}" and prints the return URL
func KubeGetKnativeURL(log *LoggingConfig, service string, namespace string, dryrun bool) (url string, err error) {
	kcmd := "kubectl"
	kargs := append([]string{"get", "rt"}, service)
	kargs = append(kargs, "-o", "jsonpath=\"{.status.url}\"")
	if namespace != "" {
		kargs = append(kargs, "--namespace", namespace)
	}

	if dryrun {
		log.Info.log("Dry run - skipping execution of: ", kcmd, " ", strings.Join(kargs, " "))
		return "", nil
	}
	log.Info.log("Running command: ", kcmd, " ", strings.Join(kargs, " "))
	execCmd := exec.Command(kcmd, kargs...)
	kout, kerr := SeparateOutput(execCmd)
	if kerr != nil {
		return "", errors.Errorf("kubectl get failed: %s", kout)
	}
	return kout, kerr
}

//KubeGetDeploymentURL searches for an exposed hostname and port for the deployed service
func KubeGetDeploymentURL(log *LoggingConfig, service string, namespace string, dryrun bool) (url string, err error) {
	url, err = KubeGetKnativeURL(log, service, namespace, dryrun)
	if err == nil {
		return url, nil
	}
	url, err = KubeGetRouteURL(log, service, namespace, dryrun)
	if err == nil {
		return url, nil
	}
	url, err = KubeGetNodePortURL(log, service, namespace, dryrun)
	if err == nil {
		return url, nil
	}
	log.Error.log("Failed to get deployment hostname and port: ", err)
	return "", err
}

//pullCmd
// enable extract to use `buildah` sequences for image extraction.
// Pull the given docker image
func pullCmd(log *LoggingConfig, imageToPull string, buildah bool, dryrun bool) error {
	cmdName := "docker"
	if buildah {
		cmdName = "buildah"
	}
	pullArgs := []string{"pull", imageToPull}
	if dryrun {
		log.Info.log("Dry run - skipping execution of: ", cmdName, " ", strings.Join(pullArgs, " "))
		return nil
	}
	log.Info.log("Pulling docker image ", imageToPull)
	err := execAndWaitReturnErr(log, cmdName, pullArgs, log.Info, dryrun)
	if err != nil {
		log.Warning.log("Docker image pull failed: ", err)
		return err
	}
	return nil
}

func checkDockerImageExistsLocally(log *LoggingConfig, imageToPull string) bool {
	cmdName := "docker"

	imageNameComponents := strings.Split(imageToPull, "/")
	if len(imageNameComponents) == 3 {
		if imageNameComponents[0] == "index.docker.io" || imageNameComponents[0] == "docker.io" {
			imageToPull = fmt.Sprintf("%s/%s", imageNameComponents[1], imageNameComponents[2])
		}
	}

	cmdArgs := []string{"image", "ls", "-q", imageToPull}
	imagelsCmd := exec.Command(cmdName, cmdArgs...)
	imagelsOut, imagelsErr := SeparateOutput(imagelsCmd)
	log.Debug.log("Docker image ls command output: ", imagelsOut)

	if imagelsErr != nil {
		log.Warning.log("Could not run docker image ls -q for the image: ", imageToPull, " error: ", imagelsErr, " Check to make sure docker is available.")
		return false
	}
	if imagelsOut != "" {
		return true
	}
	return false
}

//pullImage
// pulls buildah / docker image, if APPSODY_PULL_POLICY set to IFNOTPRESENT
//it checks for image in local repo and pulls if not in the repo

func pullImage(imageToPull string, config *RootCommandConfig) error {
	if config.imagePulled == nil {
		config.imagePulled = make(map[string]bool)
	}

	config.Debug.logf("%s image pulled status: %t", imageToPull, config.imagePulled[imageToPull])
	if config.imagePulled[imageToPull] {
		config.Debug.log("Image has been pulled already: ", imageToPull)
		return nil
	}
	config.imagePulled[imageToPull] = true

	localImageFound := false
	pullPolicyAlways := true
	pullPolicy := os.Getenv("APPSODY_PULL_POLICY") // Always or IfNotPresent

	// for local stack development path such as stack validate, stack create, ...
	if strings.Contains(imageToPull, "dev.local/") {
		pullPolicy = "IFNOTPRESENT"
	}

	if pullPolicy == "" || strings.ToUpper(pullPolicy) == "ALWAYS" {
		config.Debug.log("Pull policy Always")
	} else if strings.ToUpper(pullPolicy) == "IFNOTPRESENT" {
		config.Debug.log("Pull policy IfNotPresent, checking for local image")
		pullPolicyAlways = false
	}
	if !pullPolicyAlways {
		localImageFound = checkDockerImageExistsLocally(config.LoggingConfig, imageToPull)
	}

	if pullPolicyAlways || (!pullPolicyAlways && !localImageFound) {
		err := pullCmd(config.LoggingConfig, imageToPull, config.Buildah, config.Dryrun)
		if err != nil {
			if pullPolicyAlways {
				localImageFound = checkDockerImageExistsLocally(config.LoggingConfig, imageToPull)
			}
			if !localImageFound {
				return errors.Errorf("Could not find the image either in docker hub or locally: %s", imageToPull)

			}
		}
	}
	if localImageFound {
		config.Info.log("Using local cache for image ", imageToPull)
	}
	return nil
}

func inspectImage(imageToInspect string, config *RootCommandConfig) (string, error) {

	cmdName := "docker"
	cmdArgs := []string{"image", "inspect", imageToInspect}
	if config.Buildah {
		cmdName = "buildah"
		cmdArgs = []string{"inspect", "--format={{.Config}}", imageToInspect}
	}

	inspectCmd := exec.Command(cmdName, cmdArgs...)
	inspectOut, inspectErr := SeparateOutput(inspectCmd)
	if inspectErr != nil {
		return "", errors.Errorf("Could not inspect the image: %s", inspectOut)
	}
	return inspectOut, nil
}

//OverrideStackRegistry allows you to change the image registry URL
func OverrideStackRegistry(override string, imageName string) (string, error) {
	if override == "" {
		return imageName, nil
	}
	match, err := ValidateHostNameAndPort(override)
	if err != nil {
		return "", err
	}
	if !match {
		return "", errors.Errorf("This is an invalid host name: %s", override)
	}
	imageNameComponents := strings.Split(imageName, "/")
	if len(imageNameComponents) == 3 {
		imageNameComponents[0] = override
	}
	if len(imageNameComponents) == 2 || len(imageNameComponents) == 1 {
		newComponent := []string{override}
		imageNameComponents = append(newComponent, imageNameComponents...)
	}
	if len(imageNameComponents) > 3 {
		return "", errors.Errorf("Image name is invalid and needs to be changed in the project config file (.appsody-config.yaml): %s. Too many slashes (/) - the override cannot take place.", imageName)
	}
	return strings.Join(imageNameComponents, "/"), nil
}

//ValidateHostNameAndPort validates that hostNameAndPort conform to the DNS naming conventions
func ValidateHostNameAndPort(hostNameAndPort string) (bool, error) {
	match, err := regexp.MatchString(`^(([a-zA-Z0-9]|[a-zA-Z0-9][a-zA-Z0-9\-]*[a-zA-Z0-9])\.)*([A-Za-z0-9]|[A-Za-z0-9][A-Za-z0-9\-]*[A-Za-z0-9])($|:[0-9]{1,5}$)`, hostNameAndPort)
	return match, err
}

//NormalizeImageName is a temporary fix for buildah workaround #676
func NormalizeImageName(imageName string) (string, error) {
	imageNameComponents := strings.Split(imageName, "/")
	if len(imageNameComponents) == 2 {
		return imageName, nil
	}

	if len(imageNameComponents) == 1 {
		return fmt.Sprintf("docker.io/%s", imageName), nil
	}

	if len(imageNameComponents) == 3 {
		if imageNameComponents[0] == "index.docker.io" {
			imageNameComponents[0] = "docker.io"
			return strings.Join(imageNameComponents, "/"), nil
		}
		return imageName, nil
	}
	return imageName, errors.Errorf("Image name is invalid: %s", imageName)

}

func execAndListenWithWorkDirReturnErr(log *LoggingConfig, command string, args []string, logger appsodylogger, workdir string, dryrun bool) (*exec.Cmd, error) {
	var execCmd *exec.Cmd
	var err error
	if dryrun {
		log.Info.log("Dry Run - Skipping command: ", command, " ", strings.Join(args, " "))
	} else {
		log.Info.log("Running command: ", command, " ", strings.Join(args, " "))
		execCmd = exec.Command(command, args...)
		if workdir != "" {
			execCmd.Dir = workdir
		}
		cmdReader, err := execCmd.StdoutPipe()
		if err != nil {
			log.Error.log("Error creating StdoutPipe for Cmd ", err)
			return nil, err
		}

		errReader, err := execCmd.StderrPipe()
		if err != nil {
			log.Error.log("Error creating StderrPipe for Cmd ", err)
			return nil, err
		}

		outScanner := bufio.NewScanner(cmdReader)
		outScanner.Buffer(make([]byte, 0, 64*1024), 1024*1024)
		go func() {
			for outScanner.Scan() {
				logger.log(outScanner.Text())
			}
		}()

		errScanner := bufio.NewScanner(errReader)
		errScanner.Buffer(make([]byte, 0, 64*1024), 1024*1024)
		go func() {
			for errScanner.Scan() {
				logger.log(errScanner.Text())
			}
		}()

		err = execCmd.Start()
		if err != nil {
			log.Debug.log("Error running ", command, " command: ", errScanner.Text(), err)
			return nil, err
		}
	}
	return execCmd, err
}

func execAndWaitReturnErr(log *LoggingConfig, command string, args []string, logger appsodylogger, dryrun bool) error {
	return execAndWaitWithWorkDirReturnErr(log, command, args, logger, "", dryrun)
}

func execAndWaitWithWorkDirReturnErr(log *LoggingConfig, command string, args []string, logger appsodylogger, workdir string, dryrun bool) error {
	var err error
	var execCmd *exec.Cmd
	if dryrun {
		log.Info.log("Dry Run - Skipping command: ", command, " ", strings.Join(args, " "))
	} else {
		execCmd, err = execAndListenWithWorkDirReturnErr(log, command, args, logger, workdir, dryrun)
		if err != nil {
			return err
		}
		err = execCmd.Wait()
		if err != nil {
			return err
		}
	}
	return err
}

func getLatestVersion(log *LoggingConfig) string {
	var version string
	log.Debug.log("Getting latest version ", LatestVersionURL)
	resp, err := http.Get(LatestVersionURL)
	if err != nil {
		log.Warning.log("Unable to check the most recent version of Appsody in GitHub.... continuing.")
	} else {
		url := resp.Request.URL.String()
		r, _ := regexp.Compile(`[\d]+\.[\d]+\.[\d]+$`)

		version = r.FindString(url)
	}
	log.Debug.log("Got version ", version)
	return version
}

func doVersionCheck(config *RootCommandConfig) {
	var latest = getLatestVersion(config.LoggingConfig)
	var currentTime = time.Now().Format("2006-01-02 15:04:05 -0700 MST")
	if latest != "" && VERSION != "vlatest" && VERSION != latest {
		updateString := GetUpdateString(runtime.GOOS, VERSION, latest)
		config.Warning.logf(updateString)
	}

	config.CliConfig.Set("lastversioncheck", currentTime)
	if err := config.CliConfig.WriteConfig(); err != nil {
		config.Error.logf("Writing default config file %s", err)

	}
}

// GetUpdateString Returns a format string to advise the user how to upgrade
func GetUpdateString(osName string, version string, latest string) string {
	var updateString string
	switch osName {
	case "darwin":
		updateString = "Please run `brew upgrade appsody` to upgrade"
	default:
		updateString = "Please go to https://appsody.dev/docs/getting-started/installation#upgrading-appsody and upgrade"
	}
	return fmt.Sprintf("\n*\n*\n*\n\nA new CLI update is available.\n%s from %s --> %s.\n\n*\n*\n*\n", updateString, version, latest)
}

func getLastCheckTime(config *RootCommandConfig) string {
	return config.CliConfig.GetString("lastversioncheck")
}

func checkTime(config *RootCommandConfig) {
	var lastCheckTime = getLastCheckTime(config)

	lastTime, err := time.Parse("2006-01-02 15:04:05 -0700 MST", lastCheckTime)
	if err != nil {
		config.Debug.logf("Could not parse the config file's lastversioncheck: %v. Continuing with a new version check...", err)
		doVersionCheck(config)
	} else if time.Since(lastTime).Hours() > 24 {
		doVersionCheck(config)
	}

}

// TEMPORARY CODE: sets the old v1 index to point to the new v2 index (latest)
// this code should be removed when we think everyone is using the latest index.
func setNewIndexURL(config *RootCommandConfig) {

	var repoFile = getRepoFileLocation(config)
	var oldIndexURL = "https://raw.githubusercontent.com/appsody/stacks/master/index.yaml"
	var newIndexURL = "https://github.com/appsody/stacks/releases/latest/download/incubator-index.yaml"

	data, err := ioutil.ReadFile(repoFile)
	if err != nil {
		config.Warning.log("Unable to read repository file")
	}

	replaceURL := bytes.Replace(data, []byte(oldIndexURL), []byte(newIndexURL), -1)

	if err = ioutil.WriteFile(repoFile, replaceURL, 0644); err != nil {
		config.Warning.log(err)
	}
}

// TEMPORARY CODE: sets the old repo name "appsodyhub" to the new name "incubator"
// this code should be removed when we think everyone is using the new name.
func setNewRepoName(config *RootCommandConfig) {
	var repoFile RepositoryFile
	_, repoErr := repoFile.getRepos(config)
	if repoErr != nil {
		config.Warning.log("Unable to read repository file")
	}
	appsodyhubRepo := repoFile.GetRepo("appsodyhub")
	if appsodyhubRepo != nil && appsodyhubRepo.URL == incubatorRepositoryURL {
		config.Info.log("Migrating your repo name from 'appsodyhub' to 'incubator'")
		appsodyhubRepo.Name = "incubator"
		err := repoFile.WriteFile(getRepoFileLocation(config))
		if err != nil {
			config.Warning.logf("Failed to write file to repository location: %v", err)
		}
	}
}

func IsEmptyDir(name string) bool {
	f, err := os.Open(name)

	if err != nil {
		return true
	}
	defer f.Close()

	_, err = f.Readdirnames(1)

	return err == io.EOF
}

func downloadFile(log *LoggingConfig, href string, writer io.Writer) error {

	// allow file:// scheme
	t := &http.Transport{
		Proxy: http.ProxyFromEnvironment,
	}
	log.Debug.log("Proxy function for HTTP transport set to: ", &t.Proxy)
	if runtime.GOOS == "windows" {
		// For Windows, remove the root url. It seems to work fine with an empty string.
		t.RegisterProtocol("file", http.NewFileTransport(http.Dir("")))
	} else {
		t.RegisterProtocol("file", http.NewFileTransport(http.Dir("/")))
	}

	httpClient := &http.Client{Transport: t}

	req, err := http.NewRequest("GET", href, nil)
	if err != nil {
		return err
	}

	resp, err := httpClient.Do(req)
	if err != nil {
		return err
	}

	defer resp.Body.Close()
	if resp.StatusCode != 200 {
		buf, err := ioutil.ReadAll(resp.Body)
		if err != nil {
			log.Debug.log("Could not read contents of response body: ", err)
		} else {
			log.Debug.logf("Contents http response:\n%s", buf)
		}
		return fmt.Errorf("Could not download %s: %s", href, resp.Status)
	}

	_, err = io.Copy(writer, resp.Body)
	if err != nil {
		return fmt.Errorf("Could not copy http response body to writer: %s", err)
	}
	return nil
}

func downloadFileToDisk(log *LoggingConfig, url string, destFile string, dryrun bool) error {
	if dryrun {
		log.Info.logf("Dry Run -Skipping download of url: %s to destination %s", url, destFile)

	} else {
		outFile, err := os.Create(destFile)
		if err != nil {
			return err
		}
		defer outFile.Close()

		err = downloadFile(log, url, outFile)
		if err != nil {
			return err
		}
	}
	return nil
}

// tar and zip a directory into .tar.gz
func Targz(log *LoggingConfig, source, target string) error {
	filename := filepath.Base(source)
	log.Info.log("source is: ", source)
	log.Info.log("filename is: ", filename)
	log.Info.log("target is: ", target)
	target = target + filename + ".tar.gz"
	//target = filepath.Join(target, fmt.Sprintf("%s.tar.gz", filename))
	log.Info.log("new target is: ", target)
	tarfile, err := os.Create(target)
	if err != nil {
		return err
	}
	defer tarfile.Close()

	var fileWriter io.WriteCloser = tarfile
	fileWriter = gzip.NewWriter(tarfile)
	defer fileWriter.Close()

	tarball := tar.NewWriter(fileWriter)
	defer tarball.Close()

	info, err := os.Stat(source)
	if err != nil {
		return err
	}

	var baseDir string
	if info.IsDir() {
		baseDir = filepath.Base(source)
	}

	return filepath.Walk(source,
		func(path string, info os.FileInfo, err error) error {
			if err != nil {
				return err
			}
			header, err := tar.FileInfoHeader(info, info.Name())
			if err != nil {
				return err
			}

			if baseDir != "" {
				header.Name = "." + strings.TrimPrefix(path, source)
			}

			if err := tarball.WriteHeader(header); err != nil {
				return err
			}

			if info.IsDir() {
				return nil
			}

			file, err := os.Open(path)
			if err != nil {
				return err
			}
			defer file.Close()
			_, err = io.Copy(tarball, file)
			return err
		})
}

//Compares the minimum requirements of a stack against the user to determine whether they can use the stack or not.
func CheckStackRequirements(log *LoggingConfig, requirementArray map[string]string, buildah bool) error {
	versionRegex := regexp.MustCompile(`(\d)+\.(\d)+\.(\d)+`)
	upgradesRequired := 0

	log.Info.log("Checking stack requirements...")

	for technology, minVersion := range requirementArray {
		if minVersion == "" {
			continue
		}
		if technology == "Docker" && buildah {
			log.Debug.log("Skipping Docker requirement - Buildah is being used.")
			continue
		}
		if technology == "Buildah" && !buildah {
			log.Debug.log("Skipping Buildah requirement - Docker is being used.")
			continue
		}
		log.Debug.logf("Checking version requirement: %s %s", technology, minVersion)

		setConstraint, err := semver.NewConstraint(minVersion)
		if err != nil {
			log.Warning.logf("Skipping %s version requirement because the minimum version is invalid: %s", technology, err)
			continue
		}

		var runVersionCmd string
		if strings.ToLower(technology) == "appsody" {
			if VERSION == "0.0.0" || VERSION == "vlatest" {
				log.Warning.log("Skipping appsody version requirement because this is a local build of appsody ", VERSION)
				continue
			}
			runVersionCmd = VERSION
		} else {
			cmd := exec.Command(strings.ToLower(technology), "version")
			runVersionCmd, err = SeparateOutput(cmd)
			if err != nil {
				log.Error.log(err, " - Are you sure ", technology, " is installed?")
				upgradesRequired++
				continue
			}
			log.Debug.logf("Output of running %s: %s", strings.ToLower(technology)+" version", runVersionCmd)
		}

		cutCmdOutput := versionRegex.FindString(runVersionCmd)
		parseUserVersion, parseErr := semver.NewVersion(cutCmdOutput)
		if parseErr != nil {
			log.Warning.logf("Unable to parse %s version - This stack may not work in your current development environment. %s", technology, parseErr)
			// Continue when the version can not be determined
			continue
		}
		log.Debug.logf("Found version of %s to be %s", technology, parseUserVersion)
		compareVersion := setConstraint.Check(parseUserVersion)

		if compareVersion {
			log.Info.log(technology + " requirements met")
		} else {
			log.Error.log("The required version of " + technology + " to use this stack is " + minVersion + " - Please upgrade.")
			upgradesRequired++
		}
	}
	if upgradesRequired > 0 {
		return errors.Errorf("One or more technologies need upgrading to use this stack. Upgrades required: %v", upgradesRequired)
	}
	return nil
}

func SeparateOutput(cmd *exec.Cmd) (string, error) {
	var stdErr, stdOut bytes.Buffer
	cmd.Stderr = &stdErr
	cmd.Stdout = &stdOut
	err := cmd.Run()

	// If there was an error, return the stdErr & err
	if err != nil {
		return err.Error() + ": " + strings.TrimSpace(stdErr.String()), err
	}

	// If there wasn't an error return the stdOut & (lack of) err
	return strings.TrimSpace(stdOut.String()), err
}

func CheckValidSemver(version string) error {
	versionRegex := regexp.MustCompile(`^(?P<major>0|[1-9]\d*)\.(?P<minor>0|[1-9]\d*)\.(?P<patch>0|[1-9]\d*)(?:-(?P<prerelease>(?:0|[1-9]\d*|\d*[a-zA-Z-][0-9a-zA-Z-]*)(?:\.(?:0|[1-9]\d*|\d*[a-zA-Z-][0-9a-zA-Z-]*))*))?(?:\+(?P<buildmetadata>[0-9a-zA-Z-]+(?:\.[0-9a-zA-Z-]+)*))?$`)
	checkVersionNo := versionRegex.FindString(version)

	if checkVersionNo == "" {
		return errors.Errorf("Version must be formatted in accordance to semver - Please see: https://semver.org/ for valid versions.")
	}

	return nil
}

func checkValidLicense(log *LoggingConfig, license string) error {
	// Get the list of all known licenses
	list, _ := spdx.List()
	if list != nil {
		for _, spdx := range list.Licenses {
			if spdx.ID == license {
				return nil
			}
		}
	} else {
		log.Warning.log("Unable to check if license ID is valid.... continuing.")
		return nil
	}
	return errors.New("file must have a valid license ID, see https://spdx.org/licenses/ for the list of valid licenses")
}
func lintMountPathForSingleFile(path string, log *LoggingConfig) {

	file, err := os.Stat(path)
	if err != nil {
		log.Warning.logf("Could not stat mount path: %s", path)

	} else {
		if file.Mode().IsDir() {
			log.Debug.logf("Path %s for mount is a directory", path)
		} else {

			log.Warning.logf("Path %s for mount points to a single file.  Single file Docker mount paths cause unexpected behavior and will be deprecated in the future.", path)
		}

	}
}<|MERGE_RESOLUTION|>--- conflicted
+++ resolved
@@ -91,14 +91,9 @@
 	return true, err
 }
 
-<<<<<<< HEAD
+
 //ExtractDockerEnvFile returns a map with the env vars specified in docker env file
 func ExtractDockerEnvFile(envFileName string) (map[string]string, error) {
-=======
-//ExtractDockerEnvVars returns a map with the env vars specified in docker options
-func ExtractDockerEnvVars(dockerOptions string) map[string]string {
-	tokens := strings.Fields(dockerOptions)
->>>>>>> 98f3a162
 	envVars := make(map[string]string)
 	file, err := os.Open(envFileName)
 	if err != nil {
