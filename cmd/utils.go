// Copyright © 2019 IBM Corporation and others.
//
// Licensed under the Apache License, Version 2.0 (the "License");
// you may not use this file except in compliance with the License.
// You may obtain a copy of the License at
//
//     http://www.apache.org/licenses/LICENSE-2.0
//
// Unless required by applicable law or agreed to in writing, software
// distributed under the License is distributed on an "AS IS" BASIS,
// WITHOUT WARRANTIES OR CONDITIONS OF ANY KIND, either express or implied.
// See the License for the specific language governing permissions and
// limitations under the License.
package cmd

import (
	"archive/tar"
	"bufio"
	"bytes"
	"compress/gzip"
	"crypto/sha256"
	"encoding/json"
	"fmt"
	"hash"
	"io"
	"io/ioutil"
	"net/http"
	"os"
	"os/exec"
	"path/filepath"
	"regexp"
	"runtime"
	"strconv"
	"strings"
	"time"

	"github.com/pkg/errors"

	"github.com/spf13/viper"
	"gopkg.in/yaml.v2"
)

type ProjectConfig struct {
	Platform string
}

type NotAnAppsodyProject string

func (e NotAnAppsodyProject) Error() string { return string(e) }

const ConfigFile = ".appsody-config.yaml"

const LatestVersionURL = "https://github.com/appsody/appsody/releases/latest"

const workDirNotSet = ""

// Checks whether an inode (it does not bother
// about file or folder) exists or not.
func Exists(path string) (bool, error) {
	_, err := os.Stat(path)
	if err == nil {
		return true, nil
	}
	if os.IsNotExist(err) {
		return false, nil
	}
	return true, err
}

func GetEnvVar(searchEnvVar string, config *RootCommandConfig) (string, error) {
	// TODO cache this so the buildah / docker inspect command only runs once per cli invocation

	// Docker and Buildah produce slightly different output
	// for `inspect` command. Array of maps vs. maps
	var dataBuildah map[string]interface{}
	var dataDocker []map[string]interface{}
	projectConfig, projectConfigErr := getProjectConfig(config)
	if projectConfigErr != nil {
		return "", projectConfigErr
	}
	imageName := projectConfig.Platform
	pullErrs := pullImage(imageName, config)
	if pullErrs != nil {
		return "", pullErrs
	}
	cmdName := "docker"
	cmdArgs := []string{"image", "inspect", imageName}
	if config.Buildah {
		cmdName = "buildah"
		cmdArgs = []string{"inspect", "--format={{.Config}}", imageName}
	}

	inspectCmd := exec.Command(cmdName, cmdArgs...)
	inspectOut, inspectErr := inspectCmd.Output()
	if inspectErr != nil {
		return "", errors.Errorf("Could not inspect the image: %v", inspectErr)

	}

	var err error
	var envVars []interface{}
	if config.Buildah {
		err = json.Unmarshal([]byte(inspectOut), &dataBuildah)
		if err != nil {
			return "", errors.New("error unmarshaling data from inspect command - exiting")
		}
		buildahConfig := dataBuildah["config"].(map[string]interface{})
		envVars = buildahConfig["Env"].([]interface{})

	} else {
		err = json.Unmarshal([]byte(inspectOut), &dataDocker)
		if err != nil {
			return "", errors.New("error unmarshaling data from inspect command - exiting")

		}
		dockerConfig := dataDocker[0]["Config"].(map[string]interface{})

		envVars = dockerConfig["Env"].([]interface{})
	}

	Debug.log("Number of environment variables in stack image: ", len(envVars))
	Debug.log("All environment variables in stack image: ", envVars)
	var varFound = false
	var envVarValue string
	for _, envVar := range envVars {
		if strings.HasPrefix(envVar.(string), searchEnvVar) {
			varFound = true
			envVarValue = strings.SplitN(envVar.(string), "=", 2)[1]
			break
		}
	}
	if varFound {
		Debug.logf("Environment variable found: %s Value: %s", searchEnvVar, envVarValue)
	} else {
		Debug.log("Could not find env var: ", searchEnvVar)
		envVarValue = ""
	}
	return envVarValue, nil

}

func getEnvVarBool(searchEnvVar string, config *RootCommandConfig) (bool, error) {
	strVal, envErr := GetEnvVar(searchEnvVar, config)
	if envErr != nil {
		return false, envErr
	}
	return strings.Compare(strings.TrimSpace(strings.ToUpper(strVal)), "TRUE") == 0, nil
}

func getEnvVarInt(searchEnvVar string, config *RootCommandConfig) (int, error) {

	strVal, envErr := GetEnvVar(searchEnvVar, config)
	if envErr != nil {
		return 0, envErr
	}
	intVal, err := strconv.Atoi(strVal)
	if err != nil {
		return 0, err
	}
	return intVal, nil

}

func getExtractDir(config *RootCommandConfig) (string, error) {
	extractDir, envErr := GetEnvVar("APPSODY_PROJECT_DIR", config)
	if envErr != nil {
		return "", envErr
	}
	if extractDir == "" {
		Warning.log("The stack image does not contain APPSODY_PROJECT_DIR. Using /project")
		return "/project", nil
	}
	return extractDir, nil
}

func getVolumeArgs(config *RootCommandConfig) ([]string, error) {
	volumeArgs := []string{}
	stackMounts, envErr := GetEnvVar("APPSODY_MOUNTS", config)
	if envErr != nil {
		return nil, envErr
	}
	if stackMounts == "" {
		Warning.log("The stack image does not contain APPSODY_MOUNTS")
		return volumeArgs, nil
	}
	stackMountList := strings.Split(stackMounts, ";")
	homeDir := UserHomeDir()
	homeDirOverride := os.Getenv("APPSODY_MOUNT_HOME")
	homeDirOverridden := false
	if homeDirOverride != "" {
		Debug.logf("Overriding home mount dir from '%s' to APPSODY_MOUNT_HOME value '%s' ", homeDir, homeDirOverride)
		homeDir = homeDirOverride
		homeDirOverridden = true
	}
	projectDir, perr := getProjectDir(config)
	if perr != nil {
		return volumeArgs, perr

	}
	projectDirOverride := os.Getenv("APPSODY_MOUNT_PROJECT")
	projectDirOverridden := false
	if projectDirOverride != "" {
		Debug.logf("Overriding project mount dir from '%s' to APPSODY_MOUNT_PROJECT value '%s' ", projectDir, projectDirOverride)
		projectDir = projectDirOverride
		projectDirOverridden = true
	}

	for _, mount := range stackMountList {
		if mount == "" {
			continue
		}
		var mappedMount string
		var overridden bool
		if strings.HasPrefix(mount, "~") {
			mappedMount = strings.Replace(mount, "~", homeDir, 1)
			overridden = homeDirOverridden
		} else {
			mappedMount = filepath.Join(projectDir, mount)
			overridden = projectDirOverridden
		}
		// mappedMount contains local and container (linux) paths. When on windows, the Join above replaces all '/' with '\' and
		// breaks the linux paths. This method is to always use '/' because windows docker tolerates this.
		mappedMount = filepath.ToSlash(mappedMount)

		if !overridden && !mountExistsLocally(mappedMount) {
			Warning.log("Could not mount ", mappedMount, " because the local file was not found.")
			continue
		}
		volumeArgs = append(volumeArgs, "-v", mappedMount)
	}
	Debug.log("Mapped mount args: ", volumeArgs)
	return volumeArgs, nil
}

func mountExistsLocally(mount string) bool {
	localFile := strings.Split(mount, ":")
	if runtime.GOOS == "windows" {
		//Windows may prepend the drive ID to the path
		//ex. C:\whatever\path\:/linux/dir
		if len(localFile) > 2 {
			//This is the case where we have three strings, the first one being
			//the drive ID
			// C: \whatever\path and /linux/dir
			localFile[0] += ":" + localFile[1]
			//We append the second string to the first
			//thus reconstituting the entire local path
		}
	}
	Debug.log("Checking for existence of local file or directory to mount: ", localFile[0])
	fileExists, _ := Exists(localFile[0])
	return fileExists
}

func getProjectDir(config *RootCommandConfig) (string, error) {
	appsodyConfig := filepath.Join(config.ProjectDir, ConfigFile)
	projectDir, err := Exists(appsodyConfig)
	if err != nil {
		Error.log(err)
		return "", err
	}
	if !projectDir {
		var e NotAnAppsodyProject = "The current directory is not a valid appsody project. Run `appsody init <stack>` to create one. Run `appsody list` to see the available stacks."
		return "", &e
	}
	return config.ProjectDir, nil
}

func getProjectConfig(config *RootCommandConfig) (ProjectConfig, error) {
	if config.ProjectConfig == nil {
		dir, perr := getProjectDir(config)
		if perr != nil {
			var tempProjectConfig ProjectConfig
			return tempProjectConfig, errors.Errorf("The current directory is not a valid appsody project. Run appsody init <stack> to create one: %v", perr)

		}
		appsodyConfig := filepath.Join(dir, ConfigFile)
		v := viper.New()
		v.SetConfigFile(appsodyConfig)
		Debug.log("Project config file set to: ", appsodyConfig)
		err := v.ReadInConfig()
		if err != nil {
			var tempProjectConfig ProjectConfig
			return tempProjectConfig, errors.Errorf("Error reading project config %v", err)

		}
		stack := v.GetString("stack")
		Debug.log("Project stack from config file: ", stack)
		imageRepo := config.CliConfig.GetString("images")
		Debug.log("Image repository set to: ", imageRepo)
		if imageRepo != "index.docker.io" {
			stack = imageRepo + "/" + stack
		}
		Debug.log("Pulling stack image as: ", stack)
		config.ProjectConfig = &ProjectConfig{stack}
	}
	return *config.ProjectConfig, nil
}

func getOperatorHome(config *RootCommandConfig) string {
	operatorHome := config.CliConfig.GetString("operator")
	Debug.log("Operator home set to: ", operatorHome)
	return operatorHome
}

func getProjectName(config *RootCommandConfig) (string, error) {
	projectDir, err := getProjectDir(config)
	if err != nil {
		return "my-project", err
	}
	projectName := strings.ToLower(filepath.Base(projectDir))
	projectName = strings.ReplaceAll(projectName, "_", "-")
	return projectName, nil
}

func execAndWait(command string, args []string, logger appsodylogger, dryrun bool) error {

	return execAndWaitWithWorkDir(command, args, logger, workDirNotSet, dryrun)
}
func execAndWaitWithWorkDir(command string, args []string, logger appsodylogger, workdir string, dryrun bool) error {

	err := execAndWaitWithWorkDirReturnErr(command, args, logger, workdir, dryrun)
	if err != nil {
		return errors.Errorf("Error running %s command: %v", command, err)

	}
	return nil

}

// CopyFile uses OS commands to copy a file from a source to a destination
func CopyFile(source string, dest string) error {
	_, err := os.Stat(source)
	if err != nil {
		Error.logf("Cannot find source file %s to copy", source)
		return err
	}

	var execCmd string
	var execArgs = []string{source, dest}

	if runtime.GOOS == "windows" {
		execCmd = "CMD"
		winArgs := []string{"/C", "COPY"}
		execArgs = append(winArgs[0:], execArgs...)

	} else {
		execCmd = "cp"
	}
	copyCmd := exec.Command(execCmd, execArgs...)
	cmdOutput, cmdErr := copyCmd.Output()
	_, err = os.Stat(dest)
	if err != nil {
		Error.logf("Could not copy %s to %s - output of copy command %s %s\n", source, dest, cmdOutput, cmdErr)
		return errors.New("Error in copy: " + cmdErr.Error())
	}
	Debug.logf("Copy of %s to %s was successful \n", source, dest)
	return nil
}

// MoveDir moves a directory to another directory, even if they are on different partitions
func MoveDir(fromDir string, toDir string) error {
	Debug.log("Moving ", fromDir, " to ", toDir)
	// Let's try os.Rename first
	err := os.Rename(fromDir, toDir)
	if err == nil {
		// We did it - returning
		//Error.log("Could not move ", extractDir, " to ", targetDir, " ", err)
		return nil
	}
	// If we are here, we need to use copy
	Debug.log("os.Rename did not work to move directories... attempting copy. From dir:", fromDir, " target dir: ", toDir)
	err = copyDir(fromDir, toDir)
	if err != nil {
		Error.log("Could not move ", fromDir, " to ", toDir)
		return err
	}
	return nil
}

func copyDir(fromDir string, toDir string) error {
	_, err := os.Stat(fromDir)
	if err != nil {
		Error.logf("Cannot find source directory %s to copy", fromDir)
		return err
	}

	var execCmd string
	var execArgs = []string{fromDir, toDir}

	if runtime.GOOS == "windows" {
		execCmd = "CMD"
		winArgs := []string{"/C", "XCOPY", "/I", "/E", "/H", "/K"}
		execArgs = append(winArgs[0:], execArgs...)

	} else {
		execCmd = "cp"
		bashArgs := []string{"-rf"}
		execArgs = append(bashArgs[0:], execArgs...)
	}
	Debug.log("About to run: ", execCmd, execArgs)
	copyCmd := exec.Command(execCmd, execArgs...)
	cmdOutput, cmdErr := copyCmd.Output()
	_, err = os.Stat(toDir)
	if err != nil {
		Error.logf("Could not copy %s to %s - output of copy command %s %s\n", fromDir, toDir, cmdOutput, cmdErr)
		return errors.New("Error in copy: " + cmdErr.Error())
	}
	Debug.logf("Directory copy of %s to %s was successful \n", fromDir, toDir)
	return nil
}

// CheckPrereqs checks the prerequisites to run the CLI
func CheckPrereqs() error {
	dockerCmd := "docker"
	dockerArgs := []string{"ps"}
	checkDockerCmd := exec.Command(dockerCmd, dockerArgs...)
	_, cmdErr := checkDockerCmd.Output()
	if cmdErr != nil {
		return errors.New("docker does not seem to be installed or running - failed to execute docker ps")
	}
	return nil
}

// UserHomeDir returns the current user's home directory or '.'
func UserHomeDir() string {
	homeDir, homeErr := os.UserHomeDir()

	if homeErr != nil {
		Error.log("Unable to find user's home directory", homeErr)
		return "."
	}
	return homeDir
}

func getExposedPorts(config *RootCommandConfig) ([]string, error) {
	// TODO cache this so the docker inspect command only runs once per cli invocation
	var data []map[string]interface{}
	var buildahData map[string]interface{}
	var portValues []string
	projectConfig, projectConfigErr := getProjectConfig(config)
	if projectConfigErr != nil {
		return nil, projectConfigErr
	}
	imageName := projectConfig.Platform
	pullErrs := pullImage(imageName, config)
	if pullErrs != nil {
		return nil, pullErrs
	}

	cmdName := "docker"
	cmdArgs := []string{"image", "inspect", imageName}
	if config.Buildah {
		cmdName = "buildah"
		cmdArgs = []string{"inspect", "--format", "{{.Config}}", imageName}
	}
	Debug.Logf("About to run %s with args %s ", cmdName, cmdArgs)
	inspectCmd := exec.Command(cmdName, cmdArgs...)
	inspectOut, inspectErr := inspectCmd.Output()
	if inspectErr != nil {
		return portValues, errors.Errorf("Could not inspect the image: %v", inspectErr)
	}
	if config.Buildah {
		err := json.Unmarshal([]byte(inspectOut), &buildahData)
		if err != nil {
			return portValues, errors.Errorf("Error unmarshaling data from inspect command - exiting %v", err)
		}
	} else {
		err := json.Unmarshal([]byte(inspectOut), &data)
		if err != nil {
			return portValues, errors.Errorf("Error unmarshaling data from inspect command - exiting %v", err)
		}
	}
	var containerConfig map[string]interface{}

	if config.Buildah {
		containerConfig = buildahData["config"].(map[string]interface{})
		Debug.Log("Config inspected by buildah: ", config)
	} else {
		containerConfig = data[0]["Config"].(map[string]interface{})
	}

	if containerConfig["ExposedPorts"] != nil {
		exposedPorts := containerConfig["ExposedPorts"].(map[string]interface{})

		portValues = make([]string, 0, len(exposedPorts))
		for k := range exposedPorts {
			portValues = append(portValues, strings.Split(k, "/tcp")[0])
		}

	}
	return portValues, nil

}

//GenKnativeYaml generates a simple yaml for KNative serving
func GenKnativeYaml(yamlTemplate string, deployPort int, serviceName string, deployImage string, pullImage bool, configFile string, dryrun bool) (fileName string, yamlErr error) {
	// KNative serving YAML representation in a struct
	type Y struct {
		APIVersion string `yaml:"apiVersion"`
		Kind       string `yaml:"kind"`
		Metadata   struct {
			Name      string `yaml:"name"`
			Namespace string `yaml:"namespace,omitempty"`
		} `yaml:"metadata"`
		Spec struct {
			RunLatest struct {
				Configuration struct {
					RevisionTemplate struct {
						Spec struct {
							Container struct {
								Image           string           `yaml:"image"`
								ImagePullPolicy string           `yaml:"imagePullPolicy"`
								Ports           []map[string]int `yaml:"ports"`
							} `yaml:"container"`
						} `yaml:"spec"`
					} `yaml:"revisionTemplate"`
				} `yaml:"configuration"`
			} `yaml:"runLatest"`
		} `yaml:"spec"`
	}
	yamlMap := Y{}
	err := yaml.Unmarshal([]byte(yamlTemplate), &yamlMap)
	//Set the name
	yamlMap.Metadata.Name = serviceName
	//Set the image
	yamlMap.Spec.RunLatest.Configuration.RevisionTemplate.Spec.Container.Image = deployImage
	//Set the image pull policy to Never if we're not pushing an image to a registry
	if !pullImage {
		yamlMap.Spec.RunLatest.Configuration.RevisionTemplate.Spec.Container.ImagePullPolicy = "Never"
	}
	//Set the containerPort
	ports := yamlMap.Spec.RunLatest.Configuration.RevisionTemplate.Spec.Container.Ports
	if len(ports) > 1 {
		//KNative only allows a single port entry
		Warning.log("KNative yaml template defines more than one port. This is invalid.")
	}

	if len(ports) >= 1 {
		found := false
		for _, thePort := range ports {
			Debug.log("Detected KNative template port: ", thePort)
			_, found = thePort["containerPort"]
			if found {
				Debug.log("YAML template defined a single port - setting it to: ", deployPort)
				thePort["containerPort"] = deployPort
				break
			}
		}
		if !found {
			//This template is invalid because the only value that's allowed is containerPort
			Warning.log("The Knative template defines a port with a key other than containerPort. This is invalid.")
			Warning.log("Adding containerPort - you will have to edit the yaml file manually.")
			newPort := map[string]int{"containerPort": deployPort}
			ports = append(ports, newPort)
			yamlMap.Spec.RunLatest.Configuration.RevisionTemplate.Spec.Container.Ports = ports
		}
	} else { //no ports defined
		var newPorts [1]map[string]int
		newPorts[0] = map[string]int{"containerPort": deployPort}
		yamlMap.Spec.RunLatest.Configuration.RevisionTemplate.Spec.Container.Ports = newPorts[:]
	}
	if err != nil {
		Error.log("Could not create the YAML structure from template. Exiting.")
		return "", err
	}
	Debug.logf("YAML map: \n%v\n", yamlMap)
	yamlStr, err := yaml.Marshal(&yamlMap)
	if err != nil {
		Error.log("Could not create the YAML string from Map. Exiting.")
		return "", err
	}
	Debug.logf("Generated YAML: \n%s\n", yamlStr)
	// Generate file based on supplied config, defaulting to app-deploy.yaml
	yamlFile := configFile
	if dryrun {
		Info.log("Skipping creation of yaml file with prefix: ", yamlFile)
		return yamlFile, nil
	}
	err = ioutil.WriteFile(yamlFile, yamlStr, 0666)
	if err != nil {
		return "", fmt.Errorf("Could not create the yaml file for KNative deployment %v", err)
	}
	return yamlFile, nil
}

//GenDeploymentYaml generates a simple yaml for a plaing K8S deployment
func GenDeploymentYaml(appName string, imageName string, ports []string, pdir string, projectLabel string, dryrun bool) (fileName string, err error) {
	// KNative serving YAML representation in a struct
	type Port struct {
		Name          string `yaml:"name,omitempty"`
		ContainerPort int    `yaml:"containerPort"`
	}
	type EnvVar struct {
		Name  string `yaml:"name,omitempty"`
		Value string `yaml:"value,omitempty"`
	}
	type VolumeMount struct {
		Name      string `yaml:"name"`
		MountPath string `yaml:"mountPath"`
		SubPath   string `yaml:"subPath,omitempty"`
	}
	type Container struct {
		Args            []string  `yaml:"args,omitempty"`
		Command         []string  `yaml:"command,omitempty"`
		Env             []*EnvVar `yaml:"env,omitempty"`
		Image           string    `yaml:"image"`
		ImagePullPolicy string    `yaml:"imagePullPolicy,omitempty"`
		Name            string    `yaml:"name,omitempty"`
		Ports           []*Port   `yaml:"ports,omitempty"`
		SecurityContext struct {
			Privileged bool `yaml:"privileged"`
		} `yaml:"securityContext,omitempty"`
		VolumeMounts []VolumeMount `yaml:"volumeMounts"`
		WorkingDir   string        `yaml:"workingDir,omitempty"`
	}
	type Volume struct {
		Name                  string `yaml:"name"`
		PersistentVolumeClaim struct {
			ClaimName string `yaml:"claimName"`
		} `yaml:"persistentVolumeClaim,omitempty"`
		EmptyDir struct {
			Medium string `yaml:"medium"`
		} `yaml:"emptyDir,omitempty"`
	}

	type Deployment struct {
		APIVersion string `yaml:"apiVersion"`
		Kind       string `yaml:"kind"`
		Metadata   struct {
			Name      string `yaml:"name"`
			Namespace string `yaml:"namespace,omitempty"`
		} `yaml:"metadata"`
		Spec struct {
			Selector struct {
				MatchLabels map[string]string `yaml:"matchLabels"`
			} `yaml:"selector"`
			Replicas    int `yaml:"replicas"`
			PodTemplate struct {
				Metadata struct {
					Labels map[string]string `yaml:"labels"`
				} `yaml:"metadata"`
				Spec struct {
					ServiceAccountName string       `yaml:"serviceAccountName,omitempty"`
					Containers         []*Container `yaml:"containers"`
					Volumes            []*Volume    `yaml:"volumes"`
				} `yaml:"spec"`
			} `yaml:"template"`
		} `yaml:"spec"`
	}

	yamlMap := Deployment{}
	yamlTemplate := getDeploymentTemplate()
	err = yaml.Unmarshal([]byte(yamlTemplate), &yamlMap)
	if err != nil {
		Error.log("Could not create the YAML structure from template. Exiting.")
		return "", err
	}
	//Set the name
	yamlMap.Metadata.Name = appName
	//Set the image
	yamlMap.Spec.PodTemplate.Spec.Containers[0].Name = appName
	yamlMap.Spec.PodTemplate.Spec.Containers[0].Image = imageName

	//Set the containerPort
	containerPorts := make([]*Port, 0)
	for i, port := range ports {
		//KNative only allows a single port entry
		if i == 0 {
			yamlMap.Spec.PodTemplate.Spec.Containers[0].Ports = containerPorts
		}
		Debug.Log("Adding port to yaml: ", port)
		newContainerPort := new(Port)
		newContainerPort.ContainerPort, err = strconv.Atoi(port)
		if err != nil {
			return "", err
		}
		yamlMap.Spec.PodTemplate.Spec.Containers[0].Ports = append(yamlMap.Spec.PodTemplate.Spec.Containers[0].Ports, newContainerPort)
	}
	//Set the workspace volume mount

	subPath := filepath.Base(pdir)
	workspaceMount := VolumeMount{"appsody-workspace", "/project/user-app", subPath}
	yamlMap.Spec.PodTemplate.Spec.Containers[0].VolumeMounts = append(yamlMap.Spec.PodTemplate.Spec.Containers[0].VolumeMounts, workspaceMount)
	//Set the deployment selector and pod label

	if err != nil {
		return "", err
	}
	yamlMap.Spec.Selector.MatchLabels["app"] = projectLabel
	yamlMap.Spec.PodTemplate.Metadata.Labels["app"] = projectLabel

	Debug.logf("YAML map: \n%v\n", yamlMap)
	yamlStr, err := yaml.Marshal(&yamlMap)
	if err != nil {
		Error.log("Could not create the YAML string from Map. Exiting.")
		return "", err
	}
	Debug.logf("Generated YAML: \n%s\n", yamlStr)
	// Generate file based on supplied config, defaulting to app-deploy.yaml
	yamlFile := filepath.Join(pdir, "app-deploy.yaml")
	if dryrun {
		Info.log("Skipping creation of yaml file with prefix: ", yamlFile)
		return yamlFile, nil
	}
	err = ioutil.WriteFile(yamlFile, yamlStr, 0666)
	if err != nil {
		return "", fmt.Errorf("Could not create the yaml file for deployment %v", err)
	}
	return yamlFile, nil
}
func getDeploymentTemplate() string {
	yamltempl := `
apiVersion: apps/v1
kind: Deployment
metadata:
  name: APPSODY_APP_NAME
spec:
  selector:
    matchLabels:
      app: appsody
  replicas: 1
  template:
    metadata:
      labels:
        app: appsody
    spec:
      serviceAccountName: appsody-sa
      containers:
      - name: APPSODY_APP_NAME
        image: APPSODY_STACK
        imagePullPolicy: Always
        command: ["/.appsody/appsody-controller"]
        env:
          - name: HOME
            value: /.appsody
        volumeMounts:
          - name: appsody-controller
            mountPath: /.appsody
      volumes:
        - name: appsody-controller
          persistentVolumeClaim: 
            claimName: appsody-controller
        - name: appsody-workspace
          persistentVolumeClaim: 
            claimName: appsody-workspace
`
	return yamltempl
}

//GenServiceYaml returns the file name of a generated K8S Service yaml
func GenServiceYaml(appName string, ports []string, pdir string, dryrun bool) (fileName string, err error) {
	type Port struct {
		Name       string `yaml:"name,omitempty"`
		Port       int    `yaml:"port"`
		TargetPort int    `yaml:"targetPort"`
	}
	type Service struct {
		APIVersion string `yaml:"apiVersion"`
		Kind       string `yaml:"kind"`
		Metadata   struct {
			Name string `yaml:"name"`
		} `yaml:"metadata"`
		Spec struct {
			Selector    map[string]string `yaml:"selector"`
			ServiceType string            `yaml:"type"`
			Ports       []Port            `yaml:"ports"`
		} `yaml:"spec"`
	}

	var service Service
	service.APIVersion = "v1"
	service.Kind = "Service"
	service.Metadata.Name = fmt.Sprintf("%s-%s", appName, "service")
	service.Spec.Selector = make(map[string]string, 1)
	service.Spec.Selector["app"] = appName
	service.Spec.ServiceType = "NodePort"
	service.Spec.Ports = make([]Port, len(ports))
	for i, port := range ports {
		service.Spec.Ports[i].Name = fmt.Sprintf("port-%d", i)
		iPort, err := strconv.Atoi(port)
		if err != nil {
			return "", err
		}
		service.Spec.Ports[i].Port = iPort
		service.Spec.Ports[i].TargetPort = iPort
	}

	yamlStr, err := yaml.Marshal(&service)
	if err != nil {
		Error.log("Could not create the YAML string from Map. Exiting.")
		return "", err
	}
	Debug.logf("Generated YAML: \n%s\n", yamlStr)
	// Generate file based on supplied config, defaulting to app-deploy.yaml
	yamlFile := filepath.Join(pdir, "app-service.yaml")
	if dryrun {
		Info.log("Skipping creation of yaml file with prefix: ", yamlFile)
		return yamlFile, nil
	}
	err = ioutil.WriteFile(yamlFile, yamlStr, 0666)
	if err != nil {
		return "", fmt.Errorf("Could not create the yaml file for the service %v", err)
	}
	return yamlFile, nil
}

//GenRouteYaml returns the file name of a generated K8S Service yaml
func GenRouteYaml(appName string, pdir string, dryrun bool) (fileName string, err error) {
<<<<<<< HEAD
	type IngressPath struct {
		Path    string `yaml:"path"`
		Backend struct {
			ServiceName string `yaml:"serviceName"`
			ServicePort int    `yaml:"servicePort"`
		} `yaml:"backend"`
	}
	type IngressRule struct {
		Host  string        `yaml:"host"`
		Paths []IngressPath `yaml:"paths"`
	}

	type Ingress struct {
=======

	type Route struct {
>>>>>>> 4d7ee6a5
		APIVersion string `yaml:"apiVersion"`
		Kind       string `yaml:"kind"`
		Metadata   struct {
			Name string `yaml:"name"`
		} `yaml:"metadata"`
		Spec struct {
<<<<<<< HEAD
			Rules []IngressRule `yaml:"rules"`
		} `yaml:"spec"`
	}

	var ingress Ingress
	ingress.APIVersion = "extensions/v1beta1"
	ingress.Kind = "Ingress"
	ingress.Metadata.Name = fmt.Sprintf("%s-%s", appName, "ingress")

	ingress.Spec.Rules = make([]IngressRule, 1)
	ingress.Spec.Rules[0].Host = fmt.Sprintf("%s.%s.%s", appName, getK8sMasterIP(), "nip.io")
	ingress.Spec.Rules[0].Paths = make([]IngressPath, 1)
	ingress.Spec.Rules[0].Paths[0].Path = "/"
	ingress.Spec.Rules[0].Paths[0].Backend.ServiceName = fmt.Sprintf("%s-%s", appName, "service")
	ingress.Spec.Rules[0].Paths[0].Backend.ServicePort = getIngressPort()

	yamlStr, err := yaml.Marshal(&ingress)
=======
			To struct {
				Kind string `yaml:"kind"`
				Name string `yaml:"name"`
			} `yaml:"to"`
		} `yaml:"spec"`
	}

	var route Route
	route.APIVersion = "v1"
	route.Kind = "Route"
	route.Metadata.Name = fmt.Sprintf("%s-%s", appName, "route")
	route.Spec.To.Kind = "Service"
	route.Spec.To.Name = fmt.Sprintf("%s-%s", appName, "service")

	yamlStr, err := yaml.Marshal(&route)
>>>>>>> 4d7ee6a5
	if err != nil {
		Error.log("Could not create the YAML string from Map. Exiting.")
		return "", err
	}
	Debug.logf("Generated YAML: \n%s\n", yamlStr)
	// Generate file based on supplied config, defaulting to app-deploy.yaml
<<<<<<< HEAD
	yamlFile := filepath.Join(pdir, "app-ingress.yaml")
=======
	yamlFile := filepath.Join(pdir, "app-route.yaml")
>>>>>>> 4d7ee6a5
	if dryrun {
		Info.log("Skipping creation of yaml file with prefix: ", yamlFile)
		return yamlFile, nil
	}
	err = ioutil.WriteFile(yamlFile, yamlStr, 0666)
	if err != nil {
		return "", fmt.Errorf("Could not create the yaml file for the route %v", err)
	}
	return yamlFile, nil
}

<<<<<<< HEAD
func getK8sMasterIP() string {
	return "9.42.9.149"
}

func getIngressPort() int {
	return 3000
}

=======
>>>>>>> 4d7ee6a5
func getKNativeTemplate() string {
	yamltempl := `
apiVersion: serving.knative.dev/v1alpha1
kind: Service
metadata:
  name: test
spec:
  runLatest:
    configuration:
      revisionTemplate:
        spec:
          container:
            image: myimage
            imagePullPolicy: Always
            ports:
            - containerPort: 8080
`
	return yamltempl
}

// DockerTag tags a docker image
func DockerTag(imageToTag string, tag string, dryrun bool) error {
	Info.log("Tagging Docker image as ", tag)
	cmdName := "docker"
	cmdArgs := []string{"image", "tag", imageToTag, tag}
	if dryrun {
		Info.log("Dry run - skipping execution of: ", cmdName, " ", strings.Join(cmdArgs, " "))
		return nil
	}
	tagCmd := exec.Command(cmdName, cmdArgs...)
	tagOut, tagErr := tagCmd.Output()
	if tagErr != nil {
		Error.log("Could not inspect the image: ", tagErr, " ", string(tagOut[:]))
		return tagErr
	}
	Debug.log("Docker tag command output: ", string(tagOut[:]))
	return nil
}

//DockerPush pushes a docker image to a docker registry (assumes that the user has done docker login)
func DockerPush(imageToPush string, dryrun bool) error {
	Info.log("Pushing docker image ", imageToPush)
	cmdName := "docker"
	cmdArgs := []string{"push", imageToPush}
	if dryrun {
		Info.log("Dry run - skipping execution of: ", cmdName, " ", strings.Join(cmdArgs, " "))
		return nil
	}
	pushCmd := exec.Command(cmdName, cmdArgs...)
	pushOut, pushErr := pushCmd.Output()
	if pushErr != nil {
		Error.log("Could not push the image: ", pushErr, " ", string(pushOut[:]))
		return pushErr
	}
	Debug.log("Docker push command output: ", string(pushOut[:]))
	return nil
}

// DockerRunBashCmd issues a shell command in a docker image, overriding its entrypoint
func DockerRunBashCmd(options []string, image string, bashCmd string, config *RootCommandConfig) (cmdOutput string, err error) {
	cmdName := "docker"
	var cmdArgs []string
	pullErrs := pullImage(image, config)
	if pullErrs != nil {
		return "", pullErrs
	}
	if len(options) >= 0 {
		cmdArgs = append([]string{"run"}, options...)
	} else {
		cmdArgs = []string{"run"}
	}
	cmdArgs = append(cmdArgs, "--entrypoint", "/bin/bash", image, "-c", bashCmd)
	Info.log("Running command: ", cmdName, " ", strings.Join(cmdArgs, " "))
	dockerCmd := exec.Command(cmdName, cmdArgs...)
	dockerOutBytes, err := dockerCmd.Output()
	if err != nil {
		Error.log("Could not run the docker image: ", err)
		return "", err
	}
	dockerOut := strings.TrimSpace(string(dockerOutBytes))
	return dockerOut, nil
}

//KubeGet issues kubectl get <arg>
func KubeGet(args []string, namespace string, dryrun bool) (string, error) {
	Info.log("Attempting to get resource from Kubernetes ...")
	kcmd := "kubectl"
	kargs := []string{"get"}
	kargs = append(kargs, args...)
	if namespace != "" {
		kargs = append(kargs, "--namespace", namespace)
	}

	if dryrun {
		Info.log("Dry run - skipping execution of: ", kcmd, " ", strings.Join(kargs, " "))
		return "", nil
	}
	Info.log("Running command: ", kcmd, " ", strings.Join(kargs, " "))
	execCmd := exec.Command(kcmd, kargs...)
	kout, kerr := execCmd.Output()
	if kerr != nil {
		return "", errors.Errorf("kubectl get failed: %s", string(kout[:]))
	}
	return string(kout[:]), nil
}

//KubeApply issues kubectl apply -f <filename>
func KubeApply(fileToApply string, namespace string, dryrun bool) error {
	Info.log("Attempting to apply resource in Kubernetes ...")
	kcmd := "kubectl"
	kargs := []string{"apply", "-f", fileToApply}
	if namespace != "" {
		kargs = append(kargs, "--namespace", namespace)
	}

	if dryrun {
		Info.log("Dry run - skipping execution of: ", kcmd, " ", strings.Join(kargs, " "))
		return nil
	}
	Info.log("Running command: ", kcmd, " ", strings.Join(kargs, " "))
	execCmd := exec.Command(kcmd, kargs...)
	kout, kerr := execCmd.Output()
	if kerr != nil {
		Error.log("kubectl apply failed: ", kerr, " ", string(kout[:]))
		return kerr
	}
	Debug.log("kubectl apply success: ", string(kout[:]))
	return nil
}

//KubeDelete issues kubectl delete -f <filename>
func KubeDelete(fileToApply string, namespace string, dryrun bool) error {
	Info.log("Attempting to delete resource from Kubernetes...")
	kcmd := "kubectl"
	kargs := []string{"delete", "-f", fileToApply}
	if namespace != "" {
		kargs = append(kargs, "--namespace", namespace)
	}

	if dryrun {
		Info.log("Dry run - skipping execution of: ", kcmd, " ", strings.Join(kargs, " "))
		return nil
	}
	Info.log("Running command: ", kcmd, " ", strings.Join(kargs, " "))
	execCmd := exec.Command(kcmd, kargs...)
	var stderr bytes.Buffer
	execCmd.Stderr = &stderr
	kout, kerr := execCmd.Output()
	if kerr != nil {
		errorText := strings.Trim(stderr.String(), "\n")
		Error.log(errorText)
		Error.log("kubectl delete failed: ", kerr)
		return errors.Errorf("kubectl delete failed: %v %s", kerr, errorText)
	}
	Debug.log("kubectl delete success: ", string(kout[:]))
	return nil
}

//KubeGetNodePortURL kubectl get svc <service> -o jsonpath=http://{.status.loadBalancer.ingress[0].hostname}:{.spec.ports[0].nodePort} and prints the return URL
func KubeGetNodePortURL(service string, namespace string, dryrun bool) (url string, err error) {
	kargs := append([]string{"svc"}, service)
	kargs = append(kargs, "-o", "jsonpath=http://{.status.loadBalancer.ingress[0].hostname}:{.spec.ports[0].nodePort}")
	out, err := KubeGet(kargs, namespace, dryrun)
	// Performing the kubectl apply
	if err != nil {
		return "", errors.Errorf("Failed to find deployed service IP and Port: %s", err)
	}
	return out, nil
}

//KubeGetRouteURL issues kubectl get svc <service> -o jsonpath=http://{.status.loadBalancer.ingress[0].hostname}:{.spec.ports[0].nodePort} and prints the return URL
func KubeGetRouteURL(service string, namespace string, dryrun bool) (url string, err error) {
	kargs := append([]string{"route"}, service)
	kargs = append(kargs, "-o", "jsonpath={.status.ingress[0].host}")
	out, err := KubeGet(kargs, namespace, dryrun)
	// Performing the kubectl apply
	if err != nil {
		return "", errors.Errorf("Failed to find deployed service IP and Port: %s", err)
	}
	return out, nil
}

//KubeGetKnativeURL issues kubectl get rt <service> -o jsonpath="{.status.url}" and prints the return URL
func KubeGetKnativeURL(service string, namespace string, dryrun bool) (url string, err error) {
	kcmd := "kubectl"
	kargs := append([]string{"get", "rt"}, service)
	kargs = append(kargs, "-o", "jsonpath=\"{.status.url}\"")
	if namespace != "" {
		kargs = append(kargs, "--namespace", namespace)
	}

	if dryrun {
		Info.log("Dry run - skipping execution of: ", kcmd, " ", strings.Join(kargs, " "))
		return "", nil
	}
	Info.log("Running command: ", kcmd, " ", strings.Join(kargs, " "))
	execCmd := exec.Command(kcmd, kargs...)
	kout, kerr := execCmd.Output()
	if kerr != nil {
		return "", errors.Errorf("kubectl get failed: %s", string(kout[:]))
	}
	return string(kout[:]), nil
}

//KubeGetDeploymentURL searches for an exposed hostname and port for the deployed service
func KubeGetDeploymentURL(service string, namespace string, dryrun bool) (url string, err error) {
	url, err = KubeGetKnativeURL(service, namespace, dryrun)
	if err == nil {
		return url, nil
	}
	url, err = KubeGetRouteURL(service, namespace, dryrun)
	if err == nil {
		return url, nil
	}
	url, err = KubeGetNodePortURL(service, namespace, dryrun)
	if err == nil {
		return url, nil
	}
	Error.log("Failed to get deployment hostname and port: ", err)
	return "", err
}

//pullCmd
// enable extract to use `buildah` sequences for image extraction.
// Pull the given docker image
func pullCmd(imageToPull string, buildah bool, dryrun bool) error {
	cmdName := "docker"
	if buildah {
		cmdName = "buildah"
	}
	pullArgs := []string{"pull", imageToPull}
	if dryrun {
		Info.log("Dry run - skipping execution of: ", cmdName, " ", strings.Join(pullArgs, " "))
		return nil
	}
	Info.log("Pulling docker image ", imageToPull)
	err := execAndWaitReturnErr(cmdName, pullArgs, Info, dryrun)
	if err != nil {
		Warning.log("Docker image pull failed: ", err)
		return err
	}
	return nil
}

func checkDockerImageExistsLocally(imageToPull string) bool {
	cmdName := "docker"
	cmdArgs := []string{"image", "ls", "-q", imageToPull}
	imagelsCmd := exec.Command(cmdName, cmdArgs...)
	imagelsOut, imagelsErr := imagelsCmd.Output()
	imagelsOutStr := strings.TrimSpace(string(imagelsOut))
	Debug.log("Docker image ls command output: ", imagelsOutStr)

	if imagelsErr != nil {
		Warning.log("Could not run docker image ls -q for the image: ", imageToPull, " error: ", imagelsErr, " Check to make sure docker is available.")
		return false
	}
	if imagelsOutStr != "" {
		return true
	}
	return false
}

//pullImage
// pulls buildah / docker image, if APPSODY_PULL_POLICY set to IFNOTPRESENT
//it checks for image in local repo and pulls if not in the repo
func pullImage(imageToPull string, config *RootCommandConfig) error {
	if config.imagePulled == nil {
		config.imagePulled = make(map[string]bool)
	}
	Debug.logf("%s image pulled status: %t", imageToPull, config.imagePulled[imageToPull])
	if config.imagePulled[imageToPull] {
		Debug.log("Image has been pulled already: ", imageToPull)
		return nil
	}
	config.imagePulled[imageToPull] = true

	localImageFound := false
	pullPolicyAlways := true
	pullPolicy := os.Getenv("APPSODY_PULL_POLICY") // Always or IfNotPresent
	if pullPolicy == "" || strings.ToUpper(pullPolicy) == "ALWAYS" {
		Debug.log("Pull policy Always")
	} else if strings.ToUpper(pullPolicy) == "IFNOTPRESENT" {
		Debug.log("Pull policy IfNotPresent, checking for local image")
		pullPolicyAlways = false
	}
	if !pullPolicyAlways {
		localImageFound = checkDockerImageExistsLocally(imageToPull)
	}

	if pullPolicyAlways || (!pullPolicyAlways && !localImageFound) {
		err := pullCmd(imageToPull, config.Buildah, config.Dryrun)
		if err != nil {
			if pullPolicyAlways {
				localImageFound = checkDockerImageExistsLocally(imageToPull)
			}
			if !localImageFound {
				return errors.Errorf("Could not find the image either in docker hub or locally: %s", imageToPull)

			}
		}
	}
	if localImageFound {
		Info.log("Using local cache for image ", imageToPull)
	}
	return nil
}

func execAndListenWithWorkDirReturnErr(command string, args []string, logger appsodylogger, workdir string, dryrun bool) (*exec.Cmd, error) {
	var execCmd *exec.Cmd
	var err error
	if dryrun {
		Info.log("Dry Run - Skipping command: ", command, " ", strings.Join(args, " "))
	} else {
		Info.log("Running command: ", command, " ", strings.Join(args, " "))
		execCmd = exec.Command(command, args...)
		if workdir != "" {
			execCmd.Dir = workdir
		}
		cmdReader, err := execCmd.StdoutPipe()
		if err != nil {
			Error.log("Error creating StdoutPipe for Cmd ", err)
			return nil, err
		}

		errReader, err := execCmd.StderrPipe()
		if err != nil {
			Error.log("Error creating StderrPipe for Cmd ", err)
			return nil, err
		}

		outScanner := bufio.NewScanner(cmdReader)
		outScanner.Buffer(make([]byte, 0, 64*1024), 1024*1024)
		go func() {
			for outScanner.Scan() {
				logger.log(outScanner.Text())
			}
		}()

		errScanner := bufio.NewScanner(errReader)
		errScanner.Buffer(make([]byte, 0, 64*1024), 1024*1024)
		go func() {
			for errScanner.Scan() {
				logger.log(errScanner.Text())
			}
		}()

		err = execCmd.Start()
		if err != nil {
			Debug.log("Error running ", command, " command: ", errScanner.Text(), err)
			return nil, err
		}
	}
	return execCmd, err
}

func execAndWaitReturnErr(command string, args []string, logger appsodylogger, dryrun bool) error {
	return execAndWaitWithWorkDirReturnErr(command, args, logger, "", dryrun)
}
func execAndWaitWithWorkDirReturnErr(command string, args []string, logger appsodylogger, workdir string, dryrun bool) error {
	var err error
	var execCmd *exec.Cmd
	if dryrun {
		Info.log("Dry Run - Skipping command: ", command, " ", strings.Join(args, " "))
	} else {
		execCmd, err = execAndListenWithWorkDirReturnErr(command, args, logger, workdir, dryrun)
		if err != nil {
			return err
		}
		err = execCmd.Wait()
		if err != nil {
			return err
		}
	}
	return err
}

func createChecksumHash(fileName string) (hash.Hash, error) {
	Debug.log("Checksum oldFile", fileName)
	newFile, err := os.Open(fileName)
	if err != nil {
		return nil, errors.Errorf("File open failed for %s controller binary: %v", fileName, err)

	}
	defer newFile.Close()

	computedSha256 := sha256.New()
	if _, err := io.Copy(computedSha256, newFile); err != nil {
		return nil, errors.Errorf("sha256 copy failed for %s controller binary %v", fileName, err)
	}
	return computedSha256, nil
}

func checksum256TestFile(newFileName string, oldFileName string) (bool, error) {
	var checkValue bool

	oldSha256, errOld := createChecksumHash(oldFileName)
	if errOld != nil {
		return false, errOld
	}
	newSha256, errNew := createChecksumHash(newFileName)
	if errNew != nil {
		return false, errNew
	}
	Debug.logf("%x\n", oldSha256.Sum(nil))
	Debug.logf("%x\n", newSha256.Sum(nil))
	checkValue = bytes.Equal(oldSha256.Sum(nil), newSha256.Sum(nil))

	Debug.log("Checksum returned: ", checkValue)

	return checkValue, nil
}

func getLatestVersion() string {
	var version string
	Debug.log("Getting latest version ", LatestVersionURL)
	resp, err := http.Get(LatestVersionURL)
	if err != nil {
		Warning.log("Unable to check the most recent version of Appsody in GitHub.... continuing.")
	} else {
		url := resp.Request.URL.String()
		r, _ := regexp.Compile(`[\d]+\.[\d]+\.[\d]+$`)

		version = r.FindString(url)
	}
	Debug.log("Got version ", version)
	return version
}

func doVersionCheck(config *RootCommandConfig) {
	var latest = getLatestVersion()
	var currentTime = time.Now().Format("2006-01-02 15:04:05 -0700 MST")

	if latest != "" && VERSION != "vlatest" && VERSION != latest {
		switch os := runtime.GOOS; os {
		case "darwin":
			Info.logf("\n*\n*\n*\n\nA new CLI update is available.\nPlease run `brew upgrade appsody` to upgrade from %s --> %s.\n\n*\n*\n*", VERSION, latest)
		default:
			Info.logf("\n*\n*\n*\n\nA new CLI update is available.\nPlease go to https://appsody.dev/docs/getting-started/installation#upgrading-appsody and upgrade from %s --> %s.\n\n*\n*\n*", VERSION, latest)
		}
	}

	config.CliConfig.Set("lastversioncheck", currentTime)
	if err := config.CliConfig.WriteConfig(); err != nil {
		Error.logf("Writing default config file %s", err)

	}
}

func getLastCheckTime(config *RootCommandConfig) string {
	return config.CliConfig.GetString("lastversioncheck")
}

func checkTime(config *RootCommandConfig) {
	var lastCheckTime = getLastCheckTime(config)

	lastTime, err := time.Parse("2006-01-02 15:04:05 -0700 MST", lastCheckTime)
	if err != nil {
		Debug.logf("Could not parse the config file's lastversioncheck: %v. Continuing with a new version check...", err)
		doVersionCheck(config)
	} else if time.Since(lastTime).Hours() > 24 {
		doVersionCheck(config)
	}

}

// TEMPORARY CODE: sets the old v1 index to point to the new v2 index (latest)
// this code should be removed when we think everyone is using the latest index.
func setNewIndexURL(config *RootCommandConfig) {

	var repoFile = getRepoFileLocation(config)
	var oldIndexURL = "https://raw.githubusercontent.com/appsody/stacks/master/index.yaml"
	var newIndexURL = "https://github.com/appsody/stacks/releases/latest/download/incubator-index.yaml"

	data, err := ioutil.ReadFile(repoFile)
	if err != nil {
		Warning.log("Unable to read repository file")
	}

	replaceURL := bytes.Replace(data, []byte(oldIndexURL), []byte(newIndexURL), -1)

	if err = ioutil.WriteFile(repoFile, replaceURL, 0644); err != nil {
		Warning.log(err)
	}
}

func IsEmptyDir(name string) bool {
	f, err := os.Open(name)

	if err != nil {
		return true
	}
	defer f.Close()

	_, err = f.Readdirnames(1)

	return err == io.EOF
}

// tar and zip a directory into .tar.gz
func Targz(source, target string) error {
	filename := filepath.Base(source)
	Info.log("source is: ", source)
	Info.log("filename is: ", filename)
	Info.log("target is: ", target)
	target = target + filename + ".tar.gz"
	//target = filepath.Join(target, fmt.Sprintf("%s.tar.gz", filename))
	Info.log("new target is: ", target)
	tarfile, err := os.Create(target)
	if err != nil {
		return err
	}
	defer tarfile.Close()

	var fileWriter io.WriteCloser = tarfile
	fileWriter = gzip.NewWriter(tarfile)
	defer fileWriter.Close()

	tarball := tar.NewWriter(fileWriter)
	defer tarball.Close()

	info, err := os.Stat(source)
	if err != nil {
		return err
	}

	var baseDir string
	if info.IsDir() {
		baseDir = filepath.Base(source)
	}

	return filepath.Walk(source,
		func(path string, info os.FileInfo, err error) error {
			if err != nil {
				return err
			}
			header, err := tar.FileInfoHeader(info, info.Name())
			if err != nil {
				return err
			}

			if baseDir != "" {
				header.Name = "." + strings.TrimPrefix(path, source)
			}

			if err := tarball.WriteHeader(header); err != nil {
				return err
			}

			if info.IsDir() {
				return nil
			}

			file, err := os.Open(path)
			if err != nil {
				return err
			}
			defer file.Close()
			_, err = io.Copy(tarball, file)
			return err
		})
}<|MERGE_RESOLUTION|>--- conflicted
+++ resolved
@@ -806,7 +806,6 @@
 
 //GenRouteYaml returns the file name of a generated K8S Service yaml
 func GenRouteYaml(appName string, pdir string, dryrun bool) (fileName string, err error) {
-<<<<<<< HEAD
 	type IngressPath struct {
 		Path    string `yaml:"path"`
 		Backend struct {
@@ -820,17 +819,12 @@
 	}
 
 	type Ingress struct {
-=======
-
-	type Route struct {
->>>>>>> 4d7ee6a5
 		APIVersion string `yaml:"apiVersion"`
 		Kind       string `yaml:"kind"`
 		Metadata   struct {
 			Name string `yaml:"name"`
 		} `yaml:"metadata"`
 		Spec struct {
-<<<<<<< HEAD
 			Rules []IngressRule `yaml:"rules"`
 		} `yaml:"spec"`
 	}
@@ -848,34 +842,13 @@
 	ingress.Spec.Rules[0].Paths[0].Backend.ServicePort = getIngressPort()
 
 	yamlStr, err := yaml.Marshal(&ingress)
-=======
-			To struct {
-				Kind string `yaml:"kind"`
-				Name string `yaml:"name"`
-			} `yaml:"to"`
-		} `yaml:"spec"`
-	}
-
-	var route Route
-	route.APIVersion = "v1"
-	route.Kind = "Route"
-	route.Metadata.Name = fmt.Sprintf("%s-%s", appName, "route")
-	route.Spec.To.Kind = "Service"
-	route.Spec.To.Name = fmt.Sprintf("%s-%s", appName, "service")
-
-	yamlStr, err := yaml.Marshal(&route)
->>>>>>> 4d7ee6a5
 	if err != nil {
 		Error.log("Could not create the YAML string from Map. Exiting.")
 		return "", err
 	}
 	Debug.logf("Generated YAML: \n%s\n", yamlStr)
 	// Generate file based on supplied config, defaulting to app-deploy.yaml
-<<<<<<< HEAD
 	yamlFile := filepath.Join(pdir, "app-ingress.yaml")
-=======
-	yamlFile := filepath.Join(pdir, "app-route.yaml")
->>>>>>> 4d7ee6a5
 	if dryrun {
 		Info.log("Skipping creation of yaml file with prefix: ", yamlFile)
 		return yamlFile, nil
@@ -887,7 +860,6 @@
 	return yamlFile, nil
 }
 
-<<<<<<< HEAD
 func getK8sMasterIP() string {
 	return "9.42.9.149"
 }
@@ -896,8 +868,6 @@
 	return 3000
 }
 
-=======
->>>>>>> 4d7ee6a5
 func getKNativeTemplate() string {
 	yamltempl := `
 apiVersion: serving.knative.dev/v1alpha1
