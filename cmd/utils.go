// Copyright © 2019 IBM Corporation and others.
//
// Licensed under the Apache License, Version 2.0 (the "License");
// you may not use this file except in compliance with the License.
// You may obtain a copy of the License at
//
//     http://www.apache.org/licenses/LICENSE-2.0
//
// Unless required by applicable law or agreed to in writing, software
// distributed under the License is distributed on an "AS IS" BASIS,
// WITHOUT WARRANTIES OR CONDITIONS OF ANY KIND, either express or implied.
// See the License for the specific language governing permissions and
// limitations under the License.
package cmd

import (
	"archive/tar"
	"bufio"
	"bytes"
	"compress/gzip"

	//"crypto/sha256"
	"encoding/json"
	"fmt"

	//"hash"
	"io"
	"io/ioutil"
	"net/http"
	"os"
	"os/exec"
	"path/filepath"
	"regexp"
	"runtime"
	"strconv"
	"strings"
	"time"

	"github.com/Masterminds/semver"
	"github.com/mitchellh/go-spdx"
	"github.com/pkg/errors"
	"github.com/spf13/viper"

	"gopkg.in/yaml.v2"
)

type ProjectConfig struct {
	Stack           string
	ProjectName     string `mapstructure:"project-name"`
	ApplicationName string `mapstructure:"application-name"`
	Version         string
	Description     string
	License         string
	Maintainers     []Maintainer
}
type OwnerReference struct {
	APIVersion         string `yaml:"apiVersion"`
	Kind               string `yaml:"kind"`
	BlockOwnerDeletion bool   `yaml:"blockOwnerDeletion"`
	Controller         bool   `yaml:"controller"`
	Name               string `yaml:"name"`
	UID                string `yaml:"uid"`
}

type NotAnAppsodyProject string

func (e NotAnAppsodyProject) Error() string { return string(e) }

const ConfigFile = ".appsody-config.yaml"

const LatestVersionURL = "https://github.com/appsody/appsody/releases/latest"

const workDirNotSet = ""

const ociKeyPrefix = "org.opencontainers.image."

const appsodyStackKeyPrefix = "dev.appsody.stack."

const appsodyImageCommitKeyPrefix = "dev.appsody.image.commit."

// Checks whether an inode (it does not bother
// about file or folder) exists or not.
func Exists(path string) (bool, error) {
	_, err := os.Stat(path)
	if err == nil {
		return true, nil
	}
	if os.IsNotExist(err) {
		return false, nil
	}
	return true, err
}

func GetEnvVar(searchEnvVar string, config *RootCommandConfig) (string, error) {
	if config.cachedEnvVars == nil {
		config.cachedEnvVars = make(map[string]string)
	}

	if value, present := config.cachedEnvVars[searchEnvVar]; present {
		config.Debug.logf("Environment variable found cached: %s Value: %s", searchEnvVar, value)
		return value, nil
	}

	// Docker and Buildah produce slightly different output
	// for `inspect` command. Array of maps vs. maps
	var dataBuildah map[string]interface{}
	var dataDocker []map[string]interface{}
	projectConfig, projectConfigErr := getProjectConfig(config)
	if projectConfigErr != nil {
		return "", projectConfigErr
	}
	imageName := projectConfig.Stack
	pullErrs := pullImage(imageName, config)
	if pullErrs != nil {
		return "", pullErrs
	}

	inspectOut, inspectErr := inspectImage(imageName, config)
	if inspectErr != nil {
		return "", inspectErr
	}
	var err error
	var envVars []interface{}
	if config.Buildah {
		err = json.Unmarshal([]byte(inspectOut), &dataBuildah)
		if err != nil {
			return "", errors.New("error unmarshaling data from inspect command - exiting")
		}
		buildahConfig := dataBuildah["config"].(map[string]interface{})
		envVars = buildahConfig["Env"].([]interface{})

	} else {
		err = json.Unmarshal([]byte(inspectOut), &dataDocker)
		if err != nil {
			return "", errors.New("error unmarshaling data from inspect command - exiting")

		}
		dockerConfig := dataDocker[0]["Config"].(map[string]interface{})

		envVars = dockerConfig["Env"].([]interface{})
	}

	config.Debug.log("Number of environment variables in stack image: ", len(envVars))
	config.Debug.log("All environment variables in stack image: ", envVars)
	var varFound = false
	for _, envVar := range envVars {
		nameValuePair := strings.SplitN(envVar.(string), "=", 2)
		name, value := nameValuePair[0], nameValuePair[1]
		config.cachedEnvVars[name] = value
		if name == searchEnvVar {
			varFound = true
		}
	}
	if varFound {
		config.Debug.logf("Environment variable found: %s Value: %s", searchEnvVar, config.cachedEnvVars[searchEnvVar])
		return config.cachedEnvVars[searchEnvVar], nil
	}
	config.Debug.log("Could not find env var: ", searchEnvVar)
	return "", nil
}

func getEnvVarBool(searchEnvVar string, config *RootCommandConfig) (bool, error) {
	strVal, envErr := GetEnvVar(searchEnvVar, config)
	if envErr != nil {
		return false, envErr
	}
	return strings.Compare(strings.TrimSpace(strings.ToUpper(strVal)), "TRUE") == 0, nil
}

func getEnvVarInt(searchEnvVar string, config *RootCommandConfig) (int, error) {

	strVal, envErr := GetEnvVar(searchEnvVar, config)
	if envErr != nil {
		return 0, envErr
	}
	intVal, err := strconv.Atoi(strVal)
	if err != nil {
		return 0, err
	}
	return intVal, nil

}

func getExtractDir(config *RootCommandConfig) (string, error) {
	extractDir, envErr := GetEnvVar("APPSODY_PROJECT_DIR", config)
	if envErr != nil {
		return "", envErr
	}
	if extractDir == "" {
		config.Warning.log("The stack image does not contain APPSODY_PROJECT_DIR. Using /project")
		return "/project", nil
	}
	return extractDir, nil
}

func getVolumeArgs(config *RootCommandConfig) ([]string, error) {
	volumeArgs := []string{}
	stackMounts, envErr := GetEnvVar("APPSODY_MOUNTS", config)
	if envErr != nil {
		return nil, envErr
	}
	if stackMounts == "" {
		config.Warning.log("The stack image does not contain APPSODY_MOUNTS")
		return volumeArgs, nil
	}
	stackMountList := strings.Split(stackMounts, ";")
	homeDir := UserHomeDir(config.LoggingConfig)
	homeDirOverride := os.Getenv("APPSODY_MOUNT_HOME")
	homeDirOverridden := false
	if homeDirOverride != "" {
		config.Debug.logf("Overriding home mount dir from '%s' to APPSODY_MOUNT_HOME value '%s' ", homeDir, homeDirOverride)
		homeDir = homeDirOverride
		homeDirOverridden = true
	}
	projectDir, perr := getProjectDir(config)
	if perr != nil {
		return volumeArgs, perr

	}
	projectDirOverride := os.Getenv("APPSODY_MOUNT_PROJECT")
	projectDirOverridden := false
	if projectDirOverride != "" {
		config.Debug.logf("Overriding project mount dir from '%s' to APPSODY_MOUNT_PROJECT value '%s' ", projectDir, projectDirOverride)
		projectDir = projectDirOverride
		projectDirOverridden = true
	}

	for _, mount := range stackMountList {
		if mount == "" {
			continue
		}
		var mappedMount string
		var overridden bool
		if strings.HasPrefix(mount, "~") {
			mappedMount = strings.Replace(mount, "~", homeDir, 1)
			overridden = homeDirOverridden
		} else {
			mappedMount = filepath.Join(projectDir, mount)
			overridden = projectDirOverridden
		}
		// mappedMount contains local and container (linux) paths. When on windows, the Join above replaces all '/' with '\' and
		// breaks the linux paths. This method is to always use '/' because windows docker tolerates this.
		mappedMount = filepath.ToSlash(mappedMount)

		if !overridden && !mountExistsLocally(config.LoggingConfig, mappedMount) {
			config.Warning.log("Could not mount ", mappedMount, " because the local file was not found.")
			continue
		}
		volumeArgs = append(volumeArgs, "-v", mappedMount)
	}
	config.Debug.log("Mapped mount args: ", volumeArgs)
	return volumeArgs, nil
}

func mountExistsLocally(log *LoggingConfig, mount string) bool {
	localFile := strings.Split(mount, ":")
	if runtime.GOOS == "windows" {
		//Windows may prepend the drive ID to the path
		//ex. C:\whatever\path\:/linux/dir
		if len(localFile) > 2 {
			//This is the case where we have three strings, the first one being
			//the drive ID
			// C: \whatever\path and /linux/dir
			localFile[0] += ":" + localFile[1]
			//We append the second string to the first
			//thus reconstituting the entire local path
		}
	}
	log.Debug.log("Checking for existence of local file or directory to mount: ", localFile[0])
	fileExists, _ := Exists(localFile[0])
	return fileExists
}

func getProjectDir(config *RootCommandConfig) (string, error) {
	appsodyConfig := filepath.Join(config.ProjectDir, ConfigFile)
	projectDir, err := Exists(appsodyConfig)
	if err != nil {
		config.Error.log(err)
		return config.ProjectDir, err
	}
	if !projectDir {
		var e NotAnAppsodyProject = "The current directory is not a valid appsody project. Run `appsody init <stack>` to create one. Run `appsody list` to see the available stacks."
		return config.ProjectDir, &e
	}
	return config.ProjectDir, nil
}

// IsValidProjectName tests the given string against Appsody name rules.
// This common set of name rules for Appsody must comply to Kubernetes
// resource name, Kubernetes label value, and Docker container name rules.
// The current rules are:
// 1. Must start with a lowercase letter
// 2. Must contain only lowercase letters, digits, and dashes
// 3. Must end with a letter or digit
// 4. Must be 68 characters or less
func IsValidProjectName(name string) (bool, error) {
	if name == "" {
		return false, errors.New("Invalid project-name. The name cannot be an empty string")
	}
	if len(name) > 68 {
		return false, errors.Errorf("Invalid project-name \"%s\". The name must be 68 characters or less", name)
	}

	match, err := regexp.MatchString("^[a-z]([a-z0-9-]*[a-z0-9])?$", name)
	if err != nil {
		return false, err
	}

	if match {
		return true, nil
	}
	return false, errors.Errorf("Invalid project-name \"%s\". The name must start with a lowercase letter, contain only lowercase letters, numbers, or dashes, and cannot end in a dash.", name)
}

func IsValidKubernetesLabelValue(value string) (bool, error) {
	if value == "" {
		return true, nil
	}
	if len(value) > 63 {
		return false, errors.New("The label must be 63 characters or less")
	}

	match, err := regexp.MatchString("^[a-z0-9A-Z]([a-z0-9A-Z-_.]*[a-z0-9A-Z])?$", value)
	if err != nil {
		return false, err
	}

	if match {
		return true, nil
	}
	return false, errors.Errorf("Invalid label \"%s\". The label must begin and end with an alphanumeric character ([a-z0-9A-Z]) with dashes (-), underscores (_), dots (.), and alphanumerics between.", value)
}

// ConvertToValidProjectName takes an existing string or directory path
// and returns a name that conforms to isValidContainerName rules
func ConvertToValidProjectName(projectDir string) (string, error) {
	projectName := strings.ToLower(filepath.Base(projectDir))
	valid, _ := IsValidProjectName(projectName)

	if !valid {
		projectName = strings.ToLower(filepath.Base(projectDir))
		if len(projectName) > 68 {
			projectName = projectName[0:68]
		}

		if projectName[0] < 'a' || projectName[0] > 'z' {
			projectName = "appsody-" + projectName
		}

		reg, err := regexp.Compile("[^a-z0-9]+")
		if err != nil {
			return "", err
		}
		projectName = reg.ReplaceAllString(projectName, "-")

		if projectName[len(projectName)-1] == '-' {
			projectName = projectName + "app"
		}

		valid, err := IsValidProjectName(projectName)
		if !valid {
			return projectName, err
		}
	}

	return projectName, nil
}

func getProjectName(config *RootCommandConfig) (string, error) {
	defaultProjectName := "my-project"
	dir, err := getProjectDir(config)
	if err != nil {
		return defaultProjectName, err
	}
	// check to see if project-name is set in .appsody-config.yaml
	projectConfig, err := getProjectConfig(config)
	if err != nil {
		return defaultProjectName, err
	}
	if projectConfig.ProjectName != "" {
		// project-name is in .appsody-config.yaml
		valid, err := IsValidProjectName(projectConfig.ProjectName)
		if !valid {
			return defaultProjectName, err
		}
		return projectConfig.ProjectName, nil
	}
	// project-name is not in .appsody-config.yaml so use the directory name and save
	projectName, err := ConvertToValidProjectName(dir)
	if err != nil {
		return defaultProjectName, err
	}

	err = saveProjectNameToConfig(projectName, config)
	if err != nil {
		config.Warning.Log("Unable to save project name to ", ConfigFile)
	}

	return projectName, nil
}
func getStackRegistry(config *RootCommandConfig) (string, error) {
	defaultStackRegistry := "docker.io"
	_, err := getProjectDir(config)
	if err != nil {
		return defaultStackRegistry, err
	}
	// check to see if project-name is set in .appsody-config.yaml
	projectConfig, err := getProjectConfig(config)
	if err != nil {
		return defaultStackRegistry, err
	}
	if stack := projectConfig.Stack; stack != "" {
		// stack is in .appsody-config.yaml
		stackElements := strings.Split(stack, "/")
		if len(stackElements) == 3 {
			return stackElements[0], nil
		}
		if len(stackElements) < 3 {
			return defaultStackRegistry, nil
		}
		return "", errors.Errorf("Invalid stack image name detected in project config file: %s", stack)
	}
	return defaultStackRegistry, nil
}

func saveProjectNameToConfig(projectName string, config *RootCommandConfig) error {
	valid, err := IsValidProjectName(projectName)
	if !valid {
		return err
	}

	// update the in-memory project name
	projectConfig, err := getProjectConfig(config)
	if err != nil {
		return err
	}
	projectConfig.ProjectName = projectName

	// save the project name to the .appsody-config.yaml
	appsodyConfig := filepath.Join(config.ProjectDir, ConfigFile)
	v := viper.New()
	v.SetConfigFile(appsodyConfig)
	err = v.ReadInConfig()
	if err != nil {
		return err
	}
	v.Set("project-name", projectName)
	err = v.WriteConfig()
	if err != nil {
		return err
	}
	config.Info.log("Your Appsody project name has been set to ", projectName)
	return nil
}

func getProjectConfig(config *RootCommandConfig) (*ProjectConfig, error) {

	if config.ProjectConfig == nil {
		dir, perr := getProjectDir(config)
		if perr != nil {
			return nil, perr
		}
		appsodyConfig := filepath.Join(dir, ConfigFile)

		v := viper.New()
		v.SetConfigFile(appsodyConfig)
		config.Debug.log("Project config file set to: ", appsodyConfig)

		err := v.ReadInConfig()

		if err != nil {
			return nil, errors.Errorf("Error reading project config %v", err)
		}

		var projectConfig ProjectConfig
		err = v.Unmarshal(&projectConfig)
		if err != nil {
			return &projectConfig, errors.Errorf("Error reading project config %v", err)

		}

		stack := v.GetString("stack")
		config.Debug.log("Project stack from config file: ", projectConfig.Stack)
		imageRepo := config.CliConfig.GetString("images")
		config.Debug.log("Image repository set to: ", imageRepo)
		projectConfig.Stack = stack
		if imageRepo != "docker.io" {
			projectConfig.Stack = imageRepo + "/" + projectConfig.Stack
		}
		//Override the stack registry URL
		projectConfig.Stack, err = OverrideStackRegistry(config.StackRegistry, projectConfig.Stack)

		if err != nil {
			return &projectConfig, err
		}
		config.Debug.Logf("Project stack after override: %s is: %s", config.StackRegistry, projectConfig.Stack)
		config.ProjectConfig = &projectConfig
	}
	return config.ProjectConfig, nil
}

func getOperatorHome(config *RootCommandConfig) string {
	operatorHome := config.CliConfig.GetString("operator")
	config.Debug.log("Operator home set to: ", operatorHome)
	return operatorHome
}

func execAndWait(log *LoggingConfig, command string, args []string, logger appsodylogger, dryrun bool) error {

	return execAndWaitWithWorkDir(log, command, args, logger, workDirNotSet, dryrun)
}
func execAndWaitWithWorkDir(log *LoggingConfig, command string, args []string, logger appsodylogger, workdir string, dryrun bool) error {

	err := execAndWaitWithWorkDirReturnErr(log, command, args, logger, workdir, dryrun)
	if err != nil {
		return errors.Errorf("Error running %s command: %v", command, err)

	}
	return nil

}

// CopyFile uses OS commands to copy a file from a source to a destination
func CopyFile(log *LoggingConfig, source string, dest string) error {
	_, err := os.Stat(source)
	if err != nil {
		log.Error.logf("Cannot find source file %s to copy", source)
		return err
	}

	var execCmd string
	var execArgs = []string{source, dest}

	if runtime.GOOS == "windows" {
		execCmd = "CMD"
		winArgs := []string{"/C", "COPY"}
		execArgs = append(winArgs[0:], execArgs...)

	} else {
		execCmd = "cp"
	}
	copyCmd := exec.Command(execCmd, execArgs...)
	cmdOutput, cmdErr := copyCmd.Output()
	_, err = os.Stat(dest)
	if err != nil {
		log.Error.logf("Could not copy %s to %s - output of copy command %s %s\n", source, dest, cmdOutput, cmdErr)
		return errors.New("Error in copy: " + cmdErr.Error())
	}
	log.Debug.logf("Copy of %s to %s was successful \n", source, dest)
	return nil
}

// MoveDir moves a directory to another directory, even if they are on different partitions
func MoveDir(log *LoggingConfig, fromDir string, toDir string) error {
	log.Debug.log("Moving ", fromDir, " to ", toDir)
	// Let's try os.Rename first
	err := os.Rename(fromDir, toDir)
	if err == nil {
		// We did it - returning
		//Error.log("Could not move ", extractDir, " to ", targetDir, " ", err)
		return nil
	}
	// If we are here, we need to use copy
	log.Debug.log("os.Rename did not work to move directories... attempting copy. From dir:", fromDir, " target dir: ", toDir)
	err = CopyDir(log, fromDir, toDir)
	if err != nil {
		log.Error.log("Could not move ", fromDir, " to ", toDir)
		return err
	}
	return nil
}

// CopyDir Copies folder from source destination to target destination
func CopyDir(log *LoggingConfig, fromDir string, toDir string) error {
	_, err := os.Stat(fromDir)
	if err != nil {
		log.Error.logf("Cannot find source directory %s to copy", fromDir)
		return err
	}

	var execCmd string
	var execArgs = []string{fromDir, toDir}

	if runtime.GOOS == "windows" {
		execCmd = "CMD"
		winArgs := []string{"/C", "XCOPY", "/I", "/E", "/H", "/K"}
		execArgs = append(winArgs[0:], execArgs...)

	} else {
		execCmd = "cp"
		bashArgs := []string{"-rf"}
		execArgs = append(bashArgs[0:], execArgs...)
	}
	log.Debug.log("About to run: ", execCmd, execArgs)
	copyCmd := exec.Command(execCmd, execArgs...)
	cmdOutput, cmdErr := copyCmd.Output()
	_, err = os.Stat(toDir)
	if err != nil {
		log.Error.logf("Could not copy %s to %s - output of copy command %s %s\n", fromDir, toDir, cmdOutput, cmdErr)
		return errors.New("Error in copy: " + cmdErr.Error())
	}
	log.Debug.logf("Directory copy of %s to %s was successful \n", fromDir, toDir)
	return nil
}

// CheckPrereqs checks the prerequisites to run the CLI
func CheckPrereqs() error {
	dockerCmd := "docker"
	dockerArgs := []string{"ps"}
	checkDockerCmd := exec.Command(dockerCmd, dockerArgs...)
	_, cmdErr := checkDockerCmd.Output()
	if cmdErr != nil {
		return errors.New("docker does not seem to be installed or running - failed to execute docker ps")
	}
	return nil
}

// UserHomeDir returns the current user's home directory or '.'
func UserHomeDir(log *LoggingConfig) string {
	homeDir, homeErr := os.UserHomeDir()

	if homeErr != nil {
		log.Error.log("Unable to find user's home directory", homeErr)
		return "."
	}
	return homeDir
}

func getConfigLabels(projectConfig ProjectConfig, filename string) (map[string]string, error) {
	var labels = make(map[string]string)

	t := time.Now()

	labels[ociKeyPrefix+"created"] = t.Format(time.RFC3339)

	var maintainersString string
	for index, maintainer := range projectConfig.Maintainers {
		maintainersString += maintainer.Name + " <" + maintainer.Email + ">"
		if index < len(projectConfig.Maintainers)-1 {
			maintainersString += ", "
		}
	}

	if maintainersString != "" {
		labels[ociKeyPrefix+"authors"] = maintainersString
	}

	if projectConfig.Version != "" {
		if valid, err := IsValidKubernetesLabelValue(projectConfig.Version); !valid {
			return labels, errors.Errorf("%s version value is invalid. %v", ConfigFile, err)
		}
		labels[ociKeyPrefix+"version"] = projectConfig.Version
	}

	if projectConfig.License != "" {
		if valid, err := IsValidKubernetesLabelValue(projectConfig.License); !valid {
			return labels, errors.Errorf("%s license value is invalid. %v", ConfigFile, err)
		} else if err := checkValidLicense(projectConfig.License); err != nil {
			return labels, errors.Errorf("The %v SPDX license ID is invalid: %v.", filename, err)
		}
		labels[ociKeyPrefix+"licenses"] = projectConfig.License
	}

	if projectConfig.ProjectName != "" {
		labels[ociKeyPrefix+"title"] = projectConfig.ProjectName
	}
	if projectConfig.Description != "" {
		labels[ociKeyPrefix+"description"] = projectConfig.Description
	}

	if projectConfig.Stack != "" {
		labels[appsodyStackKeyPrefix+"configured"] = projectConfig.Stack
	}

	if projectConfig.ApplicationName != "" {
		if valid, err := IsValidKubernetesLabelValue(projectConfig.ApplicationName); !valid {
			return labels, errors.Errorf("%s application-name value is invalid. %v", ConfigFile, err)
		}
		labels["dev.appsody.app.name"] = projectConfig.ApplicationName
	}

	return labels, nil
}

func getGitLabels(config *RootCommandConfig) (map[string]string, error) {
	gitInfo, err := GetGitInfo(config)
	if err != nil {
		return nil, err
	}

	var labels = make(map[string]string)

	if gitInfo.RemoteURL != "" {
		labels[ociKeyPrefix+"url"] = gitInfo.RemoteURL
		labels[ociKeyPrefix+"documentation"] = gitInfo.RemoteURL
		labels[ociKeyPrefix+"source"] = gitInfo.RemoteURL + "/tree/" + gitInfo.Branch
		upstreamSplit := strings.Split(gitInfo.Upstream, "/")
		if len(upstreamSplit) > 1 {
			labels[ociKeyPrefix+"source"] = gitInfo.RemoteURL + "/tree/" + upstreamSplit[1]
		}

	}

	var commitInfo = gitInfo.Commit
	revisionKey := ociKeyPrefix + "revision"
	if commitInfo.SHA != "" {
		labels[revisionKey] = commitInfo.SHA
		if gitInfo.ChangesMade {
			labels[revisionKey] += "-modified"
		}
	}

	if commitInfo.Author != "" {
		labels[appsodyImageCommitKeyPrefix+"author"] = commitInfo.Author
	}

	if commitInfo.AuthorEmail != "" {
		labels[appsodyImageCommitKeyPrefix+"author"] += " <" + commitInfo.AuthorEmail + ">"
	}

	if commitInfo.Committer != "" {
		labels[appsodyImageCommitKeyPrefix+"committer"] = commitInfo.Committer
	}

	if commitInfo.CommitterEmail != "" {
		labels[appsodyImageCommitKeyPrefix+"committer"] += " <" + commitInfo.CommitterEmail + ">"
	}

	if commitInfo.Date != "" {
		labels[appsodyImageCommitKeyPrefix+"date"] = commitInfo.Date
	}

	if commitInfo.Message != "" {
		labels[appsodyImageCommitKeyPrefix+"message"] = commitInfo.Message
	}

	if commitInfo.contextDir != "" {
		labels[appsodyImageCommitKeyPrefix+"contextDir"] = commitInfo.contextDir
	}

	return labels, nil
}

func getStackLabels(config *RootCommandConfig) (map[string]string, error) {
	if config.cachedStackLabels == nil {
		config.cachedStackLabels = make(map[string]string)
		var data []map[string]interface{}
		var buildahData map[string]interface{}
		var containerConfig map[string]interface{}
		projectConfig, projectConfigErr := getProjectConfig(config)
		if projectConfigErr != nil {
			return nil, projectConfigErr
		}
		imageName := projectConfig.Stack
		pullErrs := pullImage(imageName, config)
		if pullErrs != nil {
			return nil, pullErrs
		}
		inspectOut, err := inspectImage(imageName, config)
		if err != nil {
			return config.cachedStackLabels, err
		}
		if config.Buildah {
			err = json.Unmarshal([]byte(inspectOut), &buildahData)
			if err != nil {
				return config.cachedStackLabels, errors.Errorf("Error unmarshaling data from inspect command - exiting %v", err)
			}
			containerConfig = buildahData["config"].(map[string]interface{})
			config.Debug.Log("Config inspected by buildah: ", config)
		} else {
			err := json.Unmarshal([]byte(inspectOut), &data)
			if err != nil {
				return config.cachedStackLabels, errors.Errorf("Error unmarshaling data from inspect command - exiting %v", err)
			}
			containerConfig = data[0]["Config"].(map[string]interface{})
		}
		if containerConfig["Labels"] != nil {
			labelsMap := containerConfig["Labels"].(map[string]interface{})

			for key, value := range labelsMap {
				config.cachedStackLabels[key] = value.(string)
			}
		}
	}
	return config.cachedStackLabels, nil
}

func getExposedPorts(config *RootCommandConfig) ([]string, error) {
	// TODO cache this so the docker inspect command only runs once per cli invocation
	var data []map[string]interface{}
	var buildahData map[string]interface{}
	var portValues []string
	var containerConfig map[string]interface{}
	projectConfig, projectConfigErr := getProjectConfig(config)
	if projectConfigErr != nil {
		return nil, projectConfigErr
	}
	imageName := projectConfig.Stack
	pullErrs := pullImage(imageName, config)
	if pullErrs != nil {
		return nil, pullErrs
	}

	inspectOut, inspectErr := inspectImage(imageName, config)
	if inspectErr != nil {
		return portValues, errors.Errorf("Could not inspect the image: %v", inspectErr)
	}
	if config.Buildah {
		err := json.Unmarshal([]byte(inspectOut), &buildahData)
		if err != nil {
			return portValues, errors.Errorf("Error unmarshaling data from inspect command - exiting %v", err)
		}
		containerConfig = buildahData["config"].(map[string]interface{})
		config.Debug.Log("Config inspected by buildah: ", config)
	} else {
		err := json.Unmarshal([]byte(inspectOut), &data)
		if err != nil {
			return portValues, errors.Errorf("Error unmarshaling data from inspect command - exiting %v", err)
		}
		containerConfig = data[0]["Config"].(map[string]interface{})
	}

	if containerConfig["ExposedPorts"] != nil {
		exposedPorts := containerConfig["ExposedPorts"].(map[string]interface{})

		portValues = make([]string, 0, len(exposedPorts))
		for k := range exposedPorts {
			portValues = append(portValues, strings.Split(k, "/tcp")[0])
		}

	}
	return portValues, nil

}

//GenDeploymentYaml generates a simple yaml for a plaing K8S deployment
func GenDeploymentYaml(log *LoggingConfig, appName string, imageName string, controllerImageName string, ports []string, pdir string, dockerMounts []string, depsMount string, dryrun bool) (fileName string, err error) {

	// Codewind workspace root dir constant
	codeWindWorkspace := "/"
	// Codewind project ID if provided
	codeWindProjectID := os.Getenv("CODEWIND_PROJECT_ID")
	// Codewind onwner ref name and uid
	codeWindOwnerRefName := os.Getenv("CODEWIND_OWNER_NAME")
	codeWindOwnerRefUID := os.Getenv("CODEWIND_OWNER_UID")
	// Deployment YAML structs
	type Port struct {
		Name          string `yaml:"name,omitempty"`
		ContainerPort int    `yaml:"containerPort"`
	}
	type EnvVar struct {
		Name  string `yaml:"name,omitempty"`
		Value string `yaml:"value,omitempty"`
	}
	type VolumeMount struct {
		Name      string `yaml:"name"`
		MountPath string `yaml:"mountPath"`
		SubPath   string `yaml:"subPath,omitempty"`
	}
	type Container struct {
		Args            []string  `yaml:"args,omitempty"`
		Command         []string  `yaml:"command,omitempty"`
		Env             []*EnvVar `yaml:"env,omitempty"`
		Image           string    `yaml:"image"`
		ImagePullPolicy string    `yaml:"imagePullPolicy,omitempty"`
		Name            string    `yaml:"name,omitempty"`
		Ports           []*Port   `yaml:"ports,omitempty"`
		SecurityContext struct {
			Privileged bool `yaml:"privileged"`
		} `yaml:"securityContext,omitempty"`
		VolumeMounts []VolumeMount `yaml:"volumeMounts"`
		WorkingDir   string        `yaml:"workingDir,omitempty"`
	}
	type InitContainer struct {
		Args            []string  `yaml:"args,omitempty"`
		Command         []string  `yaml:"command,omitempty"`
		Env             []*EnvVar `yaml:"env,omitempty"`
		Image           string    `yaml:"image"`
		ImagePullPolicy string    `yaml:"imagePullPolicy,omitempty"`
		Name            string    `yaml:"name,omitempty"`
		Ports           []*Port   `yaml:"ports,omitempty"`
		SecurityContext struct {
			Privileged bool `yaml:"privileged"`
		} `yaml:"securityContext,omitempty"`
		VolumeMounts []VolumeMount `yaml:"volumeMounts"`
		WorkingDir   string        `yaml:"workingDir,omitempty"`
	}
	type Volume struct {
		Name                  string `yaml:"name"`
		PersistentVolumeClaim struct {
			ClaimName string `yaml:"claimName"`
		} `yaml:"persistentVolumeClaim,omitempty"`
		EmptyDir struct {
			Medium string `yaml:"medium"`
		} `yaml:"emptyDir,omitempty"`
	}

	type Deployment struct {
		APIVersion string `yaml:"apiVersion"`
		Kind       string `yaml:"kind"`
		Metadata   struct {
			Name            string            `yaml:"name"`
			Namespace       string            `yaml:"namespace,omitempty"`
			Labels          map[string]string `yaml:"labels,omitempty"`
			OwnerReferences []OwnerReference  `yaml:"ownerReferences,omitempty"`
		} `yaml:"metadata"`
		Spec struct {
			Selector struct {
				MatchLabels map[string]string `yaml:"matchLabels"`
			} `yaml:"selector"`
			Replicas    int `yaml:"replicas"`
			PodTemplate struct {
				Metadata struct {
					Labels map[string]string `yaml:"labels"`
				} `yaml:"metadata"`
				Spec struct {
					ServiceAccountName string           `yaml:"serviceAccountName,omitempty"`
					InitContainers     []*InitContainer `yaml:"initContainers"`
					Containers         []*Container     `yaml:"containers"`
					Volumes            []*Volume        `yaml:"volumes"`
				} `yaml:"spec"`
			} `yaml:"template"`
		} `yaml:"spec"`
	}

	yamlMap := Deployment{}
	yamlTemplate := getDeploymentTemplate()
	err = yaml.Unmarshal([]byte(yamlTemplate), &yamlMap)
	if err != nil {
		log.Error.log("Could not create the YAML structure from template. Exiting.")
		return "", err
	}
	//Set the name
	yamlMap.Metadata.Name = appName

	//Set the codewind label if present
	if codeWindProjectID != "" {
		yamlMap.Metadata.Labels = make(map[string]string)
		yamlMap.Metadata.Labels["projectID"] = codeWindProjectID
	}
	//Set the owner ref if present
	if codeWindOwnerRefName != "" && codeWindOwnerRefUID != "" {
		yamlMap.Metadata.OwnerReferences = []OwnerReference{
			{
				APIVersion:         "apps/v1",
				BlockOwnerDeletion: true,
				Controller:         true,
				Kind:               "ReplicaSet",
				Name:               codeWindOwnerRefName,
				UID:                codeWindOwnerRefUID},
		}
	}
	//Set the service account if provided by an env var
	serviceAccount := os.Getenv("SERVICE_ACCOUNT_NAME")
	if serviceAccount != "" {
		log.Debug.Log("Detected service account name env var: ", serviceAccount)
		yamlMap.Spec.PodTemplate.Spec.ServiceAccountName = serviceAccount
	} else {
		log.Debug.log("No service account name env var, leaving the appsody-sa default")
	}
	//Set the controller image
	yamlMap.Spec.PodTemplate.Spec.InitContainers[0].Image = controllerImageName
	//Set the image
	yamlMap.Spec.PodTemplate.Spec.Containers[0].Name = appName
	yamlMap.Spec.PodTemplate.Spec.Containers[0].Image = imageName

	//Set the containerPort
	containerPorts := make([]*Port, 0)
	for i, port := range ports {
		//KNative only allows a single port entry
		if i == 0 {
			yamlMap.Spec.PodTemplate.Spec.Containers[0].Ports = containerPorts
		}
		log.Debug.Log("Adding port to yaml: ", port)
		newContainerPort := new(Port)
		newContainerPort.ContainerPort, err = strconv.Atoi(port)
		if err != nil {
			return "", err
		}
		yamlMap.Spec.PodTemplate.Spec.Containers[0].Ports = append(yamlMap.Spec.PodTemplate.Spec.Containers[0].Ports, newContainerPort)
	}
	//Set the Pod release label to the container name
	yamlMap.Spec.PodTemplate.Metadata.Labels["release"] = appName
	//Set the workspace volume PVC
	workspaceVolumeName := "appsody-workspace"
	workspacePvcName := os.Getenv("PVC_NAME")
	if workspacePvcName == "" {
		workspacePvcName = "appsody-workspace"
	}

	workspaceVolume := Volume{Name: workspaceVolumeName}
	workspaceVolume.PersistentVolumeClaim.ClaimName = workspacePvcName
	volumeIdx := len(yamlMap.Spec.PodTemplate.Spec.Volumes)
	if volumeIdx < 1 {
		yamlMap.Spec.PodTemplate.Spec.Volumes = make([]*Volume, 1)
		yamlMap.Spec.PodTemplate.Spec.Volumes[0] = &workspaceVolume
	} else {
		yamlMap.Spec.PodTemplate.Spec.Volumes = append(yamlMap.Spec.PodTemplate.Spec.Volumes, &workspaceVolume)
	}
	//Set the code mounts
	//We need to iterate through the docker mounts
	volumeMounts := &yamlMap.Spec.PodTemplate.Spec.Containers[0].VolumeMounts
	for _, appsodyMount := range dockerMounts {
		if appsodyMount == "-v" {
			continue
		}
		appsodyMountComponents := strings.Split(appsodyMount, ":")
		targetMount := appsodyMountComponents[1]
		sourceMount, err := filepath.Rel(codeWindWorkspace, appsodyMountComponents[0])
		if err != nil {
			log.Debug.Log("Problem with the appsody mount: ", appsodyMountComponents[0])
			return "", err
		}

		sourceSubpath := filepath.Join(".", sourceMount)
		newVolumeMount := VolumeMount{"appsody-workspace", targetMount, sourceSubpath}
		log.Debug.Log("Appending volume mount: ", newVolumeMount)
		*volumeMounts = append(*volumeMounts, newVolumeMount)
	}

	//Set the deployment selector and pod label
	projectLabel := appName
	yamlMap.Spec.Selector.MatchLabels["app"] = projectLabel
	yamlMap.Spec.PodTemplate.Metadata.Labels["app"] = projectLabel

	log.Debug.logf("YAML map: \n%v\n", yamlMap)
	yamlStr, err := yaml.Marshal(&yamlMap)
	if err != nil {
		log.Error.log("Could not create the YAML string from Map. Exiting.")
		return "", err
	}
	log.Debug.logf("Generated YAML: \n%s\n", yamlStr)
	// Generate file based on supplied config, defaulting to app-deploy.yaml
	yamlFile := filepath.Join(pdir, "app-deploy.yaml")
	if dryrun {
		log.Info.log("Skipping creation of yaml file with prefix: ", yamlFile)
		return yamlFile, nil
	}
	err = ioutil.WriteFile(yamlFile, yamlStr, 0666)
	if err != nil {
		return "", fmt.Errorf("Could not create the yaml file for deployment %v", err)
	}
	return yamlFile, nil
}
func getDeploymentTemplate() string {
	yamltempl := `
apiVersion: apps/v1
kind: Deployment
metadata:
  name: APPSODY_APP_NAME
spec:
  selector:
    matchLabels:
      app: appsody
  replicas: 1
  template:
    metadata:
      labels:
        app: appsody
    spec:
      serviceAccountName: appsody-sa
      initContainers:
      - name: init-appsody-controller
        image: appsody/appsody-controller
        resources: {}
        volumeMounts:
        - name: appsody-controller
          mountPath: /.appsody
        imagePullPolicy: IfNotPresent 
      containers:
      - name: APPSODY_APP_NAME
        image: APPSODY_STACK
        imagePullPolicy: Always
        command: ["/.appsody/appsody-controller"]
        volumeMounts:
        - name: appsody-controller
          mountPath: /.appsody
      volumes:
      - name: appsody-controller
        emptyDir: {}
`
	return yamltempl
}

//GenServiceYaml returns the file name of a generated K8S Service yaml
func GenServiceYaml(log *LoggingConfig, appName string, ports []string, pdir string, dryrun bool) (fileName string, err error) {

	type Port struct {
		Name       string `yaml:"name,omitempty"`
		Port       int    `yaml:"port"`
		TargetPort int    `yaml:"targetPort"`
	}
	type Service struct {
		APIVersion string `yaml:"apiVersion"`
		Kind       string `yaml:"kind"`
		Metadata   struct {
			Name            string            `yaml:"name"`
			Labels          map[string]string `yaml:"labels,omitempty"`
			OwnerReferences []OwnerReference  `yaml:"ownerReferences,omitempty"`
		} `yaml:"metadata"`
		Spec struct {
			Selector    map[string]string `yaml:"selector"`
			ServiceType string            `yaml:"type"`
			Ports       []Port            `yaml:"ports"`
		} `yaml:"spec"`
	}

	// Codewind project ID if provided
	codeWindProjectID := os.Getenv("CODEWIND_PROJECT_ID")
	// Codewind onwner ref name and uid
	codeWindOwnerRefName := os.Getenv("CODEWIND_OWNER_NAME")
	codeWindOwnerRefUID := os.Getenv("CODEWIND_OWNER_UID")

	var service Service

	service.APIVersion = "v1"
	service.Kind = "Service"
	service.Metadata.Name = fmt.Sprintf("%s-%s", appName, "service")

	//Set the release and projectID labels
	service.Metadata.Labels = make(map[string]string)
	service.Metadata.Labels["release"] = appName
	if codeWindProjectID != "" {
		service.Metadata.Labels["projectID"] = codeWindProjectID
	}

	//Set the owner ref if present
	if codeWindOwnerRefName != "" && codeWindOwnerRefUID != "" {
		service.Metadata.OwnerReferences = []OwnerReference{
			{
				APIVersion:         "apps/v1",
				BlockOwnerDeletion: true,
				Controller:         true,
				Kind:               "ReplicaSet",
				Name:               codeWindOwnerRefName,
				UID:                codeWindOwnerRefUID},
		}
	}

	service.Spec.Selector = make(map[string]string, 1)
	service.Spec.Selector["app"] = appName
	service.Spec.ServiceType = "NodePort"
	service.Spec.Ports = make([]Port, len(ports))
	for i, port := range ports {
		service.Spec.Ports[i].Name = fmt.Sprintf("port-%d", i)
		iPort, err := strconv.Atoi(port)
		if err != nil {
			return "", err
		}
		service.Spec.Ports[i].Port = iPort
		service.Spec.Ports[i].TargetPort = iPort
	}

	yamlStr, err := yaml.Marshal(&service)
	if err != nil {
		log.Error.log("Could not create the YAML string from Map. Exiting.")
		return "", err
	}
	log.Debug.logf("Generated YAML: \n%s\n", yamlStr)
	// Generate file based on supplied config, defaulting to app-deploy.yaml
	yamlFile := filepath.Join(pdir, "app-service.yaml")
	if dryrun {
		log.Info.log("Skipping creation of yaml file with prefix: ", yamlFile)
		return yamlFile, nil
	}
	err = ioutil.WriteFile(yamlFile, yamlStr, 0666)
	if err != nil {
		return "", fmt.Errorf("Could not create the yaml file for the service %v", err)
	}
	return yamlFile, nil
}

//GenRouteYaml returns the file name of a generated K8S Service yaml
func GenRouteYaml(log *LoggingConfig, appName string, pdir string, port int, dryrun bool) (fileName string, err error) {
	type IngressPath struct {
		Path    string `yaml:"path"`
		Backend struct {
			ServiceName string `yaml:"serviceName"`
			ServicePort int    `yaml:"servicePort"`
		} `yaml:"backend"`
	}
	type IngressRule struct {
		Host string `yaml:"host"`
		HTTP struct {
			Paths []IngressPath `yaml:"paths"`
		} `yaml:"http"`
	}

	type Ingress struct {
		APIVersion string `yaml:"apiVersion"`
		Kind       string `yaml:"kind"`
		Metadata   struct {
			Name string `yaml:"name"`
		} `yaml:"metadata"`
		Spec struct {
			Rules []IngressRule `yaml:"rules"`
		} `yaml:"spec"`
	}

	var ingress Ingress
	ingress.APIVersion = "extensions/v1beta1"
	ingress.Kind = "Ingress"
	ingress.Metadata.Name = fmt.Sprintf("%s-%s", appName, "ingress")

	ingress.Spec.Rules = make([]IngressRule, 1)
	//cheIngressHost := os.Getenv("CHE_INGRESS_HOST")
	//Ignore the CW variable for now
	ingressHost := ""
	if ingressHost != "" {
		ingress.Spec.Rules[0].Host = ingressHost
	} else {
		// We set it to a host name that's resolvable by nip.io
		ingress.Spec.Rules[0].Host = fmt.Sprintf("%s.%s.%s", appName, getK8sMasterIP(log, dryrun), "nip.io")
	}

	ingress.Spec.Rules[0].HTTP.Paths = make([]IngressPath, 1)
	ingress.Spec.Rules[0].HTTP.Paths[0].Path = "/"
	ingress.Spec.Rules[0].HTTP.Paths[0].Backend.ServiceName = fmt.Sprintf("%s-%s", appName, "service")
	ingress.Spec.Rules[0].HTTP.Paths[0].Backend.ServicePort = port

	yamlStr, err := yaml.Marshal(&ingress)
	if err != nil {
		log.Error.log("Could not create the YAML string from Map. Exiting.")
		return "", err
	}
	log.Debug.logf("Generated YAML: \n%s\n", yamlStr)
	// Generate file based on supplied config, defaulting to app-deploy.yaml
	yamlFile := filepath.Join(pdir, "app-ingress.yaml")
	if dryrun {
		log.Info.log("Skipping creation of yaml file with prefix: ", yamlFile)
		return yamlFile, nil
	}
	err = ioutil.WriteFile(yamlFile, yamlStr, 0666)
	if err != nil {
		return "", fmt.Errorf("Could not create the yaml file for the route %v", err)
	}
	return yamlFile, nil
}

func getK8sMasterIP(log *LoggingConfig, dryrun bool) string {
	cmdParms := []string{"node", "--selector", "node-role.kubernetes.io/master", "-o", "jsonpath={.items[0].status.addresses[?(.type==\"InternalIP\")].address}"}
	ip, err := KubeGet(log, cmdParms, "", dryrun)
	if err == nil {
		return ip
	}
	log.Debug.log("Could not retrieve the master IP address - returning x.x.x.x: ", err)
	return "x.x.x.x"
}

func getIngressPort(config *RootCommandConfig) int {
	ports, err := getExposedPorts(config)

	knownHTTPPorts := []string{"80", "8080", "8008", "3000", "9080"}
	if err != nil {
		config.Debug.Log("Error trying to obtain the exposed ports: ", err)
		return 0
	}
	if len(ports) < 1 {
		config.Debug.log("Container doesn't expose any port - returning 0")
		return 0
	}
	iPort := 0
	for _, port := range ports {
		for _, knownPort := range knownHTTPPorts {
			if port == knownPort {
				iPort, err := strconv.Atoi(port)
				if err == nil {
					return iPort
				}
			}
		}
	}
	//If we haven't returned yet, there was no match
	//Pick the first port and return it
	config.Debug.Log("No known HTTP port detected, returning the first one on the list.")
	iPort, err = strconv.Atoi(ports[0])
	if err == nil {
		return iPort
	}
	config.Debug.Logf("Error converting port %s - returning 0: %v", ports[0], err)
	return 0
}

// DockerTag tags a docker image
func DockerTag(log *LoggingConfig, imageToTag string, tag string, dryrun bool) error {
	log.Info.log("Tagging Docker image as ", tag)
	cmdName := "docker"
	cmdArgs := []string{"image", "tag", imageToTag, tag}
	if dryrun {
		log.Info.log("Dry run - skipping execution of: ", cmdName, " ", strings.Join(cmdArgs, " "))
		return nil
	}
	tagCmd := exec.Command(cmdName, cmdArgs...)
	kout, kerr := SeparateOutput(tagCmd)
	if kerr != nil {
		return errors.Errorf("docker image tag failed: %s", kout)
	}
	log.Debug.log("Docker tag command output: ", kout)
	return kerr
}

//ImagePush pushes a docker image to a docker registry (assumes that the user has done docker login)
func ImagePush(log *LoggingConfig, imageToPush string, buildah bool, dryrun bool) error {
	log.Info.log("Pushing image ", imageToPush)
	cmdName := "docker"
	if buildah {
		cmdName = "buildah"
	}

	cmdArgs := []string{"push", imageToPush}
	if dryrun {
		log.Info.log("Dry run - skipping execution of: ", cmdName, " ", strings.Join(cmdArgs, " "))
		return nil
	}

	pushCmd := exec.Command(cmdName, cmdArgs...)

	pushOut, pushErr := pushCmd.Output()
	if pushErr != nil {
		if !(strings.Contains(pushErr.Error(), "[DEPRECATION NOTICE] registry v2") || strings.Contains(string(pushOut[:]), "[DEPRECATION NOTICE] registry v2")) {
			log.Error.log("Could not push the image: ", pushErr, " ", string(pushOut[:]))

			return pushErr
		}
	}
	return pushErr
}

// DockerRunBashCmd issues a shell command in a docker image, overriding its entrypoint
// Assume this is only used for Stack images
func DockerRunBashCmd(options []string, image string, bashCmd string, config *RootCommandConfig) (string, error) {
	cmdName := "docker"
	var cmdArgs []string
	pullErrs := pullImage(image, config)
	if pullErrs != nil {
		return "", pullErrs
	}
	if len(options) >= 0 {
		cmdArgs = append([]string{"run"}, options...)
	} else {
		cmdArgs = []string{"run"}
	}

	cmdArgs = append(cmdArgs, "--entrypoint", "/bin/bash", image, "-c", bashCmd)
	config.Info.log("Running command: ", cmdName, " ", strings.Join(cmdArgs, " "))
	dockerCmd := exec.Command(cmdName, cmdArgs...)

	kout, kerr := SeparateOutput(dockerCmd)
	if kerr != nil {
		return kout, kerr
	}
	return strings.TrimSpace(string(kout[:])), nil
}

//KubeGet issues kubectl get <arg>
func KubeGet(log *LoggingConfig, args []string, namespace string, dryrun bool) (string, error) {
	log.Info.log("Attempting to get resource from Kubernetes ...")
	kcmd := "kubectl"
	kargs := []string{"get"}
	kargs = append(kargs, args...)
	if namespace != "" {
		kargs = append(kargs, "--namespace", namespace)
	}

	if dryrun {
		log.Info.log("Dry run - skipping execution of: ", kcmd, " ", strings.Join(kargs, " "))
		return "", nil
	}
	log.Info.log("Running command: ", kcmd, " ", strings.Join(kargs, " "))
	execCmd := exec.Command(kcmd, kargs...)
	kout, kerr := SeparateOutput(execCmd)
	if kerr != nil {
		return "", errors.Errorf("kubectl get failed: %s", kout)
	}
	return kout, kerr
}

//KubeApply issues kubectl apply -f <filename>
func KubeApply(log *LoggingConfig, fileToApply string, namespace string, dryrun bool) error {
	log.Info.log("Attempting to apply resource in Kubernetes ...")
	kcmd := "kubectl"
	kargs := []string{"apply", "-f", fileToApply}
	if namespace != "" {
		kargs = append(kargs, "--namespace", namespace)
	}

	if dryrun {
		log.Info.log("Dry run - skipping execution of: ", kcmd, " ", strings.Join(kargs, " "))
		return nil
	}
	log.Info.log("Running command: ", kcmd, " ", strings.Join(kargs, " "))
	execCmd := exec.Command(kcmd, kargs...)
	kout, kerr := SeparateOutput(execCmd)
	if kerr != nil {
		return errors.Errorf("kubectl apply failed: %s", kout)
	}
	log.Debug.log("kubectl apply success: ", string(kout[:]))
	return kerr
}

//KubeDelete issues kubectl delete -f <filename>
func KubeDelete(log *LoggingConfig, fileToApply string, namespace string, dryrun bool) error {
	log.Info.log("Attempting to delete resource from Kubernetes...")
	kcmd := "kubectl"
	kargs := []string{"delete", "-f", fileToApply}
	if namespace != "" {
		kargs = append(kargs, "--namespace", namespace)
	}

	if dryrun {
		log.Info.log("Dry run - skipping execution of: ", kcmd, " ", strings.Join(kargs, " "))
		return nil
	}
	log.Info.log("Running command: ", kcmd, " ", strings.Join(kargs, " "))
	execCmd := exec.Command(kcmd, kargs...)

	kout, kerr := SeparateOutput(execCmd)
	if kerr != nil {
		return errors.Errorf("kubectl delete failed: %s", kout)
	}
	log.Debug.log("kubectl delete success: ", kout)
	return kerr
}

//KubeGetNodePortURL kubectl get svc <service> -o jsonpath=http://{.status.loadBalancer.ingress[0].hostname}:{.spec.ports[0].nodePort} and prints the return URL
func KubeGetNodePortURL(log *LoggingConfig, service string, namespace string, dryrun bool) (url string, err error) {
	kargs := append([]string{"svc"}, service)
	kargs = append(kargs, "-o", "jsonpath=http://{.status.loadBalancer.ingress[0].hostname}:{.spec.ports[0].nodePort}")
	out, err := KubeGet(log, kargs, namespace, dryrun)
	// Performing the kubectl apply
	if err != nil {
		return "", errors.Errorf("Failed to find deployed service IP and Port: %s", err)
	}
	return out, nil
}

//KubeGetRouteURL issues kubectl get svc <service> -o jsonpath=http://{.status.loadBalancer.ingress[0].hostname}:{.spec.ports[0].nodePort} and prints the return URL
func KubeGetRouteURL(log *LoggingConfig, service string, namespace string, dryrun bool) (url string, err error) {
	kargs := append([]string{"route"}, service)
	kargs = append(kargs, "-o", "jsonpath={.status.ingress[0].host}")
	out, err := KubeGet(log, kargs, namespace, dryrun)
	// Performing the kubectl apply
	if err != nil {
		return "", errors.Errorf("Failed to find deployed service IP and Port: %s", err)
	}
	return out, nil
}

//KubeGetKnativeURL issues kubectl get rt <service> -o jsonpath="{.status.url}" and prints the return URL
func KubeGetKnativeURL(log *LoggingConfig, service string, namespace string, dryrun bool) (url string, err error) {
	kcmd := "kubectl"
	kargs := append([]string{"get", "rt"}, service)
	kargs = append(kargs, "-o", "jsonpath=\"{.status.url}\"")
	if namespace != "" {
		kargs = append(kargs, "--namespace", namespace)
	}

	if dryrun {
		log.Info.log("Dry run - skipping execution of: ", kcmd, " ", strings.Join(kargs, " "))
		return "", nil
	}
	log.Info.log("Running command: ", kcmd, " ", strings.Join(kargs, " "))
	execCmd := exec.Command(kcmd, kargs...)
	kout, kerr := SeparateOutput(execCmd)
	if kerr != nil {
		return "", errors.Errorf("kubectl get failed: %s", kout)
	}
	return kout, kerr
}

//KubeGetDeploymentURL searches for an exposed hostname and port for the deployed service
func KubeGetDeploymentURL(log *LoggingConfig, service string, namespace string, dryrun bool) (url string, err error) {
	url, err = KubeGetKnativeURL(log, service, namespace, dryrun)
	if err == nil {
		return url, nil
	}
	url, err = KubeGetRouteURL(log, service, namespace, dryrun)
	if err == nil {
		return url, nil
	}
	url, err = KubeGetNodePortURL(log, service, namespace, dryrun)
	if err == nil {
		return url, nil
	}
	log.Error.log("Failed to get deployment hostname and port: ", err)
	return "", err
}

//pullCmd
// enable extract to use `buildah` sequences for image extraction.
// Pull the given docker image
func pullCmd(log *LoggingConfig, imageToPull string, buildah bool, dryrun bool) error {
	cmdName := "docker"
	if buildah {
		cmdName = "buildah"
	}
	pullArgs := []string{"pull", imageToPull}
	if dryrun {
		log.Info.log("Dry run - skipping execution of: ", cmdName, " ", strings.Join(pullArgs, " "))
		return nil
	}
	log.Info.log("Pulling docker image ", imageToPull)
	err := execAndWaitReturnErr(log, cmdName, pullArgs, log.Info, dryrun)
	if err != nil {
		log.Warning.log("Docker image pull failed: ", err)
		return err
	}
	return nil
}

func checkDockerImageExistsLocally(log *LoggingConfig, imageToPull string) bool {
	cmdName := "docker"
	cmdArgs := []string{"image", "ls", "-q", imageToPull}
	imagelsCmd := exec.Command(cmdName, cmdArgs...)
	imagelsOut, imagelsErr := SeparateOutput(imagelsCmd)
	log.Debug.log("Docker image ls command output: ", imagelsOut)

	if imagelsErr != nil {
		log.Warning.log("Could not run docker image ls -q for the image: ", imageToPull, " error: ", imagelsErr, " Check to make sure docker is available.")
		return false
	}
	if imagelsOut != "" {
		return true
	}
	return false
}

//pullImage
// pulls buildah / docker image, if APPSODY_PULL_POLICY set to IFNOTPRESENT
//it checks for image in local repo and pulls if not in the repo

func pullImage(imageToPull string, config *RootCommandConfig) error {
	if config.imagePulled == nil {
		config.imagePulled = make(map[string]bool)
	}

	//Buildah cannot pull from index.docker.io - only pulls from docker.io
	imageToPull, imageNameErr := NormalizeImageName(imageToPull)
	if imageNameErr != nil {
		return imageNameErr
	}

	config.Debug.logf("%s image pulled status: %t", imageToPull, config.imagePulled[imageToPull])
	if config.imagePulled[imageToPull] {
		config.Debug.log("Image has been pulled already: ", imageToPull)
		return nil
	}
	config.imagePulled[imageToPull] = true

	localImageFound := false
	pullPolicyAlways := true
	pullPolicy := os.Getenv("APPSODY_PULL_POLICY") // Always or IfNotPresent

	// for local stack development path such as stack validate, stack create, ...
	if strings.Contains(imageToPull, "dev.local/") {
		pullPolicy = "IFNOTPRESENT"
	}

	if pullPolicy == "" || strings.ToUpper(pullPolicy) == "ALWAYS" {
		config.Debug.log("Pull policy Always")
	} else if strings.ToUpper(pullPolicy) == "IFNOTPRESENT" {
		config.Debug.log("Pull policy IfNotPresent, checking for local image")
		pullPolicyAlways = false
	}
	if !pullPolicyAlways {
		localImageFound = checkDockerImageExistsLocally(config.LoggingConfig, imageToPull)
	}

	if pullPolicyAlways || (!pullPolicyAlways && !localImageFound) {
		err := pullCmd(config.LoggingConfig, imageToPull, config.Buildah, config.Dryrun)
		if err != nil {
			if pullPolicyAlways {
				localImageFound = checkDockerImageExistsLocally(config.LoggingConfig, imageToPull)
			}
			if !localImageFound {
				return errors.Errorf("Could not find the image either in docker hub or locally: %s", imageToPull)

			}
		}
	}
	if localImageFound {
		config.Info.log("Using local cache for image ", imageToPull)
	}
	return nil
}

func inspectImage(imageToInspect string, config *RootCommandConfig) (string, error) {

	cmdName := "docker"
	cmdArgs := []string{"image", "inspect", imageToInspect}
	if config.Buildah {
		cmdName = "buildah"
		cmdArgs = []string{"inspect", "--format={{.Config}}", imageToInspect}
	}

	inspectCmd := exec.Command(cmdName, cmdArgs...)
	inspectOut, inspectErr := SeparateOutput(inspectCmd)
	if inspectErr != nil {
		return "", errors.Errorf("Could not inspect the image: %s", inspectOut)
	}
	return inspectOut, nil
}

//OverrideStackRegistry allows you to change the image registry URL
func OverrideStackRegistry(override string, imageName string) (string, error) {
	if override == "" {
		return imageName, nil
	}
	match, err := ValidateHostNameAndPort(override)
	if err != nil {
		return "", err
	}
	if !match {
		return "", errors.Errorf("This is an invalid host name: %s", override)
	}
	imageNameComponents := strings.Split(imageName, "/")
	if len(imageNameComponents) == 3 {
		imageNameComponents[0] = override
	}
	if len(imageNameComponents) == 2 || len(imageNameComponents) == 1 {
		newComponent := []string{override}
		imageNameComponents = append(newComponent, imageNameComponents...)
	}
	if len(imageNameComponents) > 3 {
		return "", errors.Errorf("Image name is invalid and needs to be changed in the project config file (.appsody-config.yaml): %s. Too many slashes (/) - the override cannot take place.", imageName)
	}
	return strings.Join(imageNameComponents, "/"), nil
}

//ValidateHostNameAndPort validates that hostNameAndPort conform to the DNS naming conventions
func ValidateHostNameAndPort(hostNameAndPort string) (bool, error) {
	match, err := regexp.MatchString(`^(([a-zA-Z0-9]|[a-zA-Z0-9][a-zA-Z0-9\-]*[a-zA-Z0-9])\.)*([A-Za-z0-9]|[A-Za-z0-9][A-Za-z0-9\-]*[A-Za-z0-9])($|:[0-9]{1,5}$)`, hostNameAndPort)
	return match, err
}

//NormalizeImageName is a temporary fix for buildah workaround #676
func NormalizeImageName(imageName string) (string, error) {
	imageNameComponents := strings.Split(imageName, "/")
	if len(imageNameComponents) == 2 {
		return imageName, nil
	}

	if len(imageNameComponents) == 1 {
		return fmt.Sprintf("docker.io/%s", imageName), nil
	}

	if len(imageNameComponents) == 3 {
		if imageNameComponents[0] == "index.docker.io" {
			imageNameComponents[0] = "docker.io"
			return strings.Join(imageNameComponents, "/"), nil
		}
		return imageName, nil
	}
	return imageName, errors.Errorf("Image name is invalid: %s", imageName)

}

func execAndListenWithWorkDirReturnErr(log *LoggingConfig, command string, args []string, logger appsodylogger, workdir string, dryrun bool) (*exec.Cmd, error) {
	var execCmd *exec.Cmd
	var err error
	if dryrun {
		log.Info.log("Dry Run - Skipping command: ", command, " ", strings.Join(args, " "))
	} else {
		log.Info.log("Running command: ", command, " ", strings.Join(args, " "))
		execCmd = exec.Command(command, args...)
		if workdir != "" {
			execCmd.Dir = workdir
		}
		cmdReader, err := execCmd.StdoutPipe()
		if err != nil {
			log.Error.log("Error creating StdoutPipe for Cmd ", err)
			return nil, err
		}

		errReader, err := execCmd.StderrPipe()
		if err != nil {
			log.Error.log("Error creating StderrPipe for Cmd ", err)
			return nil, err
		}

		outScanner := bufio.NewScanner(cmdReader)
		outScanner.Buffer(make([]byte, 0, 64*1024), 1024*1024)
		go func() {
			for outScanner.Scan() {
				logger.log(outScanner.Text())
			}
		}()

		errScanner := bufio.NewScanner(errReader)
		errScanner.Buffer(make([]byte, 0, 64*1024), 1024*1024)
		go func() {
			for errScanner.Scan() {
				logger.log(errScanner.Text())
			}
		}()

		err = execCmd.Start()
		if err != nil {
			log.Debug.log("Error running ", command, " command: ", errScanner.Text(), err)
			return nil, err
		}
	}
	return execCmd, err
}

func execAndWaitReturnErr(log *LoggingConfig, command string, args []string, logger appsodylogger, dryrun bool) error {
	return execAndWaitWithWorkDirReturnErr(log, command, args, logger, "", dryrun)
}

func execAndWaitWithWorkDirReturnErr(log *LoggingConfig, command string, args []string, logger appsodylogger, workdir string, dryrun bool) error {
	var err error
	var execCmd *exec.Cmd
	if dryrun {
		log.Info.log("Dry Run - Skipping command: ", command, " ", strings.Join(args, " "))
	} else {
		execCmd, err = execAndListenWithWorkDirReturnErr(log, command, args, logger, workdir, dryrun)
		if err != nil {
			return err
		}
		err = execCmd.Wait()
		if err != nil {
			return err
		}
	}
	return err
}

func getLatestVersion(log *LoggingConfig) string {
	var version string
	log.Debug.log("Getting latest version ", LatestVersionURL)
	resp, err := http.Get(LatestVersionURL)
	if err != nil {
		log.Warning.log("Unable to check the most recent version of Appsody in GitHub.... continuing.")
	} else {
		url := resp.Request.URL.String()
		r, _ := regexp.Compile(`[\d]+\.[\d]+\.[\d]+$`)

		version = r.FindString(url)
	}
	log.Debug.log("Got version ", version)
	return version
}

func doVersionCheck(config *RootCommandConfig) {
	var latest = getLatestVersion(config.LoggingConfig)
	var currentTime = time.Now().Format("2006-01-02 15:04:05 -0700 MST")
	if latest != "" && VERSION != "vlatest" && VERSION != latest {
		updateString := GetUpdateString(runtime.GOOS, VERSION, latest)
		config.Warning.logf(updateString)
	}

	config.CliConfig.Set("lastversioncheck", currentTime)
	if err := config.CliConfig.WriteConfig(); err != nil {
		config.Error.logf("Writing default config file %s", err)

	}
}

// GetUpdateString Returns a format string to advise the user how to upgrade
func GetUpdateString(osName string, version string, latest string) string {
	var updateString string
	switch osName {
	case "darwin":
		updateString = "Please run `brew upgrade appsody` to upgrade"
	default:
		updateString = "Please go to https://appsody.dev/docs/getting-started/installation#upgrading-appsody and upgrade"
	}
	return fmt.Sprintf("\n*\n*\n*\n\nA new CLI update is available.\n%s from %s --> %s.\n\n*\n*\n*\n", updateString, version, latest)
}

func getLastCheckTime(config *RootCommandConfig) string {
	return config.CliConfig.GetString("lastversioncheck")
}

func checkTime(config *RootCommandConfig) {
	var lastCheckTime = getLastCheckTime(config)

	lastTime, err := time.Parse("2006-01-02 15:04:05 -0700 MST", lastCheckTime)
	if err != nil {
		config.Debug.logf("Could not parse the config file's lastversioncheck: %v. Continuing with a new version check...", err)
		doVersionCheck(config)
	} else if time.Since(lastTime).Hours() > 24 {
		doVersionCheck(config)
	}

}

// TEMPORARY CODE: sets the old v1 index to point to the new v2 index (latest)
// this code should be removed when we think everyone is using the latest index.
func setNewIndexURL(config *RootCommandConfig) {

	var repoFile = getRepoFileLocation(config)
	var oldIndexURL = "https://raw.githubusercontent.com/appsody/stacks/master/index.yaml"
	var newIndexURL = "https://github.com/appsody/stacks/releases/latest/download/incubator-index.yaml"

	data, err := ioutil.ReadFile(repoFile)
	if err != nil {
		config.Warning.log("Unable to read repository file")
	}

	replaceURL := bytes.Replace(data, []byte(oldIndexURL), []byte(newIndexURL), -1)

	if err = ioutil.WriteFile(repoFile, replaceURL, 0644); err != nil {
		config.Warning.log(err)
	}
}

// TEMPORARY CODE: sets the old repo name "appsodyhub" to the new name "incubator"
// this code should be removed when we think everyone is using the new name.
func setNewRepoName(config *RootCommandConfig) {
	var repoFile RepositoryFile
	_, repoErr := repoFile.getRepos(config)
	if repoErr != nil {
		config.Warning.log("Unable to read repository file")
	}
	appsodyhubRepo := repoFile.GetRepo("appsodyhub")
	if appsodyhubRepo != nil && appsodyhubRepo.URL == incubatorRepositoryURL {
		config.Info.log("Migrating your repo name from 'appsodyhub' to 'incubator'")
		appsodyhubRepo.Name = "incubator"
		err := repoFile.WriteFile(getRepoFileLocation(config))
		if err != nil {
			config.Warning.logf("Failed to write file to repository location: %v", err)
		}
	}
}

func IsEmptyDir(name string) bool {
	f, err := os.Open(name)

	if err != nil {
		return true
	}
	defer f.Close()

	_, err = f.Readdirnames(1)

	return err == io.EOF
}

func downloadFile(log *LoggingConfig, href string, writer io.Writer) error {

	// allow file:// scheme
	t := &http.Transport{
		Proxy: http.ProxyFromEnvironment,
	}
	log.Debug.log("Proxy function for HTTP transport set to: ", &t.Proxy)
	if runtime.GOOS == "windows" {
		// For Windows, remove the root url. It seems to work fine with an empty string.
		t.RegisterProtocol("file", http.NewFileTransport(http.Dir("")))
	} else {
		t.RegisterProtocol("file", http.NewFileTransport(http.Dir("/")))
	}

	httpClient := &http.Client{Transport: t}

	req, err := http.NewRequest("GET", href, nil)
	if err != nil {
		return err
	}

	resp, err := httpClient.Do(req)
	if err != nil {
		return err
	}

	defer resp.Body.Close()
	if resp.StatusCode != 200 {
		buf, err := ioutil.ReadAll(resp.Body)
		if err != nil {
			log.Debug.log("Could not read contents of response body: ", err)
		} else {
			log.Debug.logf("Contents http response:\n%s", buf)
		}
		return fmt.Errorf("Could not download %s: %s", href, resp.Status)
	}

	_, err = io.Copy(writer, resp.Body)
	if err != nil {
		return fmt.Errorf("Could not copy http response body to writer: %s", err)
	}
	return nil
}

func downloadFileToDisk(log *LoggingConfig, url string, destFile string, dryrun bool) error {
	if dryrun {
		log.Info.logf("Dry Run -Skipping download of url: %s to destination %s", url, destFile)

	} else {
		outFile, err := os.Create(destFile)
		if err != nil {
			return err
		}
		defer outFile.Close()

		err = downloadFile(log, url, outFile)
		if err != nil {
			return err
		}
	}
	return nil
}

// tar and zip a directory into .tar.gz
func Targz(log *LoggingConfig, source, target string) error {
	filename := filepath.Base(source)
	log.Info.log("source is: ", source)
	log.Info.log("filename is: ", filename)
	log.Info.log("target is: ", target)
	target = target + filename + ".tar.gz"
	//target = filepath.Join(target, fmt.Sprintf("%s.tar.gz", filename))
	log.Info.log("new target is: ", target)
	tarfile, err := os.Create(target)
	if err != nil {
		return err
	}
	defer tarfile.Close()

	var fileWriter io.WriteCloser = tarfile
	fileWriter = gzip.NewWriter(tarfile)
	defer fileWriter.Close()

	tarball := tar.NewWriter(fileWriter)
	defer tarball.Close()

	info, err := os.Stat(source)
	if err != nil {
		return err
	}

	var baseDir string
	if info.IsDir() {
		baseDir = filepath.Base(source)
	}

	return filepath.Walk(source,
		func(path string, info os.FileInfo, err error) error {
			if err != nil {
				return err
			}
			header, err := tar.FileInfoHeader(info, info.Name())
			if err != nil {
				return err
			}

			if baseDir != "" {
				header.Name = "." + strings.TrimPrefix(path, source)
			}

			if err := tarball.WriteHeader(header); err != nil {
				return err
			}

			if info.IsDir() {
				return nil
			}

			file, err := os.Open(path)
			if err != nil {
				return err
			}
			defer file.Close()
			_, err = io.Copy(tarball, file)
			return err
		})
}

//Compares the minimum requirements of a stack against the user to determine whether they can use the stack or not.
func CheckStackRequirements(log *LoggingConfig, requirementArray map[string]string, buildah bool) error {
	versionRegex := regexp.MustCompile(`(\d)+\.(\d)+\.(\d)+`)
	upgradesRequired := 0

	log.Info.log("Checking stack requirements...")

	for technology, minVersion := range requirementArray {
		if technology == "Docker" && buildah {
			log.Debug.log("Skipping Docker requirement - Buildah is being used.")
		} else if technology == "Buildah" && !buildah {
			log.Debug.log("Skipping Buildah requirement - Docker is being used.")
		} else if minVersion != "" {
			log.Debug.log("Checking stack requirements for ", technology)

			setConstraint, err := semver.NewConstraint(minVersion)
			if err != nil {
				log.Error.log(err)
			}

			runVersionCmd, appErr := exec.Command(strings.ToLower(technology), "version").Output()
			if appErr != nil {
				log.Error.log(appErr, " - Are you sure ", technology, " is installed?")
				upgradesRequired++
			} else {
				cutCmdOutput := versionRegex.FindString(string(runVersionCmd))
				parseUserVersion, parseErr := semver.NewVersion(cutCmdOutput)
				if parseErr != nil || cutCmdOutput == "0.0.0" {
					log.Error.log(parseErr)
					log.Warning.log("Unable to parse user version - This stack may not work in your current development environment.")
					// Continue when the version can not be determined or the appsody version is 0.0.0
					continue
				}
				compareVersion := setConstraint.Check(parseUserVersion)

				if compareVersion {
					log.Info.log(technology + " requirements met")
				} else {
					log.Error.log("The required version of " + technology + " to use this stack is " + minVersion + " - Please upgrade.")
					upgradesRequired++
				}
			}
		}
	}
	if upgradesRequired > 0 {
		return errors.Errorf("One or more technologies need upgrading to use this stack. Upgrades required: %v", upgradesRequired)
	}
	return nil
}

func SeparateOutput(cmd *exec.Cmd) (string, error) {
	var stdErr, stdOut bytes.Buffer
	cmd.Stderr = &stdErr
	cmd.Stdout = &stdOut
	err := cmd.Run()

	// If there was an error, return the stdErr & err
	if err != nil {
		return err.Error() + ": " + strings.TrimSpace(stdErr.String()), err
	}

	// If there wasn't an error return the stdOut & (lack of) err
	return strings.TrimSpace(stdOut.String()), err
}

<<<<<<< HEAD
func CheckValidSemver(version string) error {
	versionRegex := regexp.MustCompile(`^(?P<major>0|[1-9]\d*)\.(?P<minor>0|[1-9]\d*)\.(?P<patch>0|[1-9]\d*)(?:-(?P<prerelease>(?:0|[1-9]\d*|\d*[a-zA-Z-][0-9a-zA-Z-]*)(?:\.(?:0|[1-9]\d*|\d*[a-zA-Z-][0-9a-zA-Z-]*))*))?(?:\+(?P<buildmetadata>[0-9a-zA-Z-]+(?:\.[0-9a-zA-Z-]+)*))?$`)
	checkVersionNo := versionRegex.FindString(version)

	if checkVersionNo == "" {
		return errors.Errorf("Version must be formatted in accordance to semver - Please see: https://semver.org/ for valid versions.")
	}

	return nil
=======
func checkValidLicense(license string) error {
	// Get the list of all known licenses
	list, _ := spdx.List()
	for _, spdx := range list.Licenses {
		if spdx.ID == license {
			return nil
		}
	}
	return errors.New("file must have a valid license ID, see https://spdx.org/licenses/ for the list of valid licenses")
>>>>>>> 7360fb74
}<|MERGE_RESOLUTION|>--- conflicted
+++ resolved
@@ -2029,7 +2029,6 @@
 	return strings.TrimSpace(stdOut.String()), err
 }
 
-<<<<<<< HEAD
 func CheckValidSemver(version string) error {
 	versionRegex := regexp.MustCompile(`^(?P<major>0|[1-9]\d*)\.(?P<minor>0|[1-9]\d*)\.(?P<patch>0|[1-9]\d*)(?:-(?P<prerelease>(?:0|[1-9]\d*|\d*[a-zA-Z-][0-9a-zA-Z-]*)(?:\.(?:0|[1-9]\d*|\d*[a-zA-Z-][0-9a-zA-Z-]*))*))?(?:\+(?P<buildmetadata>[0-9a-zA-Z-]+(?:\.[0-9a-zA-Z-]+)*))?$`)
 	checkVersionNo := versionRegex.FindString(version)
@@ -2039,7 +2038,8 @@
 	}
 
 	return nil
-=======
+}
+
 func checkValidLicense(license string) error {
 	// Get the list of all known licenses
 	list, _ := spdx.List()
@@ -2049,5 +2049,4 @@
 		}
 	}
 	return errors.New("file must have a valid license ID, see https://spdx.org/licenses/ for the list of valid licenses")
->>>>>>> 7360fb74
 }