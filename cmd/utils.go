--- conflicted
+++ resolved
@@ -2517,7 +2517,6 @@
 	return nil
 }
 
-<<<<<<< HEAD
 func getProjectYamlPath(rootConfig *RootCommandConfig) string {
 	return filepath.Join(getHome(rootConfig), "project.yaml")
 }
@@ -2751,9 +2750,9 @@
 			volumeMaps = append(volumeMaps, "-v", depsMount)
 		}
 	}
-
 	return volumeMaps, nil
-=======
+}
+
 /**
 
 What it does:
@@ -2796,5 +2795,4 @@
 	}
 
 	return strings.FieldsFunc(options, f)
->>>>>>> a3b7a68f
 }