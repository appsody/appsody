--- conflicted
+++ resolved
@@ -324,7 +324,6 @@
 	return outBuffer.String(), err
 }
 
-<<<<<<< HEAD
 // Checks whether an inode (it does not bother
 // about file or folder) exists or not.
 func Exists(path string) (bool, error) {
@@ -336,7 +335,7 @@
 		return false, nil
 	}
 	return true, err
-=======
+}
 func GetTempProjectDir(t *testing.T) string {
 	// create a temporary dir to create the project and run the test
 	projectDir, err := ioutil.TempDir("", "appsody-test")
@@ -352,5 +351,4 @@
 		t.Fatal(err)
 	}
 	return projectDir
->>>>>>> 192eb126
 }