// Copyright © 2019 IBM Corporation and others.
//
// Licensed under the Apache License, Version 2.0 (the "License");
// you may not use this file except in compliance with the License.
// You may obtain a copy of the License at
//
//     http://www.apache.org/licenses/LICENSE-2.0
//
// Unless required by applicable law or agreed to in writing, software
// distributed under the License is distributed on an "AS IS" BASIS,
// WITHOUT WARRANTIES OR CONDITIONS OF ANY KIND, either express or implied.
// See the License for the specific language governing permissions and
// limitations under the License.
package cmdtest

import (
	"bufio"
	"bytes"
	"encoding/json"
	"io/ioutil"
	"os"
	"os/exec"
	"path/filepath"
	"runtime"
	"strings"
	"sync"
	"testing"

	"github.com/appsody/appsody/cmd"
	"gopkg.in/yaml.v2"
)

const CLEANUP = true

const TravisTesting = false

var TestDirPath = filepath.Join("..", "cmd", "testdata")

// Repository struct represents an appsody repository
type Repository struct {
	Name string
	URL  string
}

type TestSandbox struct {
	*testing.T
	ProjectDir   string
	TestDataPath string
	ProjectName  string
	ConfigDir    string
	ConfigFile   string
	Verbose      bool
}

func inArray(haystack []string, needle string) bool {
	for _, value := range haystack {
		if needle == value {
			return true
		}
	}
	return false
}

func TestSetup(t *testing.T, parallel bool) {
	if parallel {
		t.Parallel()
	}
}

func TestSetupWithSandbox(t *testing.T, parallel bool) (*TestSandbox, func()) {
	TestSetup(t, parallel)

	// default to verbose mode
	sandbox := &TestSandbox{T: t, Verbose: true}

	// create a temporary dir to create the project and run the test
	dirPrefix := "appsody-" + t.Name() + "-"
	dirPrefix = strings.ReplaceAll(dirPrefix, "/", "-")
	dirPrefix = strings.ReplaceAll(dirPrefix, "\\", "-")
	testDir, err := ioutil.TempDir("", dirPrefix)
	if err != nil {
		t.Fatal("Error creating temporary directory: ", err)
	}
	// remove symlinks from the path
	// on mac, TMPDIR is set to /var which is a symlink to /private/var.
	//    Docker by default shares mounts with /private but not /var,
	//    so resolving the symlinks ensures docker can mount the temp dir
	testDir, err = filepath.EvalSymlinks(testDir)
	if err != nil {
		t.Fatal("Error evaluating symlinks: ", err)
	}

	sandbox.ProjectName = strings.ToLower(strings.Replace(filepath.Base(testDir), "appsody-", "", 1))
	sandbox.ProjectDir = filepath.Join(testDir, sandbox.ProjectName)
	sandbox.ConfigDir = filepath.Join(testDir, "config")
	sandbox.TestDataPath = filepath.Join(testDir, "testdata")
	err = os.MkdirAll(sandbox.ProjectDir, 0755)
	if err != nil {
		t.Fatal("Error creating project dir: ", err)
	}
	t.Log("Created testing project dir: ", sandbox.ProjectDir)

	err = os.MkdirAll(sandbox.ConfigDir, 0755)
	if err != nil {
		t.Fatal("Error creating project dir: ", err)
	}
<<<<<<< HEAD

	t.Log("Created testing project dir: ", sandbox.ProjectDir)
=======
>>>>>>> 67f6d5dc
	t.Log("Created testing config dir: ", sandbox.ConfigDir)

	// Create the config file if it does not already exist.
	sandbox.ConfigFile = filepath.Join(sandbox.ConfigDir, "config.yaml")
	data := []byte("home: " + sandbox.ConfigDir + "\n" + "generated-by-tests: Yes" + "\n")
	err = ioutil.WriteFile(sandbox.ConfigFile, data, 0644)
	if err != nil {
		t.Error("Error writing config file: ", err)
	}

	var outBuffer bytes.Buffer
	loggingConfig := &cmd.LoggingConfig{}
	loggingConfig.InitLogging(&outBuffer, &outBuffer)

	_, err = cmd.Exists(TestDirPath)
	if err != nil {
		t.Errorf("Cannot find source directory %s to copy", TestDirPath)
	}

	err = cmd.CopyDir(loggingConfig, TestDirPath, sandbox.TestDataPath)
	if err != nil {
		t.Errorf("Could not copy %s to %s - output of copy command %s", TestDirPath, testDir, err)
	}
	t.Logf("Directory copy of %s to %s was successful \n", TestDirPath, testDir)
	t.Log(outBuffer.String())

	configFolders := []string{"bad_format_repository_config", "default_repository_config", "empty_repository_config", "multiple_repository_config"}

	for _, config := range configFolders {
		file, err := ioutil.ReadFile(filepath.Join(sandbox.TestDataPath, config, "config.yaml"))

		if err != nil {
			t.Fatal(err)
		}

		lines := strings.Split(string(file), "\n")

		for i, line := range lines {
			if strings.Contains(line, "home:") {
				t.Log("line = ", line)
				restoreLine := strings.SplitN(line, " ", -1)
				t.Log("rl ", restoreLine)
				lines[i] = "home: " + filepath.Join(testDir, restoreLine[1])
			}
		}

		output := strings.Join(lines, "\n")
		err = ioutil.WriteFile(filepath.Join(sandbox.TestDataPath, config, "config.yaml"), []byte(output), 0644)

		if err != nil {
			t.Fatal(err)
		}
	}

	cleanupFunc := func() {
		if CLEANUP {
			err := os.RemoveAll(testDir)
			if err != nil {
				t.Log("WARNING - ignoring error cleaning up test directory: ", err)
			}
		}
	}
	return sandbox, cleanupFunc
}

// RunAppsody runs the appsody CLI with the given args, using
// the sandbox for the project dir and config home.
// The stdout and stderr are captured, printed and returned
// args will be passed to the appsody command
func RunAppsody(t *TestSandbox, args ...string) (string, error) {

	if t.Verbose && !(inArray(args, "-v") || inArray(args, "--verbose")) {
		args = append(args, "-v")
	}

	if !inArray(args, "--config") {
		// Set appsody args to use custom home directory.
		args = append(args, "--config", t.ConfigFile)
	}

	// // Buffer cmd output, to be logged if there is a failure
	var outBuffer bytes.Buffer

	// Direct cmd console output to a buffer
	outReader, outWriter, _ := os.Pipe()

	// copy the output to the buffer, and also to the test log
	outScanner := bufio.NewScanner(outReader)
	var wg sync.WaitGroup
	wg.Add(1)
	go func() {
		for outScanner.Scan() {
			out := outScanner.Bytes()
			outBuffer.Write(out)
			outBuffer.WriteByte('\n')
			t.Log(string(out))
		}
		wg.Done()
	}()

	t.Log("Running appsody in the test sandbox with args: ", args)
	err := cmd.ExecuteE("vlatest", "latest", t.ProjectDir, outWriter, outWriter, args)
	if err != nil {
		t.Log("Error returned from appsody command: ", err)
	}

	// close the reader and writer
	// Make sure to close the writer first or this will hang on Windows
	outWriter.Close()
	outReader.Close()
	wg.Wait()

	return outBuffer.String(), err
}

// ParseRepoList takes in the string from 'appsody repo list' command
// and returns an array of Repository structs from the string.
func ParseRepoList(repoListString string) []Repository {
	repoStrs := strings.Split(repoListString, "\n")
	var repos []Repository
	for _, repoStr := range repoStrs {
		fields := strings.Fields(repoStr)
		if len(fields) == 2 {
			if fields[0] != "NAME" && fields[0] != "Using" {
				repos = append(repos, Repository{fields[0], fields[1]})
			}
		}
	}
	return repos
}

// ParseJSON finds the json on the output string
func ParseJSON(repoListString string) string {
	jsonString := ""
	repoStrings := strings.Split(repoListString, "\n")
	for _, repoStr := range repoStrings {
		if strings.HasPrefix(repoStr, "{") || strings.HasPrefix(repoStr, "[{") {
			jsonString = repoStr
			break
		}
	}
	return jsonString
}

// ParseYAML finds the start of the yaml string
func ParseYAML(output string) string {
	var outputLines = strings.Split(output, "\n")
	var splitIndex int
	for index, line := range outputLines {
		if (strings.HasPrefix(line, "-") || strings.Contains(line, ":")) && !strings.HasPrefix(line, "[") {
			splitIndex = index
			break
		}
	}

	return strings.Join(outputLines[splitIndex:], "\n")
}

// ParseRepoListJSON takes the json from 'appsody repo list -o json'
// and returns a RepositoryFile from the string.
func ParseRepoListJSON(jsonString string) (cmd.RepositoryFile, error) {
	var repos cmd.RepositoryFile
	e := json.Unmarshal([]byte(jsonString), &repos)
	if e != nil {
		return repos, e
	}
	return repos, nil
}

// ParseRepoListYAML takes the yaml from 'appsody repo list -o yaml'
// and returns a RepositoryFile from the string.
func ParseRepoListYAML(yamlString string) (cmd.RepositoryFile, error) {
	var repos cmd.RepositoryFile
	yamlString = strings.Replace(yamlString, "\n\n", "\n", -1)
	e := yaml.Unmarshal([]byte(yamlString), &repos)
	if e != nil {
		return repos, e
	}
	return repos, nil
}

// ParseListJSON takes the json from 'appsody list -o json'
// and returns an array of IndexOutputFormat from the string.
func ParseListJSON(jsonString string) (cmd.IndexOutputFormat, error) {
	var index cmd.IndexOutputFormat
	err := json.Unmarshal([]byte(jsonString), &index)
	if err != nil {
		return index, err
	}
	return index, nil
}

// ParseListYAML takes the yaml from 'appsody list -o yaml'
// and returns an array of IndexOutputFormat from the string.
func ParseListYAML(yamlString string) (cmd.IndexOutputFormat, error) {
	var index cmd.IndexOutputFormat
	err := yaml.Unmarshal([]byte(yamlString), &index)
	if err != nil {
		return index, err
	}
	return index, nil
}

// AddLocalRepo calls the `appsody repo add` command with the repo index located
// at the local file path. The path may be relative to the current working directory.
// Returns the URL of the repo added.
func AddLocalRepo(t *TestSandbox, repoName string, repoFilePath string) (string, error) {
	absPath, err := filepath.Abs(repoFilePath)
	if err != nil {
		return "", err
	}
	var repoURL string
	if runtime.GOOS == "windows" {
		// for windows, add a leading slash and convert to unix style slashes
		absPath = "/" + filepath.ToSlash(absPath)
	}
	repoURL = "file://" + absPath
	// add a new repo
	_, err = RunAppsody(t, "repo", "add", repoName, repoURL)
	if err != nil {
		return "", err
	}

	return repoURL, nil
}

// RunDockerCmdExec runs the docker command with the given args in a new process
// The stdout and stderr are captured, printed, and returned
// args will be passed to the docker command
// workingDir will be the directory the command runs in
func RunDockerCmdExec(args []string, t *testing.T) (string, error) {

	cmdArgs := []string{"docker"}
	cmdArgs = append(cmdArgs, args...)
	t.Log(cmdArgs)

	execCmd := exec.Command(cmdArgs[0], cmdArgs[1:]...)
	outReader, outWriter, err := os.Pipe()
	if err != nil {
		return "", err
	}

	execCmd.Stdout = outWriter
	execCmd.Stderr = outWriter
	outScanner := bufio.NewScanner(outReader)
	var outBuffer bytes.Buffer
	var wg sync.WaitGroup
	wg.Add(1)
	go func() {
		for outScanner.Scan() {
			out := outScanner.Bytes()
			outBuffer.Write(out)
			outBuffer.WriteByte('\n')
			t.Log(string(out))
		}
		wg.Done()
	}()

	err = execCmd.Start()
	if err != nil {
		return "", err
	}

	err = execCmd.Wait()

	// Make sure to close the writer first or this will hang on Windows
	outWriter.Close()
	outReader.Close()
	wg.Wait()

	return outBuffer.String(), err
}

// Checks whether an inode (it does not bother
// about file or folder) exists or not.
func Exists(path string) (bool, error) {
	_, err := os.Stat(path)
	if err == nil {
		return true, nil
	}
	if os.IsNotExist(err) {
		return false, nil
	}
	return true, err
}<|MERGE_RESOLUTION|>--- conflicted
+++ resolved
@@ -34,7 +34,7 @@
 
 const TravisTesting = false
 
-var TestDirPath = filepath.Join("..", "cmd", "testdata")
+var TestDirPath, _ = filepath.Abs(filepath.Join("..", "cmd", "testdata"))
 
 // Repository struct represents an appsody repository
 type Repository struct {
@@ -104,11 +104,8 @@
 	if err != nil {
 		t.Fatal("Error creating project dir: ", err)
 	}
-<<<<<<< HEAD
 
 	t.Log("Created testing project dir: ", sandbox.ProjectDir)
-=======
->>>>>>> 67f6d5dc
 	t.Log("Created testing config dir: ", sandbox.ConfigDir)
 
 	// Create the config file if it does not already exist.
@@ -120,15 +117,15 @@
 	}
 
 	var outBuffer bytes.Buffer
-	loggingConfig := &cmd.LoggingConfig{}
-	loggingConfig.InitLogging(&outBuffer, &outBuffer)
+	log := &cmd.LoggingConfig{}
+	log.InitLogging(&outBuffer, &outBuffer)
 
 	_, err = cmd.Exists(TestDirPath)
 	if err != nil {
 		t.Errorf("Cannot find source directory %s to copy", TestDirPath)
 	}
 
-	err = cmd.CopyDir(loggingConfig, TestDirPath, sandbox.TestDataPath)
+	err = cmd.CopyDir(log, TestDirPath, sandbox.TestDataPath)
 	if err != nil {
 		t.Errorf("Could not copy %s to %s - output of copy command %s", TestDirPath, testDir, err)
 	}
@@ -148,10 +145,8 @@
 
 		for i, line := range lines {
 			if strings.Contains(line, "home:") {
-				t.Log("line = ", line)
-				restoreLine := strings.SplitN(line, " ", -1)
-				t.Log("rl ", restoreLine)
-				lines[i] = "home: " + filepath.Join(testDir, restoreLine[1])
+				oldLine := strings.SplitN(line, " ", -1)
+				lines[i] = "home: " + filepath.Join(testDir, oldLine[1])
 			}
 		}
 
@@ -172,6 +167,13 @@
 		}
 	}
 	return sandbox, cleanupFunc
+}
+
+func (s *TestSandbox) SetConfigInTestData(pathUnderTestdata string) {
+	if pathUnderTestdata != "" {
+		s.ConfigDir = filepath.Join(s.TestDataPath, pathUnderTestdata)
+		s.ConfigFile = filepath.Join(s.ConfigDir, "config.yaml")
+	}
 }
 
 // RunAppsody runs the appsody CLI with the given args, using
