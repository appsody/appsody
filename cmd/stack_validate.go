// Copyright © 2019 IBM Corporation and others.
//
// Licensed under the Apache License, Version 2.0 (the "License");
// you may not use this file except in compliance with the License.
// You may obtain a copy of the License at
//
//     http://www.apache.org/licenses/LICENSE-2.0
//
// Unless required by applicable law or agreed to in writing, software
// distributed under the License is distributed on an "AS IS" BASIS,
// WITHOUT WARRANTIES OR CONDITIONS OF ANY KIND, either express or implied.
// See the License for the specific language governing permissions and
// limitations under the License.
package cmd

import (
<<<<<<< HEAD
	"fmt"
	"math/rand"
=======
>>>>>>> 06bbf4d1
	"os"
	"path/filepath"
	"strconv"
	"strings"
	"time"

	"github.com/pkg/errors"
	"github.com/spf13/cobra"
)

// stack validate is a suite of validation tests for a local stack and its templates
// stack validate does the following...
// 1. stack lint test, can be turned off with --no-lint
// 2. stack package, can be turned off with --no-package
// 3. appsody init
// 4. appsody run
// 5. appsody test
// 6. appsody build

func newStackValidateCmd(rootConfig *RootCommandConfig) *cobra.Command {

	// vars for --no-package and --no-lint parms
	var noPackage bool
	var noLint bool
	var imageNamespace string
	var imageRegistry string

	var stackValidateCmd = &cobra.Command{
		Use:   "validate",
		Short: "Run validation tests against your stack and its templates.",
		Long: `Run validation tests against your stack and its templates, in your local Appsody development environment. 
		
Runs the following validation tests against the stack and its templates:
  * appsody stack lint
  * appsody stack package
  * appsody init 
  * appsody run 
  * appsody test 
  * appsody build
  
Run this command from the root directory of your Appsody project.`,
		RunE: func(cmd *cobra.Command, args []string) error {

			if len(args) > 0 {
				return errors.New("Unexpected argument. Use 'appsody [command] --help' for more information about a command")
			}
			// vars to store test results
			var testResults []string
			var initFail bool // if init fails we can skip the rest of the tests
			failCount := 0
			passCount := 0

			stackPath := rootConfig.ProjectDir
			rootConfig.Info.Log("stackPath is: ", stackPath)

			// check for templates dir, error out if its not there
			check, err := Exists(filepath.Join(stackPath, "templates"))
			if err != nil {
				return errors.New("Error checking stack root directory: " + err.Error())
			}
			if !check {
				// if we can't find the templates directory then we are not starting from a valid root of the stack directory
				return errors.New("Unable to reach templates directory. Current directory must be the root of the stack")
			}

			// get the stack name from the stack path
			stackName := filepath.Base(stackPath)
			rootConfig.Info.Log("stackName is: ", stackName)
			rootConfig.Info.Log("#################################################")
			rootConfig.Info.Log("Validating stack:", stackName)
			rootConfig.Info.Log("#################################################")

			rootConfig.Debug.Log("Setting environment variable APPSODY_PULL_POLICY=IFNOTPRESENT")
			err = os.Setenv("APPSODY_PULL_POLICY", "IFNOTPRESENT")
			if err != nil {
				return errors.Errorf("Could not set environment variable APPSODY_PULL_POLICY. %v", err)
			}

			// call tests...

			// lint
			if !noLint {
				_, err = RunAppsodyCmdExec([]string{"stack", "lint"}, stackPath, rootConfig)
				if err != nil {
					//logs error but keeps going
					rootConfig.Error.Log(err)
					testResults = append(testResults, ("FAILED: Lint for stack:" + stackName))
					failCount++
				} else {
					testResults = append(testResults, ("PASSED: Lint for stack:" + stackName))
					passCount++
				}
			}

			// package
			if !noPackage {
				_, err = RunAppsodyCmdExec([]string{"stack", "package", "--image-namespace", imageNamespace, "--image-registry", imageRegistry},
					stackPath, rootConfig)
				if err != nil {
					//logs error but keeps going
					rootConfig.Error.Log(err)
					testResults = append(testResults, ("FAILED: Package for stack:" + stackName))
					failCount++
				} else {
					testResults = append(testResults, ("PASSED: Package for stack:" + stackName))
					passCount++
				}
			}

			// find and open the template path so we can loop through the templates
			templatePath := filepath.Join(stackPath, "templates")

			t, err := os.Open(templatePath)
			if err != nil {
				return errors.Errorf("Error opening directory: %v", err)
			}

			templates, err := t.Readdirnames(0)
			if err != nil {
				return errors.Errorf("Error reading directories: %v", err)
			}

			// loop through the template directories and create the id and url
			for i := range templates {
				rootConfig.Debug.Log("template is: ", templates[i])
				if strings.Contains(templates[i], ".DS_Store") {
					rootConfig.Debug.Log("Ignoring .DS_Store")
					continue
				}

				// create temp project directory in the .appsody directory
				projectDir := filepath.Join(getHome(rootConfig), "stacks", "validating-"+stackName)
				rootConfig.Debug.Log("projectDir is: ", projectDir)

				projectDirExists, err := Exists(projectDir)
				if err != nil {
					return errors.Errorf("Error checking directory: %v", err)
				}

				// remove projectDir if it exists
				if projectDirExists {
					rootConfig.Debug.Log("Deleting project dir: ", projectDir)
					os.RemoveAll(projectDir)
				}

				// creates projectDir dir if it doesn't exist
				err = os.MkdirAll(projectDir, 0777)
				if err != nil {
					return errors.Errorf("Error creating projectDir: %v", err)
				}

				rootConfig.Info.Log("Created project dir: " + projectDir)

				defer os.RemoveAll(projectDir)

				stack := "dev.local/" + stackName

				// init
				err = TestInit(rootConfig.LoggingConfig, stack, templates[i], projectDir, rootConfig)
				if err != nil {
					rootConfig.Error.Log(err)
					testResults = append(testResults, ("FAILED: Init for stack:" + stackName + " template:" + templates[i]))
					failCount++
					initFail = true
				} else {
					testResults = append(testResults, ("PASSED: Init for stack:" + stackName + " template:" + templates[i]))
					passCount++
					initFail = false
				}

				// run
				if !initFail {
					err = TestRun(rootConfig.LoggingConfig, stack, templates[i], projectDir, rootConfig)
					if err != nil {
						//logs error but keeps going
						rootConfig.Error.Log(err)
						testResults = append(testResults, ("FAILED: Run for stack:" + stackName + " template:" + templates[i]))
						failCount++
					} else {
						testResults = append(testResults, ("PASSED: Run for stack:" + stackName + " template:" + templates[i]))
						passCount++
					}
				}

				// test
				if !initFail {
					err = TestTest(rootConfig.LoggingConfig, stack, templates[i], projectDir, rootConfig)
					if err != nil {
						//logs error but keeps going
						rootConfig.Error.Log(err)
						testResults = append(testResults, ("FAILED: Test for stack:" + stackName + " template:" + templates[i]))
						failCount++
					} else {
						testResults = append(testResults, ("PASSED: Test for stack:" + stackName + " template:" + templates[i]))
						passCount++
					}
				}

				// build
				if !initFail {
					err = TestBuild(rootConfig.LoggingConfig, stack, templates[i], projectDir, rootConfig)
					if err != nil {
						//logs error but keeps going
						rootConfig.Error.Log(err)
						testResults = append(testResults, ("FAILED: Build for stack:" + stackName + " template:" + templates[i]))
						failCount++
					} else {
						testResults = append(testResults, ("PASSED: Build for stack:" + stackName + " template:" + templates[i]))
						passCount++
					}
				}
			}

			rootConfig.Info.Log("@@@@@@@@@@@@@@@ Validate Summary Start @@@@@@@@@@@@@@@@")
			for i := range testResults {
				rootConfig.Info.Log(testResults[i])
			}
			rootConfig.Info.Log("Total PASSED: ", passCount)
			rootConfig.Info.Log("Total FAILED: ", failCount)
			rootConfig.Info.Log("@@@@@@@@@@@@@@@  Validate Summary End  @@@@@@@@@@@@@@@@")

			if failCount > 0 {
				return errors.Errorf("%d validation check(s) failed.", failCount)
			}

			return nil

		},
	}

	stackValidateCmd.PersistentFlags().BoolVar(&noPackage, "no-package", false, "Skips running appsody stack package")
	stackValidateCmd.PersistentFlags().BoolVar(&noLint, "no-lint", false, "Skips running appsody stack lint")
	stackValidateCmd.PersistentFlags().StringVar(&imageNamespace, "image-namespace", "appsody", "Namespace used for creating the images.")
	stackValidateCmd.PersistentFlags().StringVar(&imageRegistry, "image-registry", "dev.local", "Registry used for creating the images.")

	return stackValidateCmd
}

// Simple test for appsody init command
func TestInit(log *LoggingConfig, stack string, template string, projectDir string, rootConfig *RootCommandConfig) error {

	log.Info.Log("**************************************************************************")
	log.Info.Log("Running appsody init against stack:" + stack + " template:" + template)
	log.Info.Log("**************************************************************************")
	_, err := RunAppsodyCmdExec([]string{"init", stack, template}, projectDir, rootConfig)
	return err
}

// Simple test for appsody run command. A future enhancement would be to verify the image that gets built.
func TestRun(log *LoggingConfig, stack string, template string, projectDir string, rootConfig *RootCommandConfig) error {

	runChannel := make(chan error)
	var containerPrefix int

	for {
		containerPrefix = rand.New(rand.NewSource(time.Now().UnixNano())).Int() % 100000000
		if containerPrefix > 10000000 {
			break
		}
	}
	containerName := strconv.Itoa(containerPrefix) + "-testRunContainer"
	go func() {
		log.Info.Log("**************************************************************************")
		log.Info.Log("Running appsody run against stack:" + stack + "template: " + template)
		log.Info.Log("**************************************************************************")
		_, err := RunAppsodyCmdExec([]string{"run", "--name", containerName}, projectDir, rootConfig)
		runChannel <- err
	}()

	// check to see if we get an error from appsody run
	// log appsody ps output
	// if appsody run doesn't fail after the loop time then assume it passed
	// appsody ps will show a running container even if the app does not run successfully so it is not reliable
	// endpoint checking would be a better way to verify appsody run
	healthCheckFrequency := 2 // in seconds
	healthCheckTimeout := 60  // in seconds
	healthCheckWait := 0
	isHealthy := false
	for !(healthCheckWait >= healthCheckTimeout) {
		select {
		case err := <-runChannel:
			// appsody run exited, probably with an error
			log.Error.Log("Appsody run failed")
			return err
		case <-time.After(time.Duration(healthCheckFrequency) * time.Second):
			// see if appsody ps has a container
			healthCheckWait += healthCheckFrequency

			log.Info.Log("about to run appsody ps")
			stopOutput, errStop := RunAppsodyCmdExec([]string{"ps"}, projectDir, rootConfig)
			if !strings.Contains(stopOutput, "CONTAINER") {
				log.Info.Log("appsody ps output doesn't contain header line")
			}
			if !strings.Contains(stopOutput, containerName) {
				log.Info.Log("appsody ps output doesn't contain correct container name")
			} else {
				log.Info.Log("appsody ps contains correct container name")
				isHealthy = true
			}
			if errStop != nil {
				log.Error.Log(errStop)
				return errStop
			}
		}
	}

	if !isHealthy {
		log.Error.Log("appsody ps never found the correct container")
		return errors.New("appsody ps never found the correct container")
	}

	log.Info.Log("Appsody run did not fail")

	// stop and clean up after the run
	_, err := RunAppsodyCmdExec([]string{"stop", "--name", containerName}, projectDir, rootConfig)
	if err != nil {
		log.Error.Log("appsody stop failed")
	}

	return nil
}

// Simple test for appsody build command. A future enhancement would be to verify the image that gets built.
func TestTest(log *LoggingConfig, stack string, template string, projectDir string, rootConfig *RootCommandConfig) error {

	log.Info.Log("**************************************************************************")
	log.Info.Log("Running appsody test against stack:" + stack + " template:" + template)
	log.Info.Log("**************************************************************************")
	_, err := RunAppsodyCmdExec([]string{"test", "--no-watcher"}, projectDir, rootConfig)
	return err
}

// Simple test for appsody build command. A future enhancement would be to verify the image that gets built.
func TestBuild(log *LoggingConfig, stack string, template string, projectDir string, rootConfig *RootCommandConfig) error {

	imageName := "dev.local/appsody" + filepath.Base(projectDir)

	log.Info.Log("**************************************************************************")
	log.Info.Log("Running appsody build against stack:" + stack + " template:" + template)
	log.Info.Log("**************************************************************************")
	_, err := RunAppsodyCmdExec([]string{"build", "--tag", imageName}, projectDir, rootConfig)
	if err != nil {
		log.Error.Log(err)
		return err
	}

	// use docker image ls to check for the image
	log.Info.log("calling docker image ls to check for the image")
	imageBuilt := false
	dockerOutput, dockerErr := RunDockerCmdExec([]string{"image", "ls", imageName}, log)
	if dockerErr != nil {
		log.Error.Log("Error running docker image ls "+imageName, dockerErr)
		return dockerErr

	}
	if strings.Contains(dockerOutput, imageName) {
		log.Info.Log("docker image " + imageName + " was found")
		imageBuilt = true
	}

	if !imageBuilt {
		log.Error.Log("image was never built")
		return err
	}

	//delete the image
	_, err = RunDockerCmdExec([]string{"image", "rm", imageName}, log)
	if err != nil {
		log.Error.Log(err)
		return err
	}

	return nil
}<|MERGE_RESOLUTION|>--- conflicted
+++ resolved
@@ -14,11 +14,7 @@
 package cmd
 
 import (
-<<<<<<< HEAD
-	"fmt"
 	"math/rand"
-=======
->>>>>>> 06bbf4d1
 	"os"
 	"path/filepath"
 	"strconv"
