--- conflicted
+++ resolved
@@ -26,15 +26,9 @@
 	sandbox, cleanup := cmdtest.TestSetupWithSandbox(t, true)
 	defer cleanup()
 
-<<<<<<< HEAD
 	var outBuffer bytes.Buffer
 	log := &cmd.LoggingConfig{}
 	log.InitLogging(&outBuffer, &outBuffer)
-=======
-	// Because the 'starter' folder has been copied, the stack.yaml file will be in the 'starter'
-	// folder within the temp directory that has been generated for sandboxing purposes, rather than
-	// the usual core temp directory
->>>>>>> 309ac1b5
 	sandbox.ProjectDir = filepath.Join(sandbox.TestDataPath, "starter")
 
 	packageArgs := []string{"stack", "package"}
@@ -65,15 +59,9 @@
 	sandbox, cleanup := cmdtest.TestSetupWithSandbox(t, true)
 	defer cleanup()
 
-<<<<<<< HEAD
 	var outBuffer bytes.Buffer
 	log := &cmd.LoggingConfig{}
 	log.InitLogging(&outBuffer, &outBuffer)
-=======
-	// Because the 'starter' folder has been copied, the stack.yaml file will be in the 'starter'
-	// folder within the temp directory that has been generated for sandboxing purposes, rather than
-	// the usual core temp directory
->>>>>>> 309ac1b5
 	sandbox.ProjectDir = filepath.Join(sandbox.TestDataPath, "starter")
 
 	packageArgs := []string{"stack", "package"}
@@ -120,15 +108,9 @@
 	sandbox, cleanup := cmdtest.TestSetupWithSandbox(t, true)
 	defer cleanup()
 
-<<<<<<< HEAD
 	var outBuffer bytes.Buffer
 	log := &cmd.LoggingConfig{}
 	log.InitLogging(&outBuffer, &outBuffer)
-=======
-	// Because the 'starter' folder has been copied, the stack.yaml file will be in the 'starter'
-	// folder within the temp directory that has been generated for sandboxing purposes, rather than
-	// the usual core temp directory
->>>>>>> 309ac1b5
 	sandbox.ProjectDir = filepath.Join(sandbox.TestDataPath, "starter")
 
 	packageArgs := []string{"stack", "package"}
@@ -153,15 +135,9 @@
 	sandbox, cleanup := cmdtest.TestSetupWithSandbox(t, true)
 	defer cleanup()
 
-<<<<<<< HEAD
 	var outBuffer bytes.Buffer
 	log := &cmd.LoggingConfig{}
 	log.InitLogging(&outBuffer, &outBuffer)
-=======
-	// Because the 'starter' folder has been copied, the stack.yaml file will be in the 'starter'
-	// folder within the temp directory that has been generated for sandboxing purposes, rather than
-	// the usual core temp directory
->>>>>>> 309ac1b5
 	sandbox.ProjectDir = filepath.Join(sandbox.TestDataPath, "starter")
 
 	packageArgs := []string{"stack", "package"}
