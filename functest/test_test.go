--- conflicted
+++ resolved
@@ -27,14 +27,7 @@
 // Simple test for appsody test command. A future enhancement would be to verify the test output
 func TestTestSimple(t *testing.T) {
 
-<<<<<<< HEAD
-	// if stacksList is empty, set to the default
-	if stacksList == "" {
-		stacksList = "incubator/nodejs"
-	}
-=======
 	stacksList := cmdtest.GetEnvStacksList()
->>>>>>> 309ac1b5
 
 	// split the appsodyStack env variable
 	stackRaw := strings.Split(stacksList, " ")
