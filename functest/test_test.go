// Copyright © 2019 IBM Corporation and others.
//
// Licensed under the Apache License, Version 2.0 (the "License");
// you may not use this file except in compliance with the License.
// You may obtain a copy of the License at
//
//     http://www.apache.org/licenses/LICENSE-2.0
//
// Unless required by applicable law or agreed to in writing, software
// distributed under the License is distributed on an "AS IS" BASIS,
// WITHOUT WARRANTIES OR CONDITIONS OF ANY KIND, either express or implied.
// See the License for the specific language governing permissions and
// limitations under the License.
package functest

import (
	"fmt"
	"log"
	"os"
	"strings"
	"testing"
	"time"

	"github.com/appsody/appsody/cmd/cmdtest"
)

// Simple test for appsody test command. A future enhancement would be to verify the test output
func TestTestSimple(t *testing.T) {

	t.Log("stacksList is: ", stacksList)

	// if stacksList is empty there is nothing to test so return
	if stacksList == "" {
		t.Log("stacksList is empty, exiting test...")
		return
	}

	// replace incubator with appsodyhub to match current naming convention for repos
	stacksList = strings.Replace(stacksList, "incubator", "appsodyhub", -1)

	// split the appsodyStack env variable
	stackRaw := strings.Split(stacksList, " ")

	// loop through the stacks
	for i := range stackRaw {

		t.Log("***Testing stack: ", stackRaw[i], "***")

		// first add the test repo index
		_, cleanup, err := cmdtest.AddLocalFileRepo("LocalTestRepo", "../cmd/testdata/index.yaml")
		if err != nil {
			t.Fatal(err)
		}

		// create a temporary dir to create the project and run the test
<<<<<<< HEAD
		projectDir := cmdtest.GetTempProjectDir(t)
		defer os.RemoveAll(projectDir)
		log.Println("Created project dir: " + projectDir)

		// appsody init
		_, err = cmdtest.RunAppsodyCmd([]string{"init", stackRaw[i]}, projectDir)
		log.Println("Running appsody init...")
=======
		projectDir, err := ioutil.TempDir("", "appsody-test-simple-test")
		if err != nil {
			t.Fatal(err)
		}

		t.Log("Created project dir: " + projectDir)

		// appsody init
		t.Log("Running appsody init...")
		_, err = cmdtest.RunAppsodyCmdExec([]string{"init", stackRaw[i]}, projectDir)
>>>>>>> 02968879
		if err != nil {
			t.Fatal(err)
		}

		// appsody test
		runChannel := make(chan error)
		go func() {
<<<<<<< HEAD
			_, err = cmdtest.RunAppsodyCmd([]string{"test"}, projectDir)
			runChannel <- err
		}()

		// stop and cleanup
		func() {
			_, err = cmdtest.RunAppsodyCmd([]string{"stop"}, projectDir)
			if err != nil {
				fmt.Printf("Ignoring error running appsody stop: %s", err)
=======
			log.Println("Running appsody test...")
			_, err = cmdtest.RunAppsodyCmdExec([]string{"test"}, projectDir)
			runChannel <- err
		}()

		waitForError := 20 // in seconds
		stillWaiting := true
		log.Println("Waiting to see if test will fail...")
		for stillWaiting {
			select {
			case err = <-runChannel:
				if err != nil {
					// appsody run exited, probably with an error
					t.Fatalf("appsody test quit unexpectedly: %s", err)
				} else {
					t.Log("appsody test exited successfully")
					stillWaiting = false
				}
			case <-time.After(time.Duration(waitForError) * time.Second):
				fmt.Printf("appsody test kept running for %d seconds with no error so consider this passed\n", waitForError)
				stillWaiting = false
				// stop the container if it is still up
				_, err = cmdtest.RunAppsodyCmdExec([]string{"stop"}, projectDir)
				if err != nil {
					t.Logf("Ignoring error running appsody stop: %s", err)
				}
>>>>>>> 02968879
			}
		}

		// stop and cleanup

		cleanup()
		os.RemoveAll(projectDir)
	}
}<|MERGE_RESOLUTION|>--- conflicted
+++ resolved
@@ -53,26 +53,14 @@
 		}
 
 		// create a temporary dir to create the project and run the test
-<<<<<<< HEAD
 		projectDir := cmdtest.GetTempProjectDir(t)
 		defer os.RemoveAll(projectDir)
-		log.Println("Created project dir: " + projectDir)
-
-		// appsody init
-		_, err = cmdtest.RunAppsodyCmd([]string{"init", stackRaw[i]}, projectDir)
-		log.Println("Running appsody init...")
-=======
-		projectDir, err := ioutil.TempDir("", "appsody-test-simple-test")
-		if err != nil {
-			t.Fatal(err)
-		}
-
 		t.Log("Created project dir: " + projectDir)
 
 		// appsody init
 		t.Log("Running appsody init...")
-		_, err = cmdtest.RunAppsodyCmdExec([]string{"init", stackRaw[i]}, projectDir)
->>>>>>> 02968879
+		_, err = cmdtest.RunAppsodyCmd([]string{"init", stackRaw[i]}, projectDir)
+
 		if err != nil {
 			t.Fatal(err)
 		}
@@ -80,19 +68,8 @@
 		// appsody test
 		runChannel := make(chan error)
 		go func() {
-<<<<<<< HEAD
+			log.Println("Running appsody test...")
 			_, err = cmdtest.RunAppsodyCmd([]string{"test"}, projectDir)
-			runChannel <- err
-		}()
-
-		// stop and cleanup
-		func() {
-			_, err = cmdtest.RunAppsodyCmd([]string{"stop"}, projectDir)
-			if err != nil {
-				fmt.Printf("Ignoring error running appsody stop: %s", err)
-=======
-			log.Println("Running appsody test...")
-			_, err = cmdtest.RunAppsodyCmdExec([]string{"test"}, projectDir)
 			runChannel <- err
 		}()
 
@@ -113,11 +90,10 @@
 				fmt.Printf("appsody test kept running for %d seconds with no error so consider this passed\n", waitForError)
 				stillWaiting = false
 				// stop the container if it is still up
-				_, err = cmdtest.RunAppsodyCmdExec([]string{"stop"}, projectDir)
+				_, err = cmdtest.RunAppsodyCmd([]string{"stop"}, projectDir)
 				if err != nil {
 					t.Logf("Ignoring error running appsody stop: %s", err)
 				}
->>>>>>> 02968879
 			}
 		}
 
