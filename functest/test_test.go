--- conflicted
+++ resolved
@@ -14,7 +14,9 @@
 package functest
 
 import (
+	"fmt"
 	"io/ioutil"
+	"log"
 	"os"
 	"strings"
 	"testing"
@@ -60,13 +62,8 @@
 		t.Log("Created project dir: " + projectDir)
 
 		// appsody init
-<<<<<<< HEAD
-		log.Println("Running appsody init...")
+		t.Log("Running appsody init...")
 		_, err = cmdtest.RunAppsodyCmdExec([]string{"init", stackRaw[i]}, projectDir)
-=======
-		_, err = cmdtest.RunAppsodyCmdExec([]string{"init", stackRaw[i]}, projectDir)
-		t.Log("Running appsody init...")
->>>>>>> 12959d05
 		if err != nil {
 			t.Fatal(err)
 		}
@@ -79,7 +76,6 @@
 			runChannel <- err
 		}()
 
-<<<<<<< HEAD
 		waitForError := 20 // in seconds
 		stillWaiting := true
 		log.Println("Waiting to see if test will fail...")
@@ -90,7 +86,7 @@
 					// appsody run exited, probably with an error
 					t.Fatalf("appsody test quit unexpectedly: %s", err)
 				} else {
-					fmt.Println("appsody test exited successfully")
+					t.Log("appsody test exited successfully")
 					stillWaiting = false
 				}
 			case <-time.After(time.Duration(waitForError) * time.Second):
@@ -99,15 +95,8 @@
 				// stop the container if it is still up
 				_, err = cmdtest.RunAppsodyCmdExec([]string{"stop"}, projectDir)
 				if err != nil {
-					fmt.Printf("Ignoring error running appsody stop: %s", err)
+					t.Logf("Ignoring error running appsody stop: %s", err)
 				}
-=======
-		// stop and cleanup
-		func() {
-			_, err = cmdtest.RunAppsodyCmdExec([]string{"stop"}, projectDir)
-			if err != nil {
-				t.Logf("Ignoring error running appsody stop: %s", err)
->>>>>>> 12959d05
 			}
 		}
 
