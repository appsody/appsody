--- conflicted
+++ resolved
@@ -38,14 +38,7 @@
 	sandbox, cleanup := cmdtest.TestSetupWithSandbox(t, true)
 	defer cleanup()
 
-<<<<<<< HEAD
-	// if stacksList is empty, set to the default
-	if stacksList == "" {
-		stacksList = "incubator/nodejs"
-	}
-=======
 	stacksList := cmdtest.GetEnvStacksList()
->>>>>>> 309ac1b5
 
 	// split the appsodyStack env variable
 	stackRaw := strings.Split(stacksList, " ")
