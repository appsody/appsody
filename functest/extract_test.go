--- conflicted
+++ resolved
@@ -52,22 +52,8 @@
 	// loop through the stacks
 	for i := range stackRaw {
 
-<<<<<<< HEAD
 		// create a temporary dir to create the project and run the test
 		projectDir := cmdtest.GetTempProjectDir(t)
-=======
-		// create a temporary dir to create the project
-		projectDir, err := ioutil.TempDir("", "appsody-extract-test-"+strings.ReplaceAll(stackRaw[i], "/", "_"))
-		if err != nil {
-			t.Fatal(err)
-		}
-		// remove symlinks from the path
-		// on mac, TMPDIR is set to /var which is a symlink to /private/var.
-		//    Docker by default shares mounts with /private but not /var,
-		//    so resolving the symlinks ensures docker can mount the temp dir
-		projectDir, _ = filepath.EvalSymlinks(projectDir)
-
->>>>>>> 02968879
 		defer os.RemoveAll(projectDir)
 		t.Log("Created project dir: " + projectDir)
 
@@ -80,13 +66,8 @@
 		t.Log("Created extraction dir: " + extractDir)
 
 		// appsody init inside projectDir
-<<<<<<< HEAD
-		log.Println("Now running appsody init...")
-		_, err := cmdtest.RunAppsodyCmd([]string{"init", stackRaw[i]}, projectDir)
-=======
 		t.Log("Now running appsody init...")
 		_, err = cmdtest.RunAppsodyCmd([]string{"init", stackRaw[i]}, projectDir)
->>>>>>> 02968879
 		if err != nil {
 			t.Fatal(err)
 		}
