// Copyright © 2019 IBM Corporation and others.
//
// Licensed under the Apache License, Version 2.0 (the "License");
// you may not use this file except in compliance with the License.
// You may obtain a copy of the License at
//
//     http://www.apache.org/licenses/LICENSE-2.0
//
// Unless required by applicable law or agreed to in writing, software
// distributed under the License is distributed on an "AS IS" BASIS,
// WITHOUT WARRANTIES OR CONDITIONS OF ANY KIND, either express or implied.
// See the License for the specific language governing permissions and
// limitations under the License.
package functest

import (
<<<<<<< HEAD
	"fmt"
	"log"
=======
	"io/ioutil"
>>>>>>> 02968879
	"os"
	"strings"
	"testing"
	"time"

	"github.com/appsody/appsody/cmd/cmdtest"
)

// Simple test for appsody debug command. A future enhancement would be to verify the debug output
func TestDebugSimple(t *testing.T) {

	t.Log("stacksList is: ", stacksList)

	// if stacksList is empty there is nothing to test so return
	if stacksList == "" {
		t.Log("stacksList is empty, exiting test...")
		return
	}

	// replace incubator with appsodyhub to match current naming convention for repos
	stacksList = strings.Replace(stacksList, "incubator", "appsodyhub", -1)

	// split the appsodyStack env variable
	stackRaw := strings.Split(stacksList, " ")

	// loop through the stacks
	for i := range stackRaw {

		t.Log("***Testing stack: ", stackRaw[i], "***")

		// first add the test repo index
		_, cleanup, err := cmdtest.AddLocalFileRepo("LocalTestRepo", "../cmd/testdata/index.yaml")
		if err != nil {
			t.Fatal(err)
		}

		// create a temporary dir to create the project and run the test
		projectDir := cmdtest.GetTempProjectDir(t)
		defer os.RemoveAll(projectDir)
		t.Log("Created project dir: " + projectDir)

		// appsody init
<<<<<<< HEAD
		_, err = cmdtest.RunAppsodyCmd([]string{"init", stackRaw[i]}, projectDir)
		log.Println("Running appsody init...")
=======
		_, err = cmdtest.RunAppsodyCmdExec([]string{"init", stackRaw[i]}, projectDir)
		t.Log("Running appsody init...")
>>>>>>> 02968879
		if err != nil {
			t.Fatal(err)
		}

		// appsody debug
		runChannel := make(chan error)
		containerName := "testDebugSimpleContainer" + strings.ReplaceAll(stackRaw[i], "/", "_")
		go func() {
			_, err := cmdtest.RunAppsodyCmd([]string{"debug", "--name", containerName}, projectDir)
			runChannel <- err
		}()
		// It will take a while for the container to spin up, so let's use docker ps to wait for it
		t.Log("calling docker ps to wait for container")
		containerRunning := false
		count := 100
		for {
			dockerOutput, dockerErr := cmdtest.RunDockerCmdExec([]string{"ps", "-q", "-f", "name=" + containerName})
			if dockerErr != nil {
				t.Log("Ignoring error running docker ps -q -f name="+containerName, dockerErr)
			}
			if dockerOutput != "" {
				t.Log("docker container " + containerName + " was found")
				containerRunning = true
			} else {
				time.Sleep(2 * time.Second)
				count = count - 1
			}
			if count == 0 || containerRunning {
				break
			}
		}

		if !containerRunning {
			t.Fatal("container never appeared to start")
		}

		// stop and cleanup
		_, err = cmdtest.RunAppsodyCmd([]string{"stop", "--name", containerName}, projectDir)
		if err != nil {
			t.Logf("Ignoring error running appsody stop: %s", err)
		}

		cleanup()
	}
}<|MERGE_RESOLUTION|>--- conflicted
+++ resolved
@@ -14,12 +14,6 @@
 package functest
 
 import (
-<<<<<<< HEAD
-	"fmt"
-	"log"
-=======
-	"io/ioutil"
->>>>>>> 02968879
 	"os"
 	"strings"
 	"testing"
@@ -62,13 +56,8 @@
 		t.Log("Created project dir: " + projectDir)
 
 		// appsody init
-<<<<<<< HEAD
+		t.Log("Running appsody init...")
 		_, err = cmdtest.RunAppsodyCmd([]string{"init", stackRaw[i]}, projectDir)
-		log.Println("Running appsody init...")
-=======
-		_, err = cmdtest.RunAppsodyCmdExec([]string{"init", stackRaw[i]}, projectDir)
-		t.Log("Running appsody init...")
->>>>>>> 02968879
 		if err != nil {
 			t.Fatal(err)
 		}
