// Copyright © 2019 IBM Corporation and others.
//
// Licensed under the Apache License, Version 2.0 (the "License");
// you may not use this file except in compliance with the License.
// You may obtain a copy of the License at
//
//     http://www.apache.org/licenses/LICENSE-2.0
//
// Unless required by applicable law or agreed to in writing, software
// distributed under the License is distributed on an "AS IS" BASIS,
// WITHOUT WARRANTIES OR CONDITIONS OF ANY KIND, either express or implied.
// See the License for the specific language governing permissions and
// limitations under the License.
package functest

import (
	"path/filepath"
	"strings"
	"testing"
	"time"

	"github.com/appsody/appsody/cmd/cmdtest"
)

// Simple test for appsody debug command. A future enhancement would be to verify the debug output
func TestDebugSimple(t *testing.T) {

<<<<<<< HEAD
	// if stacksList is empty, set to the default
	if stacksList == "" {
		stacksList = "incubator/nodejs"
	}
=======
	stacksList := cmdtest.GetEnvStacksList()
>>>>>>> 309ac1b5

	// split the appsodyStack env variable
	stackRaw := strings.Split(stacksList, " ")

	// loop through the stacks
	for i := range stackRaw {

		t.Log("***Testing stack: ", stackRaw[i], "***")

		sandbox, cleanup := cmdtest.TestSetupWithSandbox(t, true)
		defer cleanup()

		// first add the test repo index
		_, err := cmdtest.AddLocalRepo(sandbox, "LocalTestRepo", filepath.Join(sandbox.TestDataPath, "index.yaml"))
		if err != nil {
			t.Fatal(err)
		}

		// appsody init
		t.Log("Running appsody init...")
		_, err = cmdtest.RunAppsody(sandbox, "init", stackRaw[i])
		if err != nil {
			t.Fatal(err)
		}

		// appsody debug
		runChannel := make(chan error)
		containerName := "testDebugSimpleContainer" + strings.ReplaceAll(stackRaw[i], "/", "_")
		go func() {
			_, err := cmdtest.RunAppsody(sandbox, "debug", "--name", containerName, "-P")
			runChannel <- err
			close(runChannel)
		}()

		// defer the appsody stop to close the docker container
		defer func() {
			_, err = cmdtest.RunAppsody(sandbox, "stop", "--name", containerName)
			if err != nil {
				t.Logf("Ignoring error running appsody stop: %s", err)
			}
			// wait for the appsody command/goroutine to finish
			runErr := <-runChannel
			if runErr != nil {
				t.Logf("Ignoring error from the appsody command: %s", runErr)
			}
		}()

		// It will take a while for the container to spin up, so let's use docker ps to wait for it
		t.Log("calling docker ps to wait for container")
		containerRunning := false
		count := 50
		for {
			dockerOutput, dockerErr := cmdtest.RunDockerCmdExec([]string{"ps", "-q", "-f", "name=" + containerName}, t)
			if dockerErr != nil {
				t.Log("Ignoring error running docker ps -q -f name="+containerName, dockerErr)
			}
			if dockerOutput != "" {
				t.Log("docker container " + containerName + " was found")
				containerRunning = true
			} else {
				time.Sleep(2 * time.Second)
				count = count - 1
			}
			if count == 0 || containerRunning {
				break
			}
		}

		if !containerRunning {
			t.Fatal("container never appeared to start")
		}
	}
}<|MERGE_RESOLUTION|>--- conflicted
+++ resolved
@@ -24,15 +24,6 @@
 
 // Simple test for appsody debug command. A future enhancement would be to verify the debug output
 func TestDebugSimple(t *testing.T) {
-
-<<<<<<< HEAD
-	// if stacksList is empty, set to the default
-	if stacksList == "" {
-		stacksList = "incubator/nodejs"
-	}
-=======
-	stacksList := cmdtest.GetEnvStacksList()
->>>>>>> 309ac1b5
 
 	// split the appsodyStack env variable
 	stackRaw := strings.Split(stacksList, " ")
@@ -62,7 +53,7 @@
 		runChannel := make(chan error)
 		containerName := "testDebugSimpleContainer" + strings.ReplaceAll(stackRaw[i], "/", "_")
 		go func() {
-			_, err := cmdtest.RunAppsody(sandbox, "debug", "--name", containerName, "-P")
+			_, err := cmdtest.RunAppsody(sandbox, "debug", "--name", containerName)
 			runChannel <- err
 			close(runChannel)
 		}()
