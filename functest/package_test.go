// Copyright © 2019 IBM Corporation and others.
//
// Licensed under the Apache License, Version 2.0 (the "License");
// you may not use this file except in compliance with the License.
// You may obtain a copy of the License at
//
//     http://www.apache.org/licenses/LICENSE-2.0
//
// Unless required by applicable law or agreed to in writing, software
// distributed under the License is distributed on an "AS IS" BASIS,
// WITHOUT WARRANTIES OR CONDITIONS OF ANY KIND, either express or implied.
// See the License for the specific language governing permissions and
// limitations under the License.
package functest

import (
	"bytes"
	"path/filepath"
	"testing"

	cmd "github.com/appsody/appsody/cmd"
	"github.com/appsody/appsody/cmd/cmdtest"
)

<<<<<<< HEAD
func TestPackageStarterStack(t *testing.T) {

	repoRemoveArgs := []string{"repo", "remove", "dev.local"}
	_, err := cmdtest.RunAppsodyCmd(repoRemoveArgs, ".", t)

	if err != nil {
		t.Fatal(err)
	}

	args := []string{"stack", "package"}
	_, err = cmdtest.RunAppsodyCmd(args, filepath.Join("..", "cmd", "testdata", "starter"), t)
=======
func TestPackage(t *testing.T) {
	sandbox, cleanup := cmdtest.TestSetupWithSandbox(t, true)
	defer cleanup()

	var outBuffer bytes.Buffer
	log := &cmd.LoggingConfig{}
	log.InitLogging(&outBuffer, &outBuffer)
>>>>>>> 06cd8ff2

	stackDir := filepath.Join(cmdtest.TestDirPath, "starter")
	err := cmd.CopyDir(log, stackDir, sandbox.ProjectDir)
	if err != nil {
		t.Errorf("Problem copying %s to %s: %v", stackDir, sandbox.ProjectDir, err)
	} else {
		t.Logf("Copied %s to %s", stackDir, sandbox.ProjectDir)
	}

	// Because the 'starter' folder has been copied, the stack.yaml file will be in the 'starter'
	// folder within the temp directory that has been generated for sandboxing purposes, rather than
	// the usual core temp directory
	sandbox.ProjectDir = filepath.Join(sandbox.ProjectDir, "starter")

	args := []string{"stack", "package"}
	_, err = cmdtest.RunAppsody(sandbox, args...)
	if err != nil {
		t.Fatal(err)
	}
}<|MERGE_RESOLUTION|>--- conflicted
+++ resolved
@@ -22,19 +22,6 @@
 	"github.com/appsody/appsody/cmd/cmdtest"
 )
 
-<<<<<<< HEAD
-func TestPackageStarterStack(t *testing.T) {
-
-	repoRemoveArgs := []string{"repo", "remove", "dev.local"}
-	_, err := cmdtest.RunAppsodyCmd(repoRemoveArgs, ".", t)
-
-	if err != nil {
-		t.Fatal(err)
-	}
-
-	args := []string{"stack", "package"}
-	_, err = cmdtest.RunAppsodyCmd(args, filepath.Join("..", "cmd", "testdata", "starter"), t)
-=======
 func TestPackage(t *testing.T) {
 	sandbox, cleanup := cmdtest.TestSetupWithSandbox(t, true)
 	defer cleanup()
@@ -42,7 +29,6 @@
 	var outBuffer bytes.Buffer
 	log := &cmd.LoggingConfig{}
 	log.InitLogging(&outBuffer, &outBuffer)
->>>>>>> 06cd8ff2
 
 	stackDir := filepath.Join(cmdtest.TestDirPath, "starter")
 	err := cmd.CopyDir(log, stackDir, sandbox.ProjectDir)
