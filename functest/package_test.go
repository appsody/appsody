--- conflicted
+++ resolved
@@ -32,26 +32,13 @@
 	log := &cmd.LoggingConfig{}
 	log.InitLogging(&outBuffer, &outBuffer)
 
-<<<<<<< HEAD
-	stackDir := filepath.Join(sandbox.TestDataPath, "starter")
-	err := cmd.CopyDir(log, stackDir, sandbox.ProjectDir)
-=======
-	stackDir := filepath.Join(cmdtest.TestDirPath, "starter")
-	err := cmd.CopyDir(log, stackDir, (filepath.Join(sandbox.ProjectDir, "starter")))
->>>>>>> 77d17ef4
-	if err != nil {
-		t.Errorf("Problem copying %s to %s: %v", stackDir, (filepath.Join(sandbox.ProjectDir, "starter")), err)
-	} else {
-		t.Logf("Copied %s to %s", stackDir, (filepath.Join(sandbox.ProjectDir, "starter")))
-	}
-
 	// Because the 'starter' folder has been copied, the stack.yaml file will be in the 'starter'
 	// folder within the temp directory that has been generated for sandboxing purposes, rather than
 	// the usual core temp directory
-	sandbox.ProjectDir = filepath.Join(sandbox.ProjectDir, "starter")
+	sandbox.ProjectDir = filepath.Join(sandbox.TestDataPath, "starter")
 
 	args := []string{"stack", "package"}
-	_, err = cmdtest.RunAppsody(sandbox, args...)
+	_, err := cmdtest.RunAppsody(sandbox, args...)
 	if err != nil {
 		t.Fatal(err)
 	}
@@ -64,24 +51,10 @@
 	var outBuffer bytes.Buffer
 	log := &cmd.LoggingConfig{}
 	log.InitLogging(&outBuffer, &outBuffer)
-
-<<<<<<< HEAD
-	stackDir := filepath.Join(sandbox.TestDataPath, "starter")
-	err := cmd.CopyDir(log, stackDir, sandbox.ProjectDir)
-=======
-	stackDir := filepath.Join(cmdtest.TestDirPath, "starter")
-	err := cmd.CopyDir(log, stackDir, (filepath.Join(sandbox.ProjectDir, "starter")))
->>>>>>> 77d17ef4
-	if err != nil {
-		t.Errorf("Problem copying %s to %s: %v", stackDir, (filepath.Join(sandbox.ProjectDir, "starter")), err)
-	} else {
-		t.Logf("Copied %s to %s", stackDir, (filepath.Join(sandbox.ProjectDir, "starter")))
-	}
-
 	// Because the 'starter' folder has been copied, the stack.yaml file will be in the 'starter'
 	// folder within the temp directory that has been generated for sandboxing purposes, rather than
 	// the usual core temp directory
-	sandbox.ProjectDir = filepath.Join(sandbox.ProjectDir, "starter")
+	sandbox.ProjectDir = filepath.Join(sandbox.TestDataPath, "starter")
 
 	args := []string{"stack", "package", "--docker-options", "-q"}
 	output, err := cmdtest.RunAppsody(sandbox, args...)
@@ -107,23 +80,10 @@
 	log := &cmd.LoggingConfig{}
 	log.InitLogging(&outBuffer, &outBuffer)
 
-<<<<<<< HEAD
-	stackDir := filepath.Join(sandbox.TestDataPath, "starter")
-	err := cmd.CopyDir(log, stackDir, sandbox.ProjectDir)
-=======
-	stackDir := filepath.Join(cmdtest.TestDirPath, "starter")
-	err := cmd.CopyDir(log, stackDir, (filepath.Join(sandbox.ProjectDir, "starter")))
->>>>>>> 77d17ef4
-	if err != nil {
-		t.Errorf("Problem copying %s to %s: %v", stackDir, (filepath.Join(sandbox.ProjectDir, "starter")), err)
-	} else {
-		t.Logf("Copied %s to %s", stackDir, (filepath.Join(sandbox.ProjectDir, "starter")))
-	}
-
 	// Because the 'starter' folder has been copied, the stack.yaml file will be in the 'starter'
 	// folder within the temp directory that has been generated for sandboxing purposes, rather than
 	// the usual core temp directory
-	sandbox.ProjectDir = filepath.Join(sandbox.ProjectDir, "starter")
+	sandbox.ProjectDir = filepath.Join(sandbox.TestDataPath, "starter")
 
 	args := []string{"stack", "package", "--buildah"}
 	output, err := cmdtest.RunAppsody(sandbox, args...)
@@ -150,23 +110,10 @@
 	log := &cmd.LoggingConfig{}
 	log.InitLogging(&outBuffer, &outBuffer)
 
-<<<<<<< HEAD
-	stackDir := filepath.Join(sandbox.TestDataPath, "starter")
-	err := cmd.CopyDir(log, stackDir, sandbox.ProjectDir)
-=======
-	stackDir := filepath.Join(cmdtest.TestDirPath, "starter")
-	err := cmd.CopyDir(log, stackDir, (filepath.Join(sandbox.ProjectDir, "starter")))
->>>>>>> 77d17ef4
-	if err != nil {
-		t.Errorf("Problem copying %s to %s: %v", stackDir, (filepath.Join(sandbox.ProjectDir, "starter")), err)
-	} else {
-		t.Logf("Copied %s to %s", stackDir, (filepath.Join(sandbox.ProjectDir, "starter")))
-	}
-
 	// Because the 'starter' folder has been copied, the stack.yaml file will be in the 'starter'
 	// folder within the temp directory that has been generated for sandboxing purposes, rather than
 	// the usual core temp directory
-	sandbox.ProjectDir = filepath.Join(sandbox.ProjectDir, "starter")
+	sandbox.ProjectDir = filepath.Join(sandbox.TestDataPath, "starter")
 
 	args := []string{"stack", "package", "--buildah", "--buildah-options", "--format=docker"}
 	output, err := cmdtest.RunAppsody(sandbox, args...)
