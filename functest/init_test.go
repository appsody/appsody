// Copyright © 2019 IBM Corporation and others.
//
// Licensed under the Apache License, Version 2.0 (the "License");
// you may not use this file except in compliance with the License.
// You may obtain a copy of the License at
//
//     http://www.apache.org/licenses/LICENSE-2.0
//
// Unless required by applicable law or agreed to in writing, software
// distributed under the License is distributed on an "AS IS" BASIS,
// WITHOUT WARRANTIES OR CONDITIONS OF ANY KIND, either express or implied.
// See the License for the specific language governing permissions and
// limitations under the License.

package functest

import (
	"errors"
	"os"
	"path/filepath"
	"strings"
	"testing"

	"github.com/appsody/appsody/cmd/cmdtest"
)

var initResultsCheckTests = []struct {
	testName string
	args     []string //input
}{
	{"TestInit", []string{"nodejs-express"}},
	{"TestInitV2WithDefaultRepoSpecified", []string{"incubator/nodejs-express"}},
	{"TestInitV2WithDefaultRepoSpecifiedTemplateNonDefault", []string{"incubator/nodejs-express", "scaffold"}},
	{"TestInitV2WithDefaultRepoSpecifiedTemplateDefault", []string{"incubator/nodejs-express", "simple"}},
	{"TestInitV2WithNoRepoSpecifiedTemplateDefault", []string{"nodejs-express", "simple"}},
}

func TestInitResultsCheck(t *testing.T) {

	for _, testData := range initResultsCheckTests {
		// need to set testData to a new variable scoped under the for loop
		// otherwise tests run in parallel may get the wrong testData
		// because the for loop reassigns it before the func runs
		tt := testData

		t.Run(tt.testName, func(t *testing.T) {
			sandbox, cleanup := cmdtest.TestSetupWithSandbox(t, true)
			defer cleanup()

			testDir := filepath.Join(sandbox.ProjectDir, tt.testName)
			err := os.Mkdir(testDir, os.FileMode(0755))
			if err != nil {
				t.Errorf("Error creating directory: %v", err)
			}
			sandbox.ProjectDir = filepath.Join(sandbox.ProjectDir, tt.testName)

			args := append([]string{"init"}, tt.args...)

			_, err = cmdtest.RunAppsody(sandbox, args...)
			if err != nil {
				t.Fatal(err)
			}
			checkExpressExists(sandbox.ProjectDir, t)
		})

	}
}

func TestInitErrors(t *testing.T) {

<<<<<<< HEAD
	var initErrorsTests = []struct {
		testName     string
		args         []string //input
		expectedLogs string   //expected output
		outputError  string   //error output if test fails
	}{
		{"TestInitV2WithBadStackSpecified", []string{"badnodejs-express"}, "Could not find a stack with the id", "Should have flagged non existing stack"},
		{"TestInitV2WithBadRepoSpecified", []string{"badrepo/nodejs-express"}, "is not in configured list of repositories", "Bad repo not flagged"},
		{"TestInitWithBadTemplateSpecified", []string{"nodejs-express", "badtemplate"}, "Could not find a template", "Should have flagged non existing stack template"},
		{"TestInitNoTemplateAndSimple", []string{"nodejs-express", "simple", "--no-template"}, "with both a template and --no-template", "Correct error message not given"},
		{"TestInitWithBadProjectName", []string{"nodejs-express", "--project-name", "badprojectname!"}, "Invalid project-name", "Correct error message not given"},
		{"TestInitWithBadlyFormattedConfig", []string{"nodejs-express", "--config", filepath.Join(sandbox.TestDataPath, "bad_format_repository_config", "config.yaml")}, "Failed to parse repository file yaml", "Correct error message not given"},
		{"TestInitWithEmptyConfig", []string{"nodejs-express", "--config", filepath.Join(sandbox.TestDataPath, "empty_repository_config", "config.yaml")}, "Your stack repository is empty", "Correct error message not given"},
		{"TestInitWithBadRepoUrlConfig", []string{"nodejs-express", "--config", filepath.Join(sandbox.TestDataPath, "bad_repo_url_repository_config", "config.yaml")}, "The following indices could not be read, skipping", "Correct error message not given"},
		{"TestInitV2WithStackHasInitScriptDryrun", []string{"java-microprofile", "--dryrun"}, "Dry Run - Skipping", "Commands should be skipped on dry run"},
		{"TestInitDryRun", []string{"nodejs-express", "--dryrun"}, "Dry Run - Skipping", "Commands should be skipped on dry run"},
		{"TestInitMalformedStackParm", []string{"/nodejs-express"}, "malformed project parameter - slash at the beginning or end should be removed", "Malformed stack parameter should be flagged."},
		{"TestInitStackParmTooManySlashes", []string{"incubator/nodejs-express/bad"}, "malformed project parameter - too many slashes", "Malformed stack parameter with too many slashes should be flagged."},
	}

	for _, tt := range initErrorsTests {
=======
	for _, testData := range initErrorsTests {
		// need to set testData to a new variable scoped under the for loop
		// otherwise tests run in parallel may get the wrong testData
		// because the for loop reassigns it before the func runs
		tt := testData

>>>>>>> 67f6d5dc
		// call t.Run so that we can name and report on individual tests
		t.Run(tt.testName, func(t *testing.T) {
			sandbox, cleanup := cmdtest.TestSetupWithSandbox(t, true)
			defer cleanup()
			args := append([]string{"init"}, tt.args...)
			// appsody init nodejs-express

			output, err := cmdtest.RunAppsody(sandbox, args...)
			if !strings.Contains(output, tt.expectedLogs) {
				t.Error(tt.outputError, " ", err)
			} else if err == nil {
				t.Errorf("Expected an error from test %v but it did not return one.", tt.testName)
			}
			checkExpressNotExists(sandbox.ProjectDir, t)
		})
	}
}

var initTemplateShouldNotExistTests = []struct {
	testName string
	args     []string //input
}{
	{"TestInitNone", []string{"none"}},
	{"TestNoneAndNoTemplate", []string{"none", "--no-template"}},
	{"TestNoTemplateOnly", []string{"--no-template"}},
}

func TestInitTemplateShouldNotExistTests(t *testing.T) {

	for _, testData := range initTemplateShouldNotExistTests {
		// need to set testData to a new variable scoped under the for loop
		// otherwise tests run in parallel may get the wrong testData
		// because the for loop reassigns it before the func runs
		tt := testData

		t.Run(tt.testName, func(t *testing.T) {
			sandbox, cleanup := cmdtest.TestSetupWithSandbox(t, true)
			defer cleanup()

			packagejson := filepath.Join(sandbox.ProjectDir, "package.json")
			packagejsonlock := filepath.Join(sandbox.ProjectDir, "package-lock.json")

			testDir := filepath.Join(sandbox.ProjectDir, tt.testName)
			err := os.Mkdir(testDir, os.FileMode(0755))
			if err != nil {
				t.Errorf("Error creating directory: %v", err)
			}
			sandbox.ProjectDir = filepath.Join(sandbox.ProjectDir, tt.testName)

			args := append([]string{"init", "nodejs-express"}, tt.args...)

			_, err = cmdtest.RunAppsody(sandbox, args...)
			if err != nil {
				t.Fatal(err)
			}
			shouldNotExist(packagejson, t)
			shouldNotExist(packagejsonlock, t)
		})
	}
}

func TestInitV2WithNonDefaultRepoSpecified(t *testing.T) {
	sandbox, cleanup := cmdtest.TestSetupWithSandbox(t, true)
	defer cleanup()

	appsodyFile := filepath.Join(sandbox.ProjectDir, ".appsody-config.yaml")
	functionjs := filepath.Join(sandbox.ProjectDir, "function.js")
	packagejson := filepath.Join(sandbox.ProjectDir, "package.json")

	args := []string{"init", "experimental/nodejs-functions"}

	_, err := cmdtest.RunAppsody(sandbox, args...)
	if err != nil {
		t.Fatal(err)
	}
	shouldExist(appsodyFile, t)
	shouldExist(functionjs, t)
	shouldExist(packagejson, t)
}

func TestInitV2WithStackHasInitScript(t *testing.T) {
	sandbox, cleanup := cmdtest.TestSetupWithSandbox(t, true)
	defer cleanup()

	appsodyFile := filepath.Join(sandbox.ProjectDir, ".appsody-config.yaml")
	pomxml := filepath.Join(sandbox.ProjectDir, "pom.xml")

	args := []string{"init", "java-microprofile"}

	_, err := cmdtest.RunAppsody(sandbox, args...)
	if err != nil {
		t.Fatal(err)
	}
	shouldExist(appsodyFile, t)
	shouldExist(pomxml, t)
}

func TestInitOnExistingAppsodyProject(t *testing.T) {
	sandbox, cleanup := cmdtest.TestSetupWithSandbox(t, true)
	defer cleanup()

	args := []string{"init", "nodejs-express"}

	// appsody init nodejs-express
	_, err := cmdtest.RunAppsody(sandbox, args...)
	if err != nil {
		t.Fatal(err)
	}

	output, err := cmdtest.RunAppsody(sandbox, args...)
	if !(strings.Contains(output, "cannot run `appsody init <stack>` on an existing appsody project")) {
		t.Error("Should have flagged that you cannot run `init` on an existing Appsody project.")
	} else if err == nil {
		t.Errorf("Expected an error from test TestInitOnExistingAppsodyProject but it did not return one.")
	}
}

//This test makes sure that no project creation occurred because app.js existed prior to the call
func TestNoOverwrite(t *testing.T) {

	sandbox, cleanup := cmdtest.TestSetupWithSandbox(t, true)
	defer cleanup()

	appsodyFile := filepath.Join(sandbox.ProjectDir, ".appsody-config.yaml")
	appjs := filepath.Join(sandbox.ProjectDir, "app.js")
	packagejson := filepath.Join(sandbox.ProjectDir, "package.json")
	packagejsonlock := filepath.Join(sandbox.ProjectDir, "package-lock.json")

	_, err := os.Create(appjs)
	if err != nil {
		t.Fatal(err)
	}

	_, err = os.Stat(appjs)
	if err != nil {
		t.Fatal(err)
	}

	// appsody init nodejs-express
	args := []string{"init", "nodejs-express"}
	_, err = cmdtest.RunAppsody(sandbox, args...)
	if !strings.Contains(err.Error(), "non-empty directory found with files which may conflict with the template project") {
		t.Errorf("Correct error message not given: %v", err)
	}

	shouldNotExist(appsodyFile, t)
	shouldNotExist(packagejson, t)
	shouldNotExist(packagejsonlock, t)
}

func shouldNotExist(file string, t *testing.T) {
	var err error
	_, err = os.Stat(file)
	if err == nil {
		err = errors.New(file + " should not exist without overwrite.")

		t.Fatal(err)
	}
}

//This test makes sure that no project creation occurred because app.js existed prior to the call
func TestOverwrite(t *testing.T) {

	var fileInfoFinal os.FileInfo
	sandbox, cleanup := cmdtest.TestSetupWithSandbox(t, true)
	defer cleanup()

	appjs := filepath.Join(sandbox.ProjectDir, "app.js")
	_, err := os.Create(appjs)
	if err != nil {
		t.Fatal(err)
	}
	//file should be 0 bytes
	_, err = os.Stat(appjs)
	if err != nil {
		t.Fatal(err)
	}

	// appsody init nodejs-express
	args := []string{"init", "nodejs-express", "--overwrite"}
	_, err = cmdtest.RunAppsody(sandbox, args...)
	if err != nil {
		t.Fatal(err)
	}

	checkExpressExists(sandbox.ProjectDir, t)

	fileInfoFinal, err = os.Stat(appjs)
	if err != nil {
		err = errors.New(appjs + " should exist with overwrite.")

		t.Fatal(err)
	}

	if fileInfoFinal.Size() == 0 {
		err = errors.New(appjs + " should have data.")

		t.Fatal(err)
	}
}

//This test makes sure that no files are created except .appsody-config.yaml
func TestNoTemplate(t *testing.T) {
	var fileInfoFinal os.FileInfo
	sandbox, cleanup := cmdtest.TestSetupWithSandbox(t, true)
	defer cleanup()

	appsodyFile := filepath.Join(sandbox.ProjectDir, ".appsody-config.yaml")
	appjs := filepath.Join(sandbox.ProjectDir, "app.js")
	packagejson := filepath.Join(sandbox.ProjectDir, "package.json")
	packagejsonlock := filepath.Join(sandbox.ProjectDir, "package-lock.json")

	// file size should be 0 bytes
	_, err := os.Create(appjs)
	if err != nil {
		t.Fatal(err)
	}

	shouldExist(appjs, t)

	// appsody init nodejs-express
	args := []string{"init", "nodejs-express", "--no-template"}
	_, err = cmdtest.RunAppsody(sandbox, args...)
	if err != nil {
		t.Fatal(err)
	}

	shouldExist(appsodyFile, t)

	shouldNotExist(packagejson, t)

	shouldNotExist(packagejsonlock, t)

	fileInfoFinal, err = os.Stat(appjs)
	if err != nil {
		err = errors.New(appjs + " should exist without overwrite.")

		t.Fatal(err)
	}
	// if we accidentally overwrite the size would be >0
	if fileInfoFinal.Size() != 0 {
		err = errors.New(appjs + " should NOT have data.")

		t.Fatal(err)
	}
}

// the command should work despite existing artifacts
func TestWhiteList(t *testing.T) {

	sandbox, cleanup := cmdtest.TestSetupWithSandbox(t, true)
	defer cleanup()

	vscode := filepath.Join(sandbox.ProjectDir, ".vscode")
	project := filepath.Join(sandbox.ProjectDir, ".project")
	cwSet := filepath.Join(sandbox.ProjectDir, ".cw-settings")
	cwExtension := filepath.Join(sandbox.ProjectDir, ".cw-extension")
	metadata := filepath.Join(sandbox.ProjectDir, ".metadata")

	_, err := os.Create(project)
	if err != nil {
		t.Fatal(err)
	}
	_, err = os.Create(cwSet)
	if err != nil {
		t.Fatal(err)
	}
	_, err = os.Create(cwExtension)
	if err != nil {
		t.Fatal(err)
	}
	err = os.MkdirAll(vscode, 0755)
	if err != nil {
		t.Fatal(err)
	}
	err = os.MkdirAll(metadata, 0755)
	if err != nil {
		t.Fatal(err)
	}

	// appsody init nodejs-express
	args := []string{"init", "nodejs-express"}
	_, err = cmdtest.RunAppsody(sandbox, args...)
	if err != nil {
		t.Fatal(err)
	}

	shouldExist(vscode, t)
	checkExpressExists(sandbox.ProjectDir, t)
}

func shouldExist(file string, t *testing.T) {
	var err error
	_, err = os.Stat(file)
	if err != nil {
		t.Fatal(file, "should exist but didn't", err)
	}

}
func checkExpressExists(projectDir string, t *testing.T) {

	appsodyFile := filepath.Join(projectDir, ".appsody-config.yaml")
	appjs := filepath.Join(projectDir, "app.js")
	packagejson := filepath.Join(projectDir, "package.json")
	packagejsonlock := filepath.Join(projectDir, "package-lock.json")

	shouldExist(appsodyFile, t)
	shouldExist(appjs, t)
	shouldExist(packagejson, t)
	shouldExist(packagejsonlock, t)
}

func checkExpressNotExists(projectDir string, t *testing.T) {

	appsodyFile := filepath.Join(projectDir, ".appsody-config.yaml")
	appjs := filepath.Join(projectDir, "app.js")
	packagejson := filepath.Join(projectDir, "package.json")
	packagejsonlock := filepath.Join(projectDir, "package-lock.json")

	shouldNotExist(appsodyFile, t)
	shouldNotExist(appjs, t)
	shouldNotExist(packagejson, t)
	shouldNotExist(packagejsonlock, t)
}<|MERGE_RESOLUTION|>--- conflicted
+++ resolved
@@ -68,42 +68,41 @@
 
 func TestInitErrors(t *testing.T) {
 
-<<<<<<< HEAD
 	var initErrorsTests = []struct {
 		testName     string
 		args         []string //input
-		expectedLogs string   //expected output
-		outputError  string   //error output if test fails
+		configDir    string
+		expectedLogs string //expected output
+		outputError  string //error output if test fails
 	}{
-		{"TestInitV2WithBadStackSpecified", []string{"badnodejs-express"}, "Could not find a stack with the id", "Should have flagged non existing stack"},
-		{"TestInitV2WithBadRepoSpecified", []string{"badrepo/nodejs-express"}, "is not in configured list of repositories", "Bad repo not flagged"},
-		{"TestInitWithBadTemplateSpecified", []string{"nodejs-express", "badtemplate"}, "Could not find a template", "Should have flagged non existing stack template"},
-		{"TestInitNoTemplateAndSimple", []string{"nodejs-express", "simple", "--no-template"}, "with both a template and --no-template", "Correct error message not given"},
-		{"TestInitWithBadProjectName", []string{"nodejs-express", "--project-name", "badprojectname!"}, "Invalid project-name", "Correct error message not given"},
-		{"TestInitWithBadlyFormattedConfig", []string{"nodejs-express", "--config", filepath.Join(sandbox.TestDataPath, "bad_format_repository_config", "config.yaml")}, "Failed to parse repository file yaml", "Correct error message not given"},
-		{"TestInitWithEmptyConfig", []string{"nodejs-express", "--config", filepath.Join(sandbox.TestDataPath, "empty_repository_config", "config.yaml")}, "Your stack repository is empty", "Correct error message not given"},
-		{"TestInitWithBadRepoUrlConfig", []string{"nodejs-express", "--config", filepath.Join(sandbox.TestDataPath, "bad_repo_url_repository_config", "config.yaml")}, "The following indices could not be read, skipping", "Correct error message not given"},
-		{"TestInitV2WithStackHasInitScriptDryrun", []string{"java-microprofile", "--dryrun"}, "Dry Run - Skipping", "Commands should be skipped on dry run"},
-		{"TestInitDryRun", []string{"nodejs-express", "--dryrun"}, "Dry Run - Skipping", "Commands should be skipped on dry run"},
-		{"TestInitMalformedStackParm", []string{"/nodejs-express"}, "malformed project parameter - slash at the beginning or end should be removed", "Malformed stack parameter should be flagged."},
-		{"TestInitStackParmTooManySlashes", []string{"incubator/nodejs-express/bad"}, "malformed project parameter - too many slashes", "Malformed stack parameter with too many slashes should be flagged."},
-	}
-
-	for _, tt := range initErrorsTests {
-=======
+		{"TestInitV2WithBadStackSpecified", []string{"badnodejs-express"}, "", "Could not find a stack with the id", "Should have flagged non existing stack"},
+		{"TestInitV2WithBadRepoSpecified", []string{"badrepo/nodejs-express"}, "", "is not in configured list of repositories", "Bad repo not flagged"},
+		{"TestInitWithBadTemplateSpecified", []string{"nodejs-express", "badtemplate"}, "", "Could not find a template", "Should have flagged non existing stack template"},
+		{"TestInitNoTemplateAndSimple", []string{"nodejs-express", "simple", "--no-template"}, "", "with both a template and --no-template", "Correct error message not given"},
+		{"TestInitWithBadProjectName", []string{"nodejs-express", "--project-name", "badprojectname!"}, "", "Invalid project-name", "Correct error message not given"},
+		{"TestInitWithBadlyFormattedConfig", []string{"nodejs-express"}, "bad_format_repository_config", "Failed to parse repository file yaml", "Correct error message not given"},
+		{"TestInitWithEmptyConfig", []string{"nodejs-express"}, "empty_repository_config", "Your stack repository is empty", "Correct error message not given"},
+		{"TestInitWithBadRepoUrlConfig", []string{"nodejs-express"}, "bad_repo_url_repository_config", "The following indices could not be read, skipping", "Correct error message not given"},
+		{"TestInitV2WithStackHasInitScriptDryrun", []string{"java-microprofile", "--dryrun"}, "Dry Run - Skipping", "", "Commands should be skipped on dry run"},
+		{"TestInitDryRun", []string{"nodejs-express", "--dryrun"}, "Dry Run - Skipping", "", "Commands should be skipped on dry run"},
+		{"TestInitMalformedStackParm", []string{"/nodejs-express"}, "", "malformed project parameter - slash at the beginning or end should be removed", "Malformed stack parameter should be flagged."},
+		{"TestInitStackParmTooManySlashes", []string{"incubator/nodejs-express/bad"}, "", "malformed project parameter - too many slashes", "Malformed stack parameter with too many slashes should be flagged."},
+	}
+
 	for _, testData := range initErrorsTests {
 		// need to set testData to a new variable scoped under the for loop
 		// otherwise tests run in parallel may get the wrong testData
 		// because the for loop reassigns it before the func runs
 		tt := testData
 
->>>>>>> 67f6d5dc
 		// call t.Run so that we can name and report on individual tests
 		t.Run(tt.testName, func(t *testing.T) {
 			sandbox, cleanup := cmdtest.TestSetupWithSandbox(t, true)
 			defer cleanup()
 			args := append([]string{"init"}, tt.args...)
 			// appsody init nodejs-express
+
+			sandbox.SetConfigInTestData(tt.configDir)
 
 			output, err := cmdtest.RunAppsody(sandbox, args...)
 			if !strings.Contains(output, tt.expectedLogs) {
