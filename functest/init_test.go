--- conflicted
+++ resolved
@@ -16,15 +16,13 @@
 
 import (
 	"errors"
+	"github.com/appsody/appsody/cmd/cmdtest"
 	"os"
 	"path/filepath"
 	"strings"
 	"testing"
-
-	"github.com/appsody/appsody/cmd/cmdtest"
 )
 
-<<<<<<< HEAD
 var initResultsCheckTests = []struct {
 	testName string
 	args     []string //input
@@ -37,24 +35,32 @@
 }
 
 func TestInitResultsCheck(t *testing.T) {
+	sandbox, cleanup := cmdtest.TestSetupWithSandbox(t, true)
+	defer cleanup()
+
 	for _, tt := range initResultsCheckTests {
-		// create a temporary dir to create the project and run the test
-		projectDir := cmdtest.GetTempProjectDir(t)
-		defer os.RemoveAll(projectDir)
-		t.Log("Created project dir: " + projectDir)
 
 		t.Run(tt.testName, func(t *testing.T) {
+			testDir := filepath.Join(sandbox.ProjectDir, tt.testName)
+			err := os.Mkdir(testDir, os.FileMode(0755))
+			if err != nil {
+				t.Errorf("Error creating directory: %v", err)
+			}
+
 			args := append([]string{"init"}, tt.args...)
-			_, err := cmdtest.RunAppsodyCmd(args, projectDir, t)
+
+			sandbox.ProjectDir = filepath.Join(sandbox.ProjectDir, tt.testName)
+			_, err = cmdtest.RunAppsody(sandbox, args...)
 			if err != nil {
-				t.Error(err)
+				t.Fatal(err)
 			}
-			appsodyResultsCheck(projectDir, t)
+			appsodyResultsCheck(sandbox.ProjectDir, t)
 		})
-	}
-}
-
-var initLogsTests = []struct {
+
+	}
+}
+
+var initErrorsTests = []struct {
 	testName     string
 	args         []string //input
 	expectedLogs string   //expected output
@@ -68,26 +74,24 @@
 	{"TestInitWithBadlyFormattedConfig", []string{"nodejs-express", "--config", "testdata/bad_format_repository_config/config.yaml"}, "Failed to parse repository file yaml", "Correct error message not given"},
 	{"TestInitWithEmptyConfig", []string{"nodejs-express", "--config", "testdata/empty_repository_config/config.yaml"}, "Your stack repository is empty", "Correct error message not given"},
 	{"TestInitWithBadRepoUrlConfig", []string{"nodejs-express", "--config", "testdata/bad_repo_url_repository_config/config.yaml"}, "The following indices could not be read, skipping", "Correct error message not given"},
-	{"TestInitV2WithNonDefaultRepoSpecified", []string{"experimental/nodejs-functions"}, "Successfully initialized Appsody project", "Init should have passed without errors."},
-	{"TestInitV2WithStackHasInitScript", []string{"java-microprofile"}, "Successfully initialized Appsody project", "Init should have passed without errors."},
 	{"TestInitV2WithStackHasInitScriptDryrun", []string{"java-microprofile", "--dryrun"}, "Dry Run - Skipping", "Commands should be skipped on dry run"},
 	{"TestInitDryRun", []string{"nodejs-express", "--dryrun"}, "Dry Run - Skipping", "Commands should be skipped on dry run"},
 	{"TestInitMalformedStackParm", []string{"/nodejs-express"}, "malformed project parameter - slash at the beginning or end should be removed", "Malformed stack parameter should be flagged."},
 	{"TestInitStackParmTooManySlashes", []string{"incubator/nodejs-express/bad"}, "malformed project parameter - too many slashes", "Malformed stack parameter with too many slashes should be flagged."},
 }
 
-func TestLogsErrors(t *testing.T) {
-	for _, tt := range initLogsTests {
-		// create a temporary dir to create the project and run the test
-		projectDir := cmdtest.GetTempProjectDir(t)
-		defer os.RemoveAll(projectDir)
-		t.Log("Created project dir: " + projectDir)
-
+func TestInitErrors(t *testing.T) {
+	sandbox, cleanup := cmdtest.TestSetupWithSandbox(t, true)
+	defer cleanup()
+
+	for _, tt := range initErrorsTests {
+		// call t.Run so that we can name and report on individual tests
 		t.Run(tt.testName, func(t *testing.T) {
 			args := append([]string{"init"}, tt.args...)
 			// appsody init nodejs-express
-			output, _ := cmdtest.RunAppsodyCmd(args, projectDir, t)
-			if !(strings.Contains(output, tt.expectedLogs)) {
+
+			output, _ := cmdtest.RunAppsody(sandbox, args...)
+			if !strings.Contains(output, tt.expectedLogs) {
 				t.Error(tt.outputError)
 			}
 		})
@@ -105,57 +109,71 @@
 }
 
 func TestInitTemplateShouldNotExistTests(t *testing.T) {
+	sandbox, cleanup := cmdtest.TestSetupWithSandbox(t, true)
+	defer cleanup()
 
 	for _, tt := range initTemplateShouldNotExistTests {
 
-		// create a temporary dir to create the project and run the test
-		projectDir := cmdtest.GetTempProjectDir(t)
-		defer os.RemoveAll(projectDir)
-		t.Log("Created project dir: " + projectDir)
-
-		packagejson := filepath.Join(projectDir, "package.json")
-		packagejsonlock := filepath.Join(projectDir, "package-lock.json")
+		packagejson := filepath.Join(sandbox.ProjectDir, "package.json")
+		packagejsonlock := filepath.Join(sandbox.ProjectDir, "package-lock.json")
 
 		t.Run(tt.testName, func(t *testing.T) {
 			args := append([]string{"init", "nodejs-express"}, tt.args...)
-			_, _ = cmdtest.RunAppsodyCmd(args, projectDir, t)
+			_, _ = cmdtest.RunAppsody(sandbox, args...)
 			shouldNotExist(packagejson, t)
 			shouldNotExist(packagejsonlock, t)
 		})
 	}
 }
 
+func TestInitV2WithNonDefaultRepoSpecified(t *testing.T) {
+	sandbox, cleanup := cmdtest.TestSetupWithSandbox(t, true)
+	defer cleanup()
+
+	args := []string{"init", "experimental/nodejs-functions"}
+
+	output, _ := cmdtest.RunAppsody(sandbox, args...)
+	if !(strings.Contains(output, "Successfully initialized Appsody project")) {
+		t.Error("Init should have passed without errors.")
+	}
+}
+
+func TestInitV2WithStackHasInitScript(t *testing.T) {
+	sandbox, cleanup := cmdtest.TestSetupWithSandbox(t, true)
+	defer cleanup()
+
+	args := []string{"init", "java-microprofile"}
+
+	output, _ := cmdtest.RunAppsody(sandbox, args...)
+	if !(strings.Contains(output, "Successfully initialized Appsody project")) {
+		t.Error("Init should have passed without errors.")
+	}
+}
+
 func TestInitOnExistingAppsodyProject(t *testing.T) {
-	// create a temporary dir to create the project and run the test
-	projectDir := cmdtest.GetTempProjectDir(t)
-	defer os.RemoveAll(projectDir)
-	t.Log("Created project dir: " + projectDir)
-=======
-// requires clean dir
-func TestInit(t *testing.T) {
-	sandbox, cleanup := cmdtest.TestSetupWithSandbox(t, true)
-	defer cleanup()
->>>>>>> 977c52dc
+	sandbox, cleanup := cmdtest.TestSetupWithSandbox(t, true)
+	defer cleanup()
 
 	args := []string{"init", "nodejs-express"}
 
 	// appsody init nodejs-express
-<<<<<<< HEAD
-	_, _ = cmdtest.RunAppsodyCmd(args, projectDir, t)
-
-	output, _ := cmdtest.RunAppsodyCmd(args, projectDir, t)
+	_, err := cmdtest.RunAppsody(sandbox, args...)
+	if err != nil {
+		t.Fatal(err)
+	}
+
+	output, _ := cmdtest.RunAppsody(sandbox, args...)
+	if err != nil {
+		if !(strings.Contains(output, "cannot run `appsody init <stack>` on an existing appsody project")) {
+			t.Error("Should have flagged that you cannot init an existing Appsody project.")
+		} else {
+			t.Fatal(err)
+		}
+	}
+
 	if !(strings.Contains(output, "cannot run `appsody init <stack>` on an existing appsody project")) {
 		t.Error("Should have flagged that you cannot init an existing Appsody project.")
 	}
-=======
-	args := []string{"init", "nodejs-express"}
-	_, err := cmdtest.RunAppsody(sandbox, args...)
-	if err != nil {
-		t.Fatal(err)
-	}
-
-	appsodyResultsCheck(sandbox.ProjectDir, t)
->>>>>>> 977c52dc
 }
 
 //This test makes sure that no project creation occurred because app.js existed prior to the call
@@ -164,23 +182,12 @@
 	sandbox, cleanup := cmdtest.TestSetupWithSandbox(t, true)
 	defer cleanup()
 
-<<<<<<< HEAD
-	appsodyFile := filepath.Join(projectDir, ".appsody-config.yaml")
-	appjs := filepath.Join(projectDir, "app.js")
-	packagejson := filepath.Join(projectDir, "package.json")
-	packagejsonlock := filepath.Join(projectDir, "package-lock.json")
-
-	_, err := os.Create(appjs)
-=======
 	appsodyFile := filepath.Join(sandbox.ProjectDir, ".appsody-config.yaml")
-
 	appjs := filepath.Join(sandbox.ProjectDir, "app.js")
 	packagejson := filepath.Join(sandbox.ProjectDir, "package.json")
 	packagejsonlock := filepath.Join(sandbox.ProjectDir, "package-lock.json")
 
-	appjsPath := filepath.Join(sandbox.ProjectDir, "app.js")
-	_, err := os.Create(appjsPath)
->>>>>>> 977c52dc
+	_, err := os.Create(appjs)
 	if err != nil {
 		t.Fatal(err)
 	}
@@ -216,333 +223,151 @@
 	sandbox, cleanup := cmdtest.TestSetupWithSandbox(t, true)
 	defer cleanup()
 
-<<<<<<< HEAD
-	appjs := filepath.Join(projectDir, "app.js")
+	appjs := filepath.Join(sandbox.ProjectDir, "app.js")
 	_, err := os.Create(appjs)
-=======
+	if err != nil {
+		t.Fatal(err)
+	}
+	//file should be 0 bytes
+	_, err = os.Stat(appjs)
+	if err != nil {
+		t.Fatal(err)
+	}
+
+	// appsody init nodejs-express
+	args := []string{"init", "nodejs-express", "--overwrite"}
+	_, err = cmdtest.RunAppsody(sandbox, args...)
+	if err != nil {
+		t.Fatal(err)
+	}
+
+	appsodyResultsCheck(sandbox.ProjectDir, t)
+
+	fileInfoFinal, err = os.Stat(appjs)
+	if err != nil {
+		err = errors.New(appjs + " should exist with overwrite.")
+
+		t.Fatal(err)
+	}
+
+	if fileInfoFinal.Size() == 0 {
+		err = errors.New(appjs + " should have data.")
+
+		t.Fatal(err)
+	}
+}
+
+//This test makes sure that no files are created except .appsody-config.yaml
+func TestNoTemplate(t *testing.T) {
+	var fileInfoFinal os.FileInfo
+	sandbox, cleanup := cmdtest.TestSetupWithSandbox(t, true)
+	defer cleanup()
+
 	appsodyFile := filepath.Join(sandbox.ProjectDir, ".appsody-config.yaml")
-
 	appjs := filepath.Join(sandbox.ProjectDir, "app.js")
 	packagejson := filepath.Join(sandbox.ProjectDir, "package.json")
 	packagejsonlock := filepath.Join(sandbox.ProjectDir, "package-lock.json")
 
-	appjsPath := filepath.Join(sandbox.ProjectDir, "app.js")
-	_, err := os.Create(appjsPath)
->>>>>>> 977c52dc
-	if err != nil {
-		t.Fatal(err)
-	}
-	//file should be 0 bytes
-	_, err = os.Stat(appjs)
-	if err != nil {
-		t.Fatal(err)
-	}
-
-	// appsody init nodejs-express
-	args := []string{"init", "nodejs-express", "--overwrite"}
-	_, _ = cmdtest.RunAppsody(sandbox, args...)
-
-	appsodyResultsCheck(projectDir, t)
+	// file size should be 0 bytes
+	_, err := os.Create(appjs)
+	if err != nil {
+		t.Fatal(err)
+	}
+
+	shouldExist(appjs, t)
+
+	// appsody init nodejs-express
+	args := []string{"init", "nodejs-express", "--no-template"}
+	_, err = cmdtest.RunAppsody(sandbox, args...)
+	if err != nil {
+		t.Fatal(err)
+	}
+
+	shouldExist(appsodyFile, t)
+
+	shouldNotExist(packagejson, t)
+
+	shouldNotExist(packagejsonlock, t)
 
 	fileInfoFinal, err = os.Stat(appjs)
 	if err != nil {
-		err = errors.New(appjs + " should exist with overwrite.")
-
-		t.Fatal(err)
-	}
-
-	if fileInfoFinal.Size() == 0 {
-		err = errors.New(appjs + " should have data.")
-
-		t.Fatal(err)
-	}
-}
-
-//This test makes sure that no files are created except .appsody-config.yaml
-func TestNoTemplate(t *testing.T) {
-	var fileInfoFinal os.FileInfo
-	sandbox, cleanup := cmdtest.TestSetupWithSandbox(t, true)
-	defer cleanup()
-
-<<<<<<< HEAD
+		err = errors.New(appjs + " should exist without overwrite.")
+
+		t.Fatal(err)
+	}
+	// if we accidentally overwrite the size would be >0
+	if fileInfoFinal.Size() != 0 {
+		err = errors.New(appjs + " should NOT have data.")
+
+		t.Fatal(err)
+	}
+}
+
+// the command should work despite existing artifacts
+func TestWhiteList(t *testing.T) {
+
+	sandbox, cleanup := cmdtest.TestSetupWithSandbox(t, true)
+	defer cleanup()
+
+	vscode := filepath.Join(sandbox.ProjectDir, ".vscode")
+	project := filepath.Join(sandbox.ProjectDir, ".project")
+	cwSet := filepath.Join(sandbox.ProjectDir, ".cw-settings")
+	cwExtension := filepath.Join(sandbox.ProjectDir, ".cw-extension")
+	metadata := filepath.Join(sandbox.ProjectDir, ".metadata")
+
+	_, err := os.Create(project)
+	if err != nil {
+		t.Fatal(err)
+	}
+	_, err = os.Create(cwSet)
+	if err != nil {
+		t.Fatal(err)
+	}
+	_, err = os.Create(cwExtension)
+	if err != nil {
+		t.Fatal(err)
+	}
+	err = os.MkdirAll(vscode, 0755)
+	if err != nil {
+		t.Fatal(err)
+	}
+	err = os.MkdirAll(metadata, 0755)
+	if err != nil {
+		t.Fatal(err)
+	}
+
+	// appsody init nodejs-express
+	args := []string{"init", "nodejs-express"}
+	_, err = cmdtest.RunAppsody(sandbox, args...)
+	if err != nil {
+		t.Fatal(err)
+	}
+
+	shouldExist(vscode, t)
+	appsodyResultsCheck(sandbox.ProjectDir, t)
+}
+
+func shouldExist(file string, t *testing.T) {
+	var err error
+	_, err = os.Stat(file)
+	if err != nil {
+		t.Fatal(file, "should exist but didn't", err)
+	}
+
+}
+func appsodyResultsCheck(projectDir string, t *testing.T) {
+
 	appsodyFile := filepath.Join(projectDir, ".appsody-config.yaml")
 	appjs := filepath.Join(projectDir, "app.js")
 	packagejson := filepath.Join(projectDir, "package.json")
 	packagejsonlock := filepath.Join(projectDir, "package-lock.json")
 
-=======
-	appsodyFile := filepath.Join(sandbox.ProjectDir, ".appsody-config.yaml")
-
-	appjs := filepath.Join(sandbox.ProjectDir, "app.js")
-	packagejson := filepath.Join(sandbox.ProjectDir, "package.json")
-	packagejsonlock := filepath.Join(sandbox.ProjectDir, "package-lock.json")
-
-	appjsPath := filepath.Join(sandbox.ProjectDir, "app.js")
->>>>>>> 977c52dc
-	// file size should be 0 bytes
-	_, err := os.Create(appjs)
-	if err != nil {
-		t.Fatal(err)
-	}
+	shouldExist(appsodyFile, t)
 
 	shouldExist(appjs, t)
 
-	// appsody init nodejs-express
-	args := []string{"init", "nodejs-express", "--no-template"}
-	_, _ = cmdtest.RunAppsody(sandbox, args...)
-
-	shouldExist(appsodyFile, t)
-
-	shouldNotExist(packagejson, t)
-
-	shouldNotExist(packagejsonlock, t)
-
-	fileInfoFinal, err = os.Stat(appjs)
-	if err != nil {
-		err = errors.New(appjs + " should exist without overwrite.")
-
-		t.Fatal(err)
-	}
-	// if we accidentally overwrite the size would be >0
-	if fileInfoFinal.Size() != 0 {
-		err = errors.New(appjs + " should NOT have data.")
-
-		t.Fatal(err)
-	}
-}
-
-// the command should work despite existing artifacts
-func TestWhiteList(t *testing.T) {
-
-	sandbox, cleanup := cmdtest.TestSetupWithSandbox(t, true)
-	defer cleanup()
-
-<<<<<<< HEAD
-	vscode := filepath.Join(projectDir, ".vscode")
-	project := filepath.Join(projectDir, ".project")
-	cwSet := filepath.Join(projectDir, ".cw-settings")
-	cwExtension := filepath.Join(projectDir, ".cw-extension")
-	metadata := filepath.Join(projectDir, ".metadata")
-=======
-	appjs := filepath.Join(sandbox.ProjectDir, "app.js")
-	vscode := filepath.Join(sandbox.ProjectDir, ".vscode")
-	project := filepath.Join(sandbox.ProjectDir, ".project")
-	cwSet := filepath.Join(sandbox.ProjectDir, ".cw-settings")
-	cwExtension := filepath.Join(sandbox.ProjectDir, ".cw-extension")
-	packagejson := filepath.Join(sandbox.ProjectDir, "package.json")
-	packagejsonlock := filepath.Join(sandbox.ProjectDir, "package-lock.json")
-	metadata := filepath.Join(sandbox.ProjectDir, ".metadata")
-	appsodyFile := filepath.Join(sandbox.ProjectDir, ".appsody-config.yaml")
->>>>>>> 977c52dc
-
-	_, err := os.Create(project)
-	if err != nil {
-		t.Fatal(err)
-	}
-	_, err = os.Create(cwSet)
-	if err != nil {
-		t.Fatal(err)
-	}
-	_, err = os.Create(cwExtension)
-	if err != nil {
-		t.Fatal(err)
-	}
-	err = os.MkdirAll(vscode, 0755)
-	if err != nil {
-		t.Fatal(err)
-	}
-	err = os.MkdirAll(metadata, 0755)
-	if err != nil {
-		t.Fatal(err)
-	}
-
-	// appsody init nodejs-express
-	args := []string{"init", "nodejs-express"}
-	_, _ = cmdtest.RunAppsody(sandbox, args...)
-
-	shouldExist(vscode, t)
-	appsodyResultsCheck(projectDir, t)
-}
-
-func shouldExist(file string, t *testing.T) {
-	var err error
-	_, err = os.Stat(file)
-	if err != nil {
-		t.Fatal(file, "should exist but didn't", err)
-	}
-
-}
-func appsodyResultsCheck(projectDir string, t *testing.T) {
-
-	appsodyFile := filepath.Join(projectDir, ".appsody-config.yaml")
-	appjs := filepath.Join(projectDir, "app.js")
-	packagejson := filepath.Join(projectDir, "package.json")
-	packagejsonlock := filepath.Join(projectDir, "package-lock.json")
-
-	shouldExist(appsodyFile, t)
-
-	shouldExist(appjs, t)
-
 	shouldExist(packagejson, t)
 
 	shouldExist(packagejsonlock, t)
 
-<<<<<<< HEAD
-=======
-}
-
-func TestInitV2WithDefaultRepoSpecified(t *testing.T) {
-	sandbox, cleanup := cmdtest.TestSetupWithSandbox(t, true)
-	defer cleanup()
-
-	// appsody init nodejs-express
-	args := []string{"init", "incubator/nodejs"}
-	_, err := cmdtest.RunAppsody(sandbox, args...)
-	if err != nil {
-		t.Error(err)
-	}
-
-	appsodyResultsCheck(sandbox.ProjectDir, t)
-}
-
-func TestInitV2WithNonDefaultRepoSpecified(t *testing.T) {
-	sandbox, cleanup := cmdtest.TestSetupWithSandbox(t, true)
-	defer cleanup()
-
-	// appsody init nodejs-express
-	args := []string{"init", "experimental/nodejs-functions"}
-	_, err := cmdtest.RunAppsody(sandbox, args...)
-	if err != nil {
-		t.Error(err)
-	}
-
-}
-
-func TestInitV2WithBadStackSpecified(t *testing.T) {
-	sandbox, cleanup := cmdtest.TestSetupWithSandbox(t, true)
-	defer cleanup()
-
-	// appsody init nodejs-express
-	args := []string{"init", "badnodejs-express"}
-	output, _ := cmdtest.RunAppsody(sandbox, args...)
-	if !(strings.Contains(output, "Could not find a stack with the id")) {
-		t.Error("Should have flagged non existing stack")
-	}
-
-}
-
-func TestInitV2WithBadRepoSpecified(t *testing.T) {
-	sandbox, cleanup := cmdtest.TestSetupWithSandbox(t, true)
-	defer cleanup()
-
-	// appsody init nodejs-express
-	args := []string{"init", "badrepo/nodejs-express"}
-	output, _ := cmdtest.RunAppsody(sandbox, args...)
-
-	if !(strings.Contains(output, "is not in configured list of repositories")) {
-		t.Log("Bad repo not flagged")
-		t.Error("Bad repo not flagged")
-	}
-
-}
-
-func TestInitV2WithDefaultRepoSpecifiedTemplateNonDefault(t *testing.T) {
-	sandbox, cleanup := cmdtest.TestSetupWithSandbox(t, true)
-	defer cleanup()
-
-	// appsody init nodejs-express
-	args := []string{"init", "incubator/nodejs-express", "scaffold"}
-	_, err := cmdtest.RunAppsody(sandbox, args...)
-	if err != nil {
-		t.Error(err)
-	}
-
-	appsodyResultsCheck(sandbox.ProjectDir, t)
-}
-
-func TestInitV2WithDefaultRepoSpecifiedTemplateDefault(t *testing.T) {
-	sandbox, cleanup := cmdtest.TestSetupWithSandbox(t, true)
-	defer cleanup()
-
-	// appsody init nodejs-express
-	args := []string{"init", "incubator/nodejs-express", "simple"}
-	_, err := cmdtest.RunAppsody(sandbox, args...)
-	if err != nil {
-		t.Error(err)
-	}
-	appsodyResultsCheck(sandbox.ProjectDir, t)
-}
-
-func TestInitV2WithNoRepoSpecifiedTemplateDefault(t *testing.T) {
-	sandbox, cleanup := cmdtest.TestSetupWithSandbox(t, true)
-	defer cleanup()
-
-	// appsody init nodejs-express
-	args := []string{"init", "nodejs-express", "simple"}
-	_, err := cmdtest.RunAppsody(sandbox, args...)
-	if err != nil {
-		t.Error(err)
-	}
-
-	appsodyResultsCheck(sandbox.ProjectDir, t)
-}
-func TestNone(t *testing.T) {
-	sandbox, cleanup := cmdtest.TestSetupWithSandbox(t, true)
-	defer cleanup()
-
-	packagejson := filepath.Join(sandbox.ProjectDir, "package.json")
-	packagejsonlock := filepath.Join(sandbox.ProjectDir, "package-lock.json")
-
-	// appsody init nodejs-express
-	args := []string{"init", "nodejs-express", "none"}
-	_, _ = cmdtest.RunAppsody(sandbox, args...)
-
-	shouldNotExist(packagejson, t)
-	shouldNotExist(packagejsonlock, t)
-
-}
-
-func TestNoneAndNoTemplate(t *testing.T) {
-	sandbox, cleanup := cmdtest.TestSetupWithSandbox(t, true)
-	defer cleanup()
-
-	packagejson := filepath.Join(sandbox.ProjectDir, "package.json")
-	packagejsonlock := filepath.Join(sandbox.ProjectDir, "package-lock.json")
-
-	// appsody init nodejs-express
-	args := []string{"init", "nodejs-express", "none", "--no-template"}
-	_, _ = cmdtest.RunAppsody(sandbox, args...)
-
-	shouldNotExist(packagejson, t)
-	shouldNotExist(packagejsonlock, t)
-
-}
-
-func TestNoTemplateOnly(t *testing.T) {
-	sandbox, cleanup := cmdtest.TestSetupWithSandbox(t, true)
-	defer cleanup()
-
-	packagejson := filepath.Join(sandbox.ProjectDir, "package.json")
-	packagejsonlock := filepath.Join(sandbox.ProjectDir, "package-lock.json")
-
-	// appsody init nodejs-express
-	args := []string{"init", "nodejs-express", "--no-template"}
-	_, _ = cmdtest.RunAppsody(sandbox, args...)
-
-	shouldNotExist(packagejson, t)
-	shouldNotExist(packagejsonlock, t)
-
-}
-
-func TestNoTemplateAndSimple(t *testing.T) {
-	sandbox, cleanup := cmdtest.TestSetupWithSandbox(t, true)
-	defer cleanup()
-
-	// appsody init nodejs-express
-	args := []string{"init", "nodejs-express", "simple", "--no-template"}
-	output, _ := cmdtest.RunAppsody(sandbox, args...)
-	if !strings.Contains(output, "with both a template and --no-template") {
-		t.Error("Correct error message not given")
-	}
->>>>>>> 977c52dc
 }