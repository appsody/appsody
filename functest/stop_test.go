// Copyright © 2019 IBM Corporation and others.
//
// Licensed under the Apache License, Version 2.0 (the "License");
// you may not use this file except in compliance with the License.
// You may obtain a copy of the License at
//
//     http://www.apache.org/licenses/LICENSE-2.0
//
// Unless required by applicable law or agreed to in writing, software
// distributed under the License is distributed on an "AS IS" BASIS,
// WITHOUT WARRANTIES OR CONDITIONS OF ANY KIND, either express or implied.
// See the License for the specific language governing permissions and
// limitations under the License.
package functest

import (
<<<<<<< HEAD
	"fmt"
	"log"
=======
	"io/ioutil"
>>>>>>> 02968879
	"net/http"
	"strings"
	"time"

	"os"
	"testing"

	"github.com/appsody/appsody/cmd/cmdtest"
)

func TestStopWithoutName(t *testing.T) {
	// first add the test repo index
	_, cleanup, err := cmdtest.AddLocalFileRepo("LocalTestRepo", "../cmd/testdata/index.yaml")
	if err != nil {
		t.Fatal(err)
	}
	defer cleanup()
	// create a temporary dir to create the project and run the test
	projectDir := cmdtest.GetTempProjectDir(t)
	defer os.RemoveAll(projectDir)
	t.Log("Created project dir: " + projectDir)

	// appsody init nodejs-express
	_, err = cmdtest.RunAppsodyCmd([]string{"init", "nodejs-express"}, projectDir)
	if err != nil {
		t.Fatal(err)
	}

	// appsody run
	runChannel := make(chan error)
	go func() {
		_, err = cmdtest.RunAppsodyCmd([]string{"run"}, projectDir)
		runChannel <- err
	}()

	// defer the appsody stop to close the docker container
	defer func() {
<<<<<<< HEAD
		fmt.Println("calling docker stop")
		stopOutput, errStop := cmdtest.RunAppsodyCmd([]string{"stop"}, projectDir)
=======
		t.Log("calling docker stop")
		stopOutput, errStop := cmdtest.RunAppsodyCmdExec([]string{"stop"}, projectDir)
>>>>>>> 02968879

		//docker stop appsody-stop-test
		if !strings.Contains(stopOutput, "docker stop appsody-test") {
			t.Fatal("docker stop command not present for appsody-test...")
		}
		if errStop != nil {
			t.Logf("Ignoring error running appsody stop: %s", errStop)

		}
		t.Log("calling docker ps")
		pathElements := strings.Split(projectDir, "/")
		containerName := pathElements[len(pathElements)-1]
		dockerOutput, dockerErr := cmdtest.RunDockerCmdExec([]string{"ps", "-q", "-f", "name=" + containerName + "-dev"})
		t.Log("docker output", dockerOutput)
		if dockerErr != nil {
			t.Log("Ignoring error running docker ps -q -f name=appsody-stop-test-dev", dockerErr)

		}
		if dockerOutput != "" {
			t.Fatal("docker container " + containerName + " was found and should have been stopped")

		}

	}()
	healthCheckFrequency := 2 // in seconds
	healthCheckTimeout := 60  // in seconds
	healthCheckWait := 0
	healthCheckOK := false
	for !(healthCheckOK || healthCheckWait >= healthCheckTimeout) {
		select {
		case err = <-runChannel:
			// appsody run exited, probably with an error
			t.Fatalf("appsody run quit unexpectedly: %s", err)
		case <-time.After(time.Duration(healthCheckFrequency) * time.Second):
			// check the health endpoint
			healthCheckWait += healthCheckFrequency
			resp, err := http.Get("http://localhost:3000/health")
			if err != nil {
				t.Logf("Health check error. Ignore and retry: %s", err)
			} else {
				resp.Body.Close()
				if resp.StatusCode != 200 {
					t.Logf("Health check response code %d. Ignore and retry.", resp.StatusCode)
				} else {
					t.Logf("Health check OK")
					// may want to check body
					healthCheckOK = true
				}
			}
		}
	}

	if !healthCheckOK {
		t.Errorf("Did not receive an OK health check within %d seconds.", healthCheckTimeout)
	}

}

func TestStopWithName(t *testing.T) {

	// create a temporary dir to create the project and run the test
	projectDir := cmdtest.GetTempProjectDir(t)
	defer os.RemoveAll(projectDir)
	t.Log("Created project dir: " + projectDir)

	// appsody init nodejs-express
	_, err := cmdtest.RunAppsodyCmd([]string{"init", "nodejs-express"}, projectDir)
	if err != nil {
		t.Fatal(err)
	}

	// appsody run
	runChannel := make(chan error)
	go func() {
		_, err = cmdtest.RunAppsodyCmd([]string{"run", "--name", "testStopContainer"}, projectDir)
		runChannel <- err
	}()

	// defer the appsody stop to close the docker container

	defer func() {
<<<<<<< HEAD
		fmt.Println("about to run stop for with name")
		stopOutput, errStop := cmdtest.RunAppsodyCmd([]string{"stop", "--name", "testStopContainer"}, projectDir)
=======
		t.Log("about to run stop for with name")
		stopOutput, errStop := cmdtest.RunAppsodyCmdExec([]string{"stop", "--name", "testStopContainer"}, projectDir)
>>>>>>> 02968879
		if !strings.Contains(stopOutput, "docker stop testStopContainer") {
			t.Fatal("docker stop command not present for container testStopContainer")
		}
		if errStop != nil {
			t.Logf("Ignoring error running appsody stop: %s", errStop)

		}
		t.Log("about to do docker ps")
		dockerOutput, dockerErr := cmdtest.RunDockerCmdExec([]string{"ps", "-q", "-f", "name=testStopContainer"})
		if dockerErr != nil {
			t.Log("Ignoring error running docker ps -q -f name=testStopContainer", dockerErr)

		}
		if dockerOutput != "" {
			t.Fatal("docker container testStopContainer was found and should have been stopped")

		}

	}()
	healthCheckFrequency := 2 // in seconds
	healthCheckTimeout := 60  // in seconds
	healthCheckWait := 0
	healthCheckOK := false
	for !(healthCheckOK || healthCheckWait >= healthCheckTimeout) {
		select {
		case err = <-runChannel:
			// appsody run exited, probably with an error
			t.Fatalf("appsody run quit unexpectedly: %s", err)
		case <-time.After(time.Duration(healthCheckFrequency) * time.Second):
			// check the health endpoint
			healthCheckWait += healthCheckFrequency
			resp, err := http.Get("http://localhost:3000/health")
			if err != nil {
				t.Logf("Health check error. Ignore and retry: %s", err)
			} else {
				resp.Body.Close()
				if resp.StatusCode != 200 {
					t.Logf("Health check response code %d. Ignore and retry.", resp.StatusCode)
				} else {
					t.Logf("Health check OK")
					// may want to check body
					healthCheckOK = true
				}
			}
		}
	}

	if !healthCheckOK {
		t.Errorf("Did not receive an OK health check within %d seconds.", healthCheckTimeout)
	}
}<|MERGE_RESOLUTION|>--- conflicted
+++ resolved
@@ -14,12 +14,6 @@
 package functest
 
 import (
-<<<<<<< HEAD
-	"fmt"
-	"log"
-=======
-	"io/ioutil"
->>>>>>> 02968879
 	"net/http"
 	"strings"
 	"time"
@@ -57,13 +51,8 @@
 
 	// defer the appsody stop to close the docker container
 	defer func() {
-<<<<<<< HEAD
-		fmt.Println("calling docker stop")
+		t.Log("calling docker stop")
 		stopOutput, errStop := cmdtest.RunAppsodyCmd([]string{"stop"}, projectDir)
-=======
-		t.Log("calling docker stop")
-		stopOutput, errStop := cmdtest.RunAppsodyCmdExec([]string{"stop"}, projectDir)
->>>>>>> 02968879
 
 		//docker stop appsody-stop-test
 		if !strings.Contains(stopOutput, "docker stop appsody-test") {
@@ -145,13 +134,8 @@
 	// defer the appsody stop to close the docker container
 
 	defer func() {
-<<<<<<< HEAD
-		fmt.Println("about to run stop for with name")
+		t.Log("about to run stop for with name")
 		stopOutput, errStop := cmdtest.RunAppsodyCmd([]string{"stop", "--name", "testStopContainer"}, projectDir)
-=======
-		t.Log("about to run stop for with name")
-		stopOutput, errStop := cmdtest.RunAppsodyCmdExec([]string{"stop", "--name", "testStopContainer"}, projectDir)
->>>>>>> 02968879
 		if !strings.Contains(stopOutput, "docker stop testStopContainer") {
 			t.Fatal("docker stop command not present for container testStopContainer")
 		}
