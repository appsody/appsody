--- conflicted
+++ resolved
@@ -14,12 +14,6 @@
 package functest
 
 import (
-<<<<<<< HEAD
-	"fmt"
-	"log"
-=======
-	"io/ioutil"
->>>>>>> 02968879
 	"os"
 	"strings"
 	"testing"
@@ -33,12 +27,8 @@
 	// create a temporary dir to create the project and run the test
 	projectDir := cmdtest.GetTempProjectDir(t)
 	defer os.RemoveAll(projectDir)
-<<<<<<< HEAD
-	log.Println("Created project dir: " + projectDir)
-=======
 
 	t.Log("Created project dir: " + projectDir)
->>>>>>> 02968879
 
 	// appsody init nodejs-express
 	_, err := cmdtest.RunAppsodyCmd([]string{"init", "nodejs-express"}, projectDir)
@@ -60,26 +50,15 @@
 		"-v", "--volume"}
 
 	for _, value := range testOptions {
-<<<<<<< HEAD
-		fmt.Println("Option is", value)
+		t.Log("Option is", value)
 		runOutput, err = cmdtest.RunAppsodyCmd([]string{"run", "--docker-options", value, "--dryrun"}, projectDir)
-		fmt.Println("err ", err)
-=======
-		t.Log("Option is", value)
-		runOutput, err = cmdtest.RunAppsodyCmdExec([]string{"run", "--docker-options", value, "--dryrun"}, projectDir)
 		t.Log("err ", err)
->>>>>>> 02968879
 		if !strings.Contains(runOutput, value+" is not allowed in --docker-options") {
 			t.Fatal("Error message not found:" + value + " is not allowed in --docker-options")
 
 		}
-<<<<<<< HEAD
 		runOutput, err = cmdtest.RunAppsodyCmd([]string{"run", "--docker-options", value + "=", "--dryrun"}, projectDir)
-		fmt.Println("err ", err)
-=======
-		runOutput, err = cmdtest.RunAppsodyCmdExec([]string{"run", "--docker-options", value + "=", "--dryrun"}, projectDir)
 		t.Log("err ", err)
->>>>>>> 02968879
 		if !strings.Contains(runOutput, value+"="+" is not allowed in --docker-options") {
 			t.Fatal("Error message not found:" + value + "=" + " is not allowed in --docker-options")
 
