// Copyright © 2019 IBM Corporation and others.
//
// Licensed under the Apache License, Version 2.0 (the "License");
// you may not use this file except in compliance with the License.
// You may obtain a copy of the License at
//
//     http://www.apache.org/licenses/LICENSE-2.0
//
// Unless required by applicable law or agreed to in writing, software
// distributed under the License is distributed on an "AS IS" BASIS,
// WITHOUT WARRANTIES OR CONDITIONS OF ANY KIND, either express or implied.
// See the License for the specific language governing permissions and
// limitations under the License.
package functest

import (
	"io/ioutil"
	"log"
	"os"
	"strings"
	"testing"

	"github.com/appsody/appsody/cmd/cmdtest"
)

// Simple test for appsody build command. A future enhancement would be to verify the image that gets built.
func TestBuildSimple(t *testing.T) {

	log.Println("stacksList is: ", stacksList)

	// if stacksList is empty there is nothing to test so return
	if stacksList == "" {
		log.Println("stacksList is empty, exiting test...")
		return
	}

	// replace incubator with appsodyhub to match current naming convention for repos
	stacksList = strings.Replace(stacksList, "incubator", "appsodyhub", -1)

	// split the appsodyStack env variable
	stackRaw := strings.Split(stacksList, " ")

	// loop through the stacks
	for i := range stackRaw {

		log.Println("***Testing stack: ", stackRaw[i], "***")

		// create a temporary dir to create the project and run the test
<<<<<<< HEAD
		projectDir, err := ioutil.TempDir("", "appsody-build-test")
=======
		projectDir, err := ioutil.TempDir("", "appsody-build-simple-test")
>>>>>>> 127e9ba3
		if err != nil {
			t.Fatal(err)
		}

		log.Println("Created project dir: " + projectDir)

		// appsody init
		_, err = cmdtest.RunAppsodyCmdExec([]string{"init", stackRaw[i]}, projectDir)
		log.Println("Running appsody init...")
		if err != nil {
			t.Fatal(err)
		}

		// appsody build
		runChannel := make(chan error)
		go func() {
			_, err = cmdtest.RunAppsodyCmdExec([]string{"build"}, projectDir)
			runChannel <- err
		}()

		// clean up
		os.RemoveAll(projectDir)
	}
}<|MERGE_RESOLUTION|>--- conflicted
+++ resolved
@@ -45,12 +45,14 @@
 
 		log.Println("***Testing stack: ", stackRaw[i], "***")
 
+		// first add the test repo index
+		_, cleanup, err := cmdtest.AddLocalFileRepo("LocalTestRepo", "../cmd/testdata/index.yaml")
+		if err != nil {
+			t.Fatal(err)
+		}
+
 		// create a temporary dir to create the project and run the test
-<<<<<<< HEAD
-		projectDir, err := ioutil.TempDir("", "appsody-build-test")
-=======
 		projectDir, err := ioutil.TempDir("", "appsody-build-simple-test")
->>>>>>> 127e9ba3
 		if err != nil {
 			t.Fatal(err)
 		}
@@ -72,6 +74,7 @@
 		}()
 
 		// clean up
+		cleanup()
 		os.RemoveAll(projectDir)
 	}
 }