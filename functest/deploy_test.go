--- conflicted
+++ resolved
@@ -27,14 +27,7 @@
 // Test parsing environment variable with stack info
 func TestParser(t *testing.T) {
 
-<<<<<<< HEAD
-	// if stacksList is empty, set to the default
-	if stacksList == "" {
-		stacksList = "incubator/nodejs"
-	}
-=======
 	stacksList := cmdtest.GetEnvStacksList()
->>>>>>> 309ac1b5
 
 	stackRaw := strings.Split(stacksList, " ")
 
@@ -50,14 +43,7 @@
 // Simple test for appsody deploy command. A future enhancement would be to configure a valid deployment environment
 func TestDeploySimple(t *testing.T) {
 
-<<<<<<< HEAD
-	// if stacksList is empty, set to the default
-	if stacksList == "" {
-		stacksList = "incubator/nodejs"
-	}
-=======
 	stacksList := cmdtest.GetEnvStacksList()
->>>>>>> 309ac1b5
 
 	// split the appsodyStack env variable
 	stackRaw := strings.Split(stacksList, " ")
@@ -97,14 +83,7 @@
 // Testing generation of app-deploy.yaml
 func TestGenerationDeploymentConfig(t *testing.T) {
 
-<<<<<<< HEAD
-	// if stacksList is empty, set to the default
-	if stacksList == "" {
-		stacksList = "incubator/nodejs"
-	}
-=======
 	stacksList := cmdtest.GetEnvStacksList()
->>>>>>> 309ac1b5
 
 	// split the appsodyStack env variable
 	stackRaw := strings.Split(stacksList, " ")
