--- conflicted
+++ resolved
@@ -14,12 +14,6 @@
 package functest
 
 import (
-<<<<<<< HEAD
-	"fmt"
-	"log"
-=======
-	"io/ioutil"
->>>>>>> 02968879
 	"os"
 	"strings"
 	"testing"
@@ -93,34 +87,20 @@
 		t.Log("Created project dir: " + projectDir)
 
 		// appsody init
-<<<<<<< HEAD
+		t.Log("Running appsody init...")
 		_, err = cmdtest.RunAppsodyCmd([]string{"init", stackRaw[i]}, projectDir)
-		log.Println("Running appsody init...")
-=======
-		t.Log("Running appsody init...")
-		_, err = cmdtest.RunAppsodyCmdExec([]string{"init", stackRaw[i]}, projectDir)
->>>>>>> 02968879
 		if err != nil {
 			t.Fatal(err)
 		}
 
 		// appsody deploy
-<<<<<<< HEAD
-		runChannel := make(chan error)
-		go func() {
-			_, err = cmdtest.RunAppsodyCmd([]string{"deploy", "-t", "testdeploy/testimage", "--dryrun"}, projectDir)
-			log.Println("Running appsody deploy...")
-			runChannel <- err
-		}()
-=======
 		t.Log("Running appsody deploy...")
-		_, err = cmdtest.RunAppsodyCmdExec([]string{"deploy", "-t", "testdeploy/testimage", "--dryrun"}, projectDir)
+		_, err = cmdtest.RunAppsodyCmd([]string{"deploy", "-t", "testdeploy/testimage", "--dryrun"}, projectDir)
 		if err != nil {
 			t.Log("WARNING: deploy dryrun failed. Ignoring for now until that gets fixed.")
 			// TODO We need to fix the deploy --dryrun option so it doesn't fail, then uncomment the line below
 			// t.Fatal(err)
 		}
->>>>>>> 02968879
 
 		// cleanup tasks
 		cleanup()
