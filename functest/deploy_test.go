// Copyright © 2019 IBM Corporation and others.
//
// Licensed under the Apache License, Version 2.0 (the "License");
// you may not use this file except in compliance with the License.
// You may obtain a copy of the License at
//
//     http://www.apache.org/licenses/LICENSE-2.0
//
// Unless required by applicable law or agreed to in writing, software
// distributed under the License is distributed on an "AS IS" BASIS,
// WITHOUT WARRANTIES OR CONDITIONS OF ANY KIND, either express or implied.
// See the License for the specific language governing permissions and
// limitations under the License.
package functest

import (
	"io/ioutil"
	"os"
	"strings"
	"testing"

	"github.com/appsody/appsody/cmd/cmdtest"
)

// Test parsing environment variable with stack info
func TestParser(t *testing.T) {

	t.Log("stacksList is: ", stacksList)
	if stacksList == "" {
		t.Log("stacksList is empty, exiting test...")
		return
	}

	// replace incubator with appsodyhub to match current naming convention for repos
	stacksList = strings.Replace(stacksList, "incubator", "appsodyhub", -1)
	t.Log("new stacksList is: ", stacksList)

	stackRaw := strings.Split(stacksList, " ")

	// we don't need to split the repo and stack anymore...
	// stackStack := strings.Split(stackRaw, "/")

	for i := range stackRaw {
		t.Log("stackRaw is: ", stackRaw[i])

		// code to sepearate the repos and stacks...
		// stageStack := strings.Split(stackRaw[i], "/")
		// stage := stageStack[0]
		// stack := stageStack[1]
		// t.Log("stage is: ", stage)
		// t.Log("stack is: ", stack)

	}

}

// Simple test for appsody deploy command. A future enhancement would be to configure a valid deployment environment
func TestDeploySimple(t *testing.T) {

	t.Log("stacksList is: ", stacksList)

	// if stacksList is empty there is nothing to test so return
	if stacksList == "" {
		t.Log("stacksList is empty, exiting test...")
		return
	}

	// replace incubator with appsodyhub to match current naming convention for repos
	stacksList = strings.Replace(stacksList, "incubator", "appsodyhub", -1)

	// split the appsodyStack env variable
	stackRaw := strings.Split(stacksList, " ")

	// loop through the stacks
	for i := range stackRaw {

		t.Log("***Testing stack: ", stackRaw[i], "***")

		// first add the test repo index
		_, cleanup, err := cmdtest.AddLocalFileRepo("LocalTestRepo", "../cmd/testdata/index.yaml")
		if err != nil {
			t.Fatal(err)
		}

		// create a temporary dir to create the project and run the test
		projectDir, err := ioutil.TempDir("", "appsody-deploy-simple-test")
		if err != nil {
			t.Fatal(err)
		}

		defer os.RemoveAll(projectDir)
		t.Log("Created project dir: " + projectDir)

		// appsody init
<<<<<<< HEAD
		log.Println("Running appsody init...")
		_, err = cmdtest.RunAppsodyCmdExec([]string{"init", stackRaw[i]}, projectDir)
=======
		_, err = cmdtest.RunAppsodyCmdExec([]string{"init", stackRaw[i]}, projectDir)
		t.Log("Running appsody init...")
>>>>>>> 12959d05
		if err != nil {
			t.Fatal(err)
		}

		// appsody deploy
<<<<<<< HEAD
		log.Println("Running appsody deploy...")
		_, err = cmdtest.RunAppsodyCmdExec([]string{"deploy", "-t", "testdeploy/testimage", "--dryrun"}, projectDir)
		if err != nil {
			t.Log("WARNING: deploy dryrun failed. Ignoring for now until that gets fixed.")
			// TODO We need to fix the deploy --dryrun option so it doesn't fail, then uncomment the line below
			// t.Fatal(err)
		}
=======
		runChannel := make(chan error)
		go func() {
			_, err = cmdtest.RunAppsodyCmdExec([]string{"deploy", "-t", "testdeploy/testimage", "--dryrun"}, projectDir)
			t.Log("Running appsody deploy...")
			runChannel <- err
		}()
>>>>>>> 12959d05

		// cleanup tasks
		cleanup()
	}
}<|MERGE_RESOLUTION|>--- conflicted
+++ resolved
@@ -92,34 +92,20 @@
 		t.Log("Created project dir: " + projectDir)
 
 		// appsody init
-<<<<<<< HEAD
-		log.Println("Running appsody init...")
+		t.Log("Running appsody init...")
 		_, err = cmdtest.RunAppsodyCmdExec([]string{"init", stackRaw[i]}, projectDir)
-=======
-		_, err = cmdtest.RunAppsodyCmdExec([]string{"init", stackRaw[i]}, projectDir)
-		t.Log("Running appsody init...")
->>>>>>> 12959d05
 		if err != nil {
 			t.Fatal(err)
 		}
 
 		// appsody deploy
-<<<<<<< HEAD
-		log.Println("Running appsody deploy...")
+		t.Log("Running appsody deploy...")
 		_, err = cmdtest.RunAppsodyCmdExec([]string{"deploy", "-t", "testdeploy/testimage", "--dryrun"}, projectDir)
 		if err != nil {
 			t.Log("WARNING: deploy dryrun failed. Ignoring for now until that gets fixed.")
 			// TODO We need to fix the deploy --dryrun option so it doesn't fail, then uncomment the line below
 			// t.Fatal(err)
 		}
-=======
-		runChannel := make(chan error)
-		go func() {
-			_, err = cmdtest.RunAppsodyCmdExec([]string{"deploy", "-t", "testdeploy/testimage", "--dryrun"}, projectDir)
-			t.Log("Running appsody deploy...")
-			runChannel <- err
-		}()
->>>>>>> 12959d05
 
 		// cleanup tasks
 		cleanup()
