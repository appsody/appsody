.DEFAULT_GOAL := help

#### Constant variables
#export APPSODY_MOUNT_CONTROLLER ?= ${HOME}/.appsody/appsody-controller
#CONTROLLER_DIR := $(shell dirname $(APPSODY_MOUNT_CONTROLLER))
export STACKSLIST ?= incubator/nodejs
# use -count=1 to disable cache and -p=1 to stream output live
GO_TEST_COMMAND := go test -v -count=1 -p=1 -covermode=count -coverprofile=cover.out -coverpkg ./cmd
GO_TEST_LOGGING := | tee test.out | grep -E "^\s*(---|===)" ; tail -3 test.out ; awk '/--- FAIL/,/===/' test.out ; ! grep -E "(--- FAIL)" test.out
GO_TEST_COVER_VIEWER := go tool cover -func=cover.out && go tool cover -html=cover.out
# Set a default VERSION only if it is not already set
VERSION ?= 0.0.0
COMMAND := appsody
BUILD_PATH := $(PWD)/build
PACKAGE_PATH := $(PWD)/package
DOCS_PATH := $(PWD)/my-project
GO_PATH := $(shell go env GOPATH)
GOLANGCI_LINT_BINARY := $(GO_PATH)/bin/golangci-lint
GOLANGCI_LINT_VERSION := v1.16.0
DEP_BINARY := $(GO_PATH)/bin/dep
DEP_RELEASE_TAG := v0.5.4
BINARY_EXT_linux :=
BINARY_EXT_darwin :=
BINARY_EXT_windows := .exe
DOCKER_IMAGE_RPM := alectolytic/rpmbuilder
DOCKER_IMAGE_DEB := appsody/debian-builder:0.1.0
GH_ORG ?= appsody
export APPSODY_CONTROLLER_VERSION ?=0.3.0
#CONTROLLER_BASE_URL := https://github.com/${GH_ORG}/controller/releases/download/$(APPSODY_CONTROLLER_VERSION)

#### Dynamic variables. These change depending on the target name.
# Gets the current os from the target name, e.g. the 'build-linux' target will result in os = 'linux'
# CAUTION: All targets that use these variables must have the OS after the first '-' in their name.
#          For example, these are all good: build-linux, tar-darwin, tar-darwin-new
os = $(word 2,$(subst -, ,$@))
build_name = $(COMMAND)-$(VERSION)-$(os)-amd64
build_binary = $(build_name)$(BINARY_EXT_$(os))
package_binary = $(COMMAND)$(BINARY_EXT_$(os))

.PHONY: all
all: lint test package ## Run lint, test, build, and package

# not PHONY, installs golangci-lint if it doesn't exist
#$(APPSODY_MOUNT_CONTROLLER):
#	wget $(CONTROLLER_BASE_URL)/appsody-controller
#	mkdir -p $(CONTROLLER_DIR)
#	mv appsody-controller $(APPSODY_MOUNT_CONTROLLER)
#	chmod +x $(APPSODY_MOUNT_CONTROLLER)

#.PHONY: install-controller
#install-controller: $(APPSODY_MOUNT_CONTROLLER) ## Downloads the controller and install it to APPSODY_MOUNT_CONTROLLER if it doesn't already exist

.PHONY: test
<<<<<<< HEAD
test: ## Run the all the automated tests
	$(GO_TEST_COMMAND) ./...
=======
test: install-controller ## Run the all the automated tests
	$(GO_TEST_COMMAND) ./... $(GO_TEST_LOGGING)
>>>>>>> bdda87d4

.PHONY: unittest
unittest: ## Run the automated unit tests
	$(GO_TEST_COMMAND) ./cmd $(GO_TEST_LOGGING)

.PHONY: functest
<<<<<<< HEAD
functest: ## Run the automated functional tests
	$(GO_TEST_COMMAND) ./functest
=======
functest: install-controller  ## Run the automated functional tests
	$(GO_TEST_COMMAND) ./functest $(GO_TEST_LOGGING)
>>>>>>> bdda87d4

.PHONY: cover
cover: test ## Run all tests and open test coverage report
	$(GO_TEST_COVER_VIEWER)

.PHONY: unitcover
unitcover: unittest ## Run unit tests and open test coverage report
	$(GO_TEST_COVER_VIEWER)

.PHONY: funccover
funccover: functest ## Run functional tests and open test coverage report
	$(GO_TEST_COVER_VIEWER)

.PHONY: lint
lint: $(GOLANGCI_LINT_BINARY) ## Run the static code analyzers
# Configure the linter here. Helpful commands include `golangci-lint linters` and `golangci-lint run -h`
# Set exclude-use-default to true if this becomes to noisy.
	golangci-lint run -v --disable-all \
		--enable deadcode \
		--enable errcheck \
		--enable gosimple \
		--enable govet \
		--enable ineffassign \
		--enable staticcheck \
		--enable structcheck \
		--enable typecheck \
		--enable unused \
		--enable varcheck \
		--enable gofmt \
		--enable golint \
		--enable gofmt \
		--exclude-use-default=true \
		./...

# not PHONY, installs golangci-lint if it doesn't exist
$(GOLANGCI_LINT_BINARY):
	# see https://github.com/golangci/golangci-lint
	curl -sfL https://install.goreleaser.com/github.com/golangci/golangci-lint.sh | sh -s -- -b $(GO_PATH)/bin $(GOLANGCI_LINT_VERSION)

# not PHONY, installs deps if it doesn't exist
$(DEP_BINARY):
	curl https://raw.githubusercontent.com/golang/dep/master/install.sh | DEP_RELEASE_TAG=$(DEP_RELEASE_TAG) sh

.PHONY: ensure
ensure: $(DEP_BINARY) ## Runs `dep ensure` to make sure the Gopkg.lock and /vendor dir are in sync with dependencies
	$(DEP_BINARY) ensure

.PHONY: clean
clean: ## Removes existing build artifacts in order to get a fresh build
	rm -rf $(BUILD_PATH)
	rm -rf $(PACKAGE_PATH)
	rm -f $(GOLANGCI_LINT_BINARY)
	rm -f $(DEP_BINARY)
	rm -rf $(DOCS_PATH)
	#rm $(APPSODY_MOUNT_CONTROLLER)
	go clean

.PHONY: build
build: build-linux build-darwin build-windows ## Build binaries for all operating systems and store them in the build/ dir

.PHONY: build-linux
build-linux: ## Build the linux binary

.PHONY: build-windows
build-windows: ## Build the windows binary

build-linux build-windows: ## Build the binary of the respective operating system
	GOOS=$(os) CGO_ENABLED=0 GOARCH=amd64 go build -o $(BUILD_PATH)/$(build_binary) -ldflags "-X main.VERSION=$(VERSION)" -ldflags "-X main.CONTROLLERVERSION=$(APPSODY_CONTROLLER_VERSION)"

.PHONY: build-darwin

build-darwin: ## Build the OSX binary
	GOOS=$(os) GOARCH=amd64 go build -o $(BUILD_PATH)/$(build_binary) -ldflags "-X main.VERSION=$(VERSION)" -ldflags "-X main.CONTROLLERVERSION=$(APPSODY_CONTROLLER_VERSION)"

.PHONY: package
package: build-docs tar-linux deb-linux rpm-linux tar-darwin brew-darwin tar-windows ## Creates packages for all operating systems and store them in package/ dir

.PHONY: tar-linux
tar-linux: build-linux ## Build the linux binary and package it in a .tar.gz file
.PHONY: tar-darwin
tar-darwin: build-darwin ## Build the OSX binary and package it in a .tar.gz file
tar-linux tar-darwin:
	cp -p $(BUILD_PATH)/$(build_binary) $(package_binary)
	tar cfz $(build_name).tar.gz LICENSE README.md $(package_binary)
	mkdir -p $(PACKAGE_PATH)
	mv $(build_name).tar.gz $(PACKAGE_PATH)/
	rm -f $(package_binary)

.PHONY: tar-windows
tar-windows: build-windows ## Build the windows binary and package it in a .tar.gz file
	cp -p $(BUILD_PATH)/$(build_binary) $(package_binary)	
	win-build/build-win.sh $(PACKAGE_PATH) $(package_binary) $(VERSION)
	rm -f $(package_binary)

.PHONY: brew-darwin
brew-darwin: build-darwin ## Build the OSX binary and package it for OSX brew install
	cp -p $(BUILD_PATH)/$(build_binary) $(package_binary)
	homebrew-build/build-darwin.sh $(PACKAGE_PATH) $(package_binary) $(VERSION)
	rm -f $(package_binary)

.PHONY: deb-linux
deb-linux: build-linux ## Build the linux binary and package it as a .deb for Debian apt-get install
	cp -p $(BUILD_PATH)/$(build_binary) $(package_binary)
	deb-build/build-deb.sh $(package_binary) $(DOCKER_IMAGE_DEB) $(PACKAGE_PATH) $(VERSION)
	rm -f $(package_binary)

.PHONY: rpm-linux
rpm-linux: build-linux ## Build the linux binary and package it as a .rpm for RedHat yum install
	cp -p $(BUILD_PATH)/$(build_binary) $(package_binary)
	rpm-build/build-rpm.sh $(package_binary) $(DOCKER_IMAGE_RPM) $(PACKAGE_PATH) $(VERSION)
	rm -f $(package_binary)

.PHONY: build-docs
build-docs: ## Create the CLI mardown reference doc
	mkdir -p $(DOCS_PATH)
	cd $(DOCS_PATH) && go run ../main.go docs --docFile $(BUILD_PATH)/cli-commands.md && sed -i.bak '/###### Auto generated by spf13/d' $(BUILD_PATH)/cli-commands.md && rm $(BUILD_PATH)/cli-commands.md.bak
	rm -rf $(DOCS_PATH)

.PHONY: deploy
deploy: ## Creates branches in the homebrew and website repos and commits the changes made here
	./deploy-build/deploy.sh
	./docs-build/deploy.sh

# Auto documented help from http://marmelab.com/blog/2016/02/29/auto-documented-makefile.html
.PHONY: help
help: ## Prints this help message
	@grep -E '^[a-zA-Z_-]+:.*?## .*$$' $(MAKEFILE_LIST) | awk 'BEGIN {FS = ":.*?## "}; {printf "\033[36m%-20s\033[0m %s\n", $$1, $$2}'<|MERGE_RESOLUTION|>--- conflicted
+++ resolved
@@ -51,26 +51,18 @@
 #install-controller: $(APPSODY_MOUNT_CONTROLLER) ## Downloads the controller and install it to APPSODY_MOUNT_CONTROLLER if it doesn't already exist
 
 .PHONY: test
-<<<<<<< HEAD
-test: ## Run the all the automated tests
-	$(GO_TEST_COMMAND) ./...
-=======
 test: install-controller ## Run the all the automated tests
 	$(GO_TEST_COMMAND) ./... $(GO_TEST_LOGGING)
->>>>>>> bdda87d4
+
 
 .PHONY: unittest
 unittest: ## Run the automated unit tests
 	$(GO_TEST_COMMAND) ./cmd $(GO_TEST_LOGGING)
 
 .PHONY: functest
-<<<<<<< HEAD
-functest: ## Run the automated functional tests
-	$(GO_TEST_COMMAND) ./functest
-=======
 functest: install-controller  ## Run the automated functional tests
 	$(GO_TEST_COMMAND) ./functest $(GO_TEST_LOGGING)
->>>>>>> bdda87d4
+
 
 .PHONY: cover
 cover: test ## Run all tests and open test coverage report
