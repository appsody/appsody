--- conflicted
+++ resolved
@@ -3,11 +3,7 @@
 #### Constant variables
 
 # use -count=1 to disable cache and -p=1 to stream output live
-<<<<<<< HEAD
-GO_TEST_COMMAND := go test -v -count=1 -p=2 -parallel 5 -covermode=count -coverprofile=cover.out -coverpkg ./cmd -timeout 15m
-=======
 GO_TEST_COMMAND := go test -v -count=1 -p=2 -parallel 5 -covermode=count -coverprofile=cover.out -coverpkg ./cmd
->>>>>>> 2a7774ca
 GO_TEST_LOGGING := | tee test.out | grep -E "^\s*(---|===)" ; tail -3 test.out ; awk '/--- FAIL/,/===/' test.out ; ! grep -E "(--- FAIL|^FAIL)" test.out
 GO_TEST_COVER_VIEWER := go tool cover -func=cover.out && go tool cover -html=cover.out
 # Set a default VERSION only if it is not already set
