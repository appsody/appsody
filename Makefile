.DEFAULT_GOAL := help

#### Constant variables
# use -count=1 to disable cache and -p=1 to stream output live
GO_TEST_COMMAND := export APPSODY_MOUNT_CONTROLLER=${HOME}/.appsody/appsody-controller && go test -v -count=1 -p=1
# Set a default VERSION only if it is not already set
VERSION ?= 0.0.0
COMMAND := appsody
BUILD_PATH := $(PWD)/build
PACKAGE_PATH := $(PWD)/package
GO_PATH := $(shell go env GOPATH)
GOLANGCI_LINT_BINARY := $(GO_PATH)/bin/golangci-lint
GOLANGCI_LINT_VERSION := v1.16.0
BINARY_EXT_linux :=
BINARY_EXT_darwin :=
BINARY_EXT_windows := .exe
DOCKER_IMAGE_RPM := alectolytic/rpmbuilder
DOCKER_IMAGE_DEB := appsody/debian-builder
<<<<<<< HEAD
CONTROLLER_BASE_URL := https://github.com/appsody/controller/releases/download/0.2.2
=======
GH_ORG ?= appsody
CONTROLLER_VERSION ?=0.2.2
CONTROLLER_BASE_URL := https://github.com/${GH_ORG}/controller/releases/download/$(CONTROLLER_VERSION)
>>>>>>> 5bfc6628

#### Dynamic variables. These change depending on the target name.
# Gets the current os from the target name, e.g. the 'build-linux' target will result in os = 'linux'
# CAUTION: All targets that use these variables must have the OS after the first '-' in their name.
#          For example, these are all good: build-linux, tar-darwin, tar-darwin-new
os = $(word 2,$(subst -, ,$@))
build_name = $(COMMAND)-$(VERSION)-$(os)-amd64
build_binary = $(build_name)$(BINARY_EXT_$(os))
package_binary = $(COMMAND)$(BINARY_EXT_$(os))

.PHONY: all
all: lint test package ## Run lint, test, build, and package

<<<<<<< HEAD
PHONY: install-controller
install-controller: ## Get the controller and install it
=======
.PHONY: install-controller
install-controller:  ## Get the controller and install it
ifeq (,$(wildcard ~/.appsody/appsody-controller))
>>>>>>> 5bfc6628
	wget $(CONTROLLER_BASE_URL)/appsody-controller
	chmod +x appsody-controller
	mkdir -p ~/.appsody
	cp appsody-controller ~/.appsody/ 
<<<<<<< HEAD

=======
	rm appsody-controller
endif	
>>>>>>> 5bfc6628
.PHONY: test
test: ## Run the all the automated tests
	$(GO_TEST_COMMAND) ./...

.PHONY: unittest
unittest: ## Run the automated unit tests
	$(GO_TEST_COMMAND) ./cmd

.PHONY: download-controller

.PHONY: functest
functest: install-controller  ## Run the automated functional tests
	$(GO_TEST_COMMAND) ./functest

.PHONY: lint
lint: $(GOLANGCI_LINT_BINARY) ## Run the static code analyzers
# Configure the linter here. Helpful commands include `golangci-lint linters` and `golangci-lint run -h`
# Set exclude-use-default to true if this becomes to noisy.
	golangci-lint run -v --disable-all \
		--enable deadcode \
		--enable errcheck \
		--enable gosimple \
		--enable govet \
		--enable ineffassign \
		--enable staticcheck \
		--enable structcheck \
		--enable typecheck \
		--enable unused \
		--enable varcheck \
		--enable gofmt \
		--enable golint \
		--enable gofmt \
		--exclude-use-default=true \
		./...

# not PHONY, installs golangci-lint if it doesn't exist
$(GOLANGCI_LINT_BINARY):
	# see https://github.com/golangci/golangci-lint
	curl -sfL https://install.goreleaser.com/github.com/golangci/golangci-lint.sh | sh -s -- -b $(GO_PATH)/bin $(GOLANGCI_LINT_VERSION)

.PHONY: clean
clean: ## Removes existing build artifacts in order to get a fresh build
	rm -rf $(BUILD_PATH)
	rm -rf $(PACKAGE_PATH)
	rm -f $(GOLANGCI_LINT_BINARY)
	go clean

.PHONY: build
build: build-linux build-darwin build-windows ## Build binaries for all operating systems and store them in the build/ dir

.PHONY: build-linux build-darwin build-windows
build-linux: ## Build the linux binary
.PHONY: build-darwin
build-darwin: ## Build the OSX binary
.PHONY: build-windows
build-windows: ## Build the windows binary
build-linux build-darwin build-windows: ## Build the binary of the respective operating system
	GOOS=$(os) GOARCH=amd64 go build -o $(BUILD_PATH)/$(build_binary) -ldflags "-X main.VERSION=$(VERSION)"

.PHONY: package
package: build-docs tar-linux deb-linux rpm-linux tar-darwin brew-darwin tar-windows ## Creates packages for all operating systems and store them in package/ dir

.PHONY: tar-linux
tar-linux: build-linux ## Build the linux binary and package it in a .tar file
.PHONY: tar-darwin
tar-darwin: build-darwin ## Build the OSX binary and package it in a .tar file
tar-linux tar-darwin:
	cp -p $(BUILD_PATH)/$(build_binary) $(package_binary)
	tar cfz $(build_name).tar LICENSE README.md $(package_binary)
	mkdir -p $(PACKAGE_PATH)
	mv $(build_name).tar $(PACKAGE_PATH)/
	rm -f $(package_binary)
	
.PHONY: tar-windows
tar-windows: build-windows ## Build the windows binary and package it in a .tar file
	cp -p $(BUILD_PATH)/$(build_binary) $(package_binary)	
	win-build/build-win.sh $(PACKAGE_PATH) $(package_binary) $(CONTROLLER_BASE_URL) $(VERSION)
	rm -f $(package_binary)	

.PHONY: brew-darwin
brew-darwin: build-darwin ## Build the OSX binary and package it for OSX brew install
	# brew script goes here
	cp -p $(BUILD_PATH)/$(build_binary) $(package_binary)
	homebrew-build/build-darwin.sh $(PACKAGE_PATH) $(package_binary) $(CONTROLLER_BASE_URL) $(VERSION)
	rm -f $(package_binary)	
.PHONY: deb-linux
deb-linux: build-linux ## Build the linux binary and package it as a .deb for Debian apt-get install
	# deb script goes here
	cp -p $(BUILD_PATH)/$(build_binary) $(package_binary)	
	deb-build/build-deb.sh $(package_binary) $(DOCKER_IMAGE_DEB) $(PACKAGE_PATH) $(CONTROLLER_BASE_URL) $(VERSION)
	rm -f $(package_binary)
.PHONY: rpm-linux
rpm-linux: build-linux ## Build the linux binary and package it as a .rpm for RedHat yum install
	# rpm script goes here
	cp -p $(BUILD_PATH)/$(build_binary) $(package_binary)	
	rpm-build/build-rpm.sh $(package_binary) $(DOCKER_IMAGE_RPM) $(PACKAGE_PATH) $(CONTROLLER_BASE_URL) $(VERSION)
	rm -f $(package_binary)	


.PHONY: build-docs
build-docs:
	# make docs md file
	mkdir my-project
	cd my-project && go run ../main.go docs --docFile $(BUILD_PATH)/cli-commands.md && sed -i.bak '/###### Auto generated by spf13/d' $(BUILD_PATH)/cli-commands.md && rm $(BUILD_PATH)/cli-commands.md.bak
	rm -rf my-project
.PHONY: deploy
deploy: ## Publishes the formula
	./deploy-build/deploy.sh
	./docs-build/deploy.sh




# Auto documented help from http://marmelab.com/blog/2016/02/29/auto-documented-makefile.html
.PHONY: help
help: ## Prints this help message
	@grep -E '^[a-zA-Z_-]+:.*?## .*$$' $(MAKEFILE_LIST) | awk 'BEGIN {FS = ":.*?## "}; {printf "\033[36m%-15s\033[0m %s\n", $$1, $$2}'<|MERGE_RESOLUTION|>--- conflicted
+++ resolved
@@ -16,13 +16,10 @@
 BINARY_EXT_windows := .exe
 DOCKER_IMAGE_RPM := alectolytic/rpmbuilder
 DOCKER_IMAGE_DEB := appsody/debian-builder
-<<<<<<< HEAD
-CONTROLLER_BASE_URL := https://github.com/appsody/controller/releases/download/0.2.2
-=======
 GH_ORG ?= appsody
 CONTROLLER_VERSION ?=0.2.2
 CONTROLLER_BASE_URL := https://github.com/${GH_ORG}/controller/releases/download/$(CONTROLLER_VERSION)
->>>>>>> 5bfc6628
+
 
 #### Dynamic variables. These change depending on the target name.
 # Gets the current os from the target name, e.g. the 'build-linux' target will result in os = 'linux'
@@ -36,24 +33,15 @@
 .PHONY: all
 all: lint test package ## Run lint, test, build, and package
 
-<<<<<<< HEAD
-PHONY: install-controller
-install-controller: ## Get the controller and install it
-=======
 .PHONY: install-controller
 install-controller:  ## Get the controller and install it
-ifeq (,$(wildcard ~/.appsody/appsody-controller))
->>>>>>> 5bfc6628
+ifeq (,$(wildcard ~/.appsody/appsody-controller)
 	wget $(CONTROLLER_BASE_URL)/appsody-controller
 	chmod +x appsody-controller
 	mkdir -p ~/.appsody
 	cp appsody-controller ~/.appsody/ 
-<<<<<<< HEAD
-
-=======
 	rm appsody-controller
-endif	
->>>>>>> 5bfc6628
+endif
 .PHONY: test
 test: ## Run the all the automated tests
 	$(GO_TEST_COMMAND) ./...
