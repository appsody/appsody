# Dependencies
The Appsody CLI depends on a number of assets:
1. The `Appsody Controller`, which is available [here](https://github.com/appsody/controller). The controller version to pull is located in the `Makefile` as `CONTROLLER_VERSION` variable. The version is updated manually as needed, there is no automatic update when a new controller is release. However, the dependent controller version does need to be released first, as the build process for the Appsody CLI retrieves the controller binaries and does not build them. Once the dependent controller has been released, a Pull Request with the `CONTROLLER_VERSION` changes to the `Makefile` needs to be created and merged before continuing on with the CLI release.
1. The `debian-builder` Docker image, which is built separately from [this repo](https://github.com/appsody/debian-builder). The `Makefile` has a variable that points to the latest version of this image, called `DOCKER_IMAGE_DEB`. This image is used during the deploy stage to generate the Debian installer for Appsody. 
1. The `rpmbuilder` Docker image, which builds the RPM installer for Appsody. Currently, we use the image provided by `alectolytic`, and we point to it through the `Makefile` env var `DOCKER_IMAGE_RPM`.

We expect the Docker images for the Debian and RPM installers to change very rarely. The Appsody controller may be released more frequently. Generally, a new release of the Controller requires a new release of the Appsody CLI.

## Downstream dependencies
When the Appsody CLI is released, the build process also updates the Appsody website repository and the Appsody Homebrew formula, as we mentioned earlier. The update creates a new branch in those repos, and it is expected that the maintainers create new pull requests for those branches against the master branch. Keep in mind that the Appsody CLI release is complete only when those PRs are merged.

# Appsody CLI Release Process
Follow this process to create a new release of the Appsody CLI.

# Dependencies
The Appsody CLI depends on a number of assets:
1. The `Appsody Controller`, which is available [here](https://github.com/appsody/controller). The controller version to pull is located in the `Makefile` as `CONTROLLER_VERSION` variable. The version is updated manually as needed, there is no automatic update when a new controller is release. However, the dependent controller version does need to be released first, as the build process for the Appsody CLI retrieves the controller binaries and does not build them. Once the dependent controller has been released, a Pull Request with the `CONTROLLER_VERSION` changes to the `Makefile` needs to be created and merged before continuing on with the CLI release.
1. The `debian-builder` Docker image, which is built separately from [this repo](https://github.com/appsody/debian-builder). The `Makefile` has a variable that points to the latest version of this image, called `DOCKER_IMAGE_DEB`. This image is used during the deploy stage to generate the Debian installer for Appsody. 
1. The `rpmbuilder` Docker image, which builds the RPM installer for Appsody. Currently, we use the image provided by `alectolytic`, and we point to it through the `Makefile` env var `DOCKER_IMAGE_RPM`.

We expect the Docker images for the Debian and RPM installers to change very rarely. The Appsody controller may be released more frequently. Generally, a new release of the Controller requires a new release of the Appsody CLI.

### Create a GitHub release
The Appsody CLI is made available by creating a tagged GitHub release
1. If there is a new dependent controller, a Pull Request with the `CONTROLLER_VERSION` changes to the `Makefile` needs to be created and merged before continuing
1. Navigate to https://github.com/appsody/appsody/releases
1. Click _Draft a new release_
1. Ensure the target branch is __master__
1. Define a tag in the format of x.y.z (example: 0.2.4). Use the tag also for the title.
1. Describe the release with your release notes, including a list of the features added by the release, a list of the major issues that are resolved by the release, caveats, known issues.
    * To see a comparison between master and the last release, navigate to https://github.com/appsody/appsody/compare/0.0.0...master replacing 0.0.0 with the last release.
1. Check the box for _This is a pre-release_
1. Click _Publish release_

### Monitor the build
1. Watch the [Travis build](https://travis-ci.com/appsody/appsody) for the release and ensure it passes. The build will include the `deploy` stage of the build process as defined in `.travis.yml`. The `deploy` stage, if successful, will produce the following results:
    * The release page will be populated with the build artifacts (see next step)
    * A new branch will be created in the homebrew-appsody repo (further steps below)
    * A new branch will be created in the website repo (further steps below)
1. Check the release artifacts to ensure these all exist (again, _x.y.z_ indicates the release - for example 0.2.4):
    * appsody-x.y.z-1.x86_64.rpm
    * appsody-x.y.z-darwin-amd64.tar.gz
    * appsody-x.y.z-linux-amd64.tar.gz
    * appsody-x.y.z-windows.tar.gz
    * appsody-homebrew-x.y.z.tar.gz
    * appsody.rb
    * appsody_x.y.z_amd64.deb
1. Edit the release and uncheck _This is a pre-relsease_ then click _Update relsease_

### Create a PR in the homebrew repo
1. Go to the [appsody/homebrew-appsody](https://github.com/appsody/homebrew-appsody/branches) repo and create a PR for the new Travis build branch.
1. Review and merge the PR.

### Create a PR in the website repo
1. Go to the [appsody/website](https://github.com/appsody/website/branches) repo and create a PR for the new Travis build branch.
1. Review and merge the PR.

# Release schedule
We plan to release the Appsody CLI at the end of each sprint - approximately every two weeks.

<<<<<<< HEAD
## Downstream dependencies
When the Appsody CLI is released, the build process also updates the Appsody website repository and the Appsody Homebrew formula, as we mentioned earlier. The update creates a new branch in those repos, and it is expected that the maintainers create new pull requests for those branches against the master branch. Keep in mind that the Appsody CLI release is complete only when those PRs are merged.
=======
>>>>>>> cb7de941
<|MERGE_RESOLUTION|>--- conflicted
+++ resolved
@@ -56,10 +56,4 @@
 1. Review and merge the PR.
 
 # Release schedule
-We plan to release the Appsody CLI at the end of each sprint - approximately every two weeks.
-
-<<<<<<< HEAD
-## Downstream dependencies
-When the Appsody CLI is released, the build process also updates the Appsody website repository and the Appsody Homebrew formula, as we mentioned earlier. The update creates a new branch in those repos, and it is expected that the maintainers create new pull requests for those branches against the master branch. Keep in mind that the Appsody CLI release is complete only when those PRs are merged.
-=======
->>>>>>> cb7de941
+We plan to release the Appsody CLI at the end of each sprint - approximately every two weeks.